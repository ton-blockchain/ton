#/bin/bash

#sudo apt-get update
#sudo apt-get install -y build-essential git cmake ninja-build zlib1g-dev libsecp256k1-dev libmicrohttpd-dev libsodium-dev liblz4-dev libjemalloc-dev ccache

with_tests=false
with_artifacts=false
with_ccache=false

while getopts 'tac' flag; do
  case "${flag}" in
    t) with_tests=true ;;
    a) with_artifacts=true ;;
    c) with_ccache=true ;;
    *) break
       ;;
  esac
done

if [ "$with_ccache" = true ]; then
  mkdir -p ~/.ccache
  export CCACHE_DIR=~/.ccache
  ccache -M 0
  test $? -eq 0 || { echo "ccache not installed"; exit 1; }
else
  export CCACHE_DISABLE=1
fi

if [ ! -d "build" ]; then
  mkdir build
  cd build
else
  cd build
  rm -rf .ninja* CMakeCache.txt
fi

export CC=$(which clang-16)
export CXX=$(which clang++-16)


if [ ! -d "../openssl_3" ]; then
  git clone https://github.com/openssl/openssl ../openssl_3
  cd ../openssl_3
  opensslPath=`pwd`
  git checkout openssl-3.1.4
  ./config
  make build_libs -j$(nproc)
  test $? -eq 0 || { echo "Can't compile openssl_3"; exit 1; }
  cd ../build
else
  opensslPath=$(pwd)/../openssl_3
  echo "Using compiled openssl_3"
fi

cmake -GNinja -DTON_USE_JEMALLOC=ON .. \
-DCMAKE_BUILD_TYPE=Release \
-DOPENSSL_ROOT_DIR=$opensslPath \
-DOPENSSL_INCLUDE_DIR=$opensslPath/include \
-DOPENSSL_CRYPTO_LIBRARY=$opensslPath/libcrypto.so


test $? -eq 0 || { echo "Can't configure ton"; exit 1; }

if [ "$with_tests" = true ]; then
ninja storage-daemon storage-daemon-cli fift func tolk tonlib tonlibjson tonlib-cli \
<<<<<<< HEAD
      validator-engine lite-client pow-miner validator-engine-console blockchain-explorer \
      generate-random-id json2tlo dht-server http-proxy rldp-http-proxy dht-ping-servers dht-resolve \
      adnl-proxy create-state emulator test-ed25519 test-ed25519-crypto test-bigint \
=======
      validator-engine lite-client validator-engine-console blockchain-explorer \
      generate-random-id json2tlo dht-server http-proxy rldp-http-proxy \
      adnl-proxy create-state emulator test-ed25519 test-bigint \
>>>>>>> d1e00f5e
      test-vm test-fift test-cells test-smartcont test-net test-tdactor test-tdutils \
      test-tonlib-offline test-adnl test-dht test-rldp test-rldp2 test-catchain \
      test-fec test-tddb test-db test-validator-session-state test-emulator proxy-liteserver
      test $? -eq 0 || { echo "Can't compile ton"; exit 1; }
else
ninja storage-daemon storage-daemon-cli fift func tolk tonlib tonlibjson tonlib-cli \
      validator-engine lite-client validator-engine-console blockchain-explorer \
      generate-random-id json2tlo dht-server http-proxy rldp-http-proxy \
      adnl-proxy create-state emulator proxy-liteserver dht-ping-servers dht-resolve
      test $? -eq 0 || { echo "Can't compile ton"; exit 1; }
fi

# simple binaries' test
./storage/storage-daemon/storage-daemon -V || exit 1
./validator-engine/validator-engine -V || exit 1
./lite-client/lite-client -V || exit 1
./crypto/fift  -V || exit 1

ldd ./validator-engine/validator-engine || exit 1

cd ..


if [ "$with_artifacts" = true ]; then
  rm -rf artifacts
  mkdir artifacts
  mv build/tonlib/libtonlibjson.so.0.5 build/tonlib/libtonlibjson.so
  cp build/storage/storage-daemon/storage-daemon build/storage/storage-daemon/storage-daemon-cli \
     build/crypto/fift build/crypto/tlbc build/crypto/func build/tolk/tolk build/crypto/create-state build/blockchain-explorer/blockchain-explorer \
     build/validator-engine-console/validator-engine-console build/tonlib/tonlib-cli build/utils/proxy-liteserver \
     build/tonlib/libtonlibjson.so build/http/http-proxy build/rldp-http-proxy/rldp-http-proxy \
     build/dht-server/dht-server build/lite-client/lite-client build/validator-engine/validator-engine \
     build/utils/generate-random-id build/utils/json2tlo build/adnl/adnl-proxy build/emulator/libemulator.so \
     build/dht/dht-ping-servers build/dht/dht-resolve \
     artifacts
  test $? -eq 0 || { echo "Can't copy final binaries"; exit 1; }
  cp -R crypto/smartcont artifacts
  cp -R crypto/fift/lib artifacts
  chmod -R +x artifacts/*
fi<|MERGE_RESOLUTION|>--- conflicted
+++ resolved
@@ -63,15 +63,9 @@
 
 if [ "$with_tests" = true ]; then
 ninja storage-daemon storage-daemon-cli fift func tolk tonlib tonlibjson tonlib-cli \
-<<<<<<< HEAD
-      validator-engine lite-client pow-miner validator-engine-console blockchain-explorer \
+      validator-engine lite-client validator-engine-console blockchain-explorer \
       generate-random-id json2tlo dht-server http-proxy rldp-http-proxy dht-ping-servers dht-resolve \
-      adnl-proxy create-state emulator test-ed25519 test-ed25519-crypto test-bigint \
-=======
-      validator-engine lite-client validator-engine-console blockchain-explorer \
-      generate-random-id json2tlo dht-server http-proxy rldp-http-proxy \
       adnl-proxy create-state emulator test-ed25519 test-bigint \
->>>>>>> d1e00f5e
       test-vm test-fift test-cells test-smartcont test-net test-tdactor test-tdutils \
       test-tonlib-offline test-adnl test-dht test-rldp test-rldp2 test-catchain \
       test-fec test-tddb test-db test-validator-session-state test-emulator proxy-liteserver
