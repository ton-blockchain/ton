--- conflicted
+++ resolved
@@ -95,13 +95,8 @@
 fi
 
 if [ ! -d "../3pp/libmicrohttpd" ]; then
-<<<<<<< HEAD
-  git clone https://github.com/neodix42/libmicrohttpd.git ../3pp/libmicrohttpd
+  git clone https://github.com/ton-blockchain/libmicrohttpd.git ../3pp/libmicrohttpd
   cd ../3pp/libmicrohttpd || exit
-=======
-  git clone https://github.com/ton-blockchain/libmicrohttpd.git ../3pp/libmicrohttpd
-  cd ../3pp/libmicrohttpd
->>>>>>> 2bac84df
   libmicrohttpdPath=`pwd`
   ./configure --enable-static --disable-tests --disable-benchmark --disable-shared --disable-https --with-pic
   make -j$(nproc)
