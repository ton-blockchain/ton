--- conflicted
+++ resolved
@@ -160,32 +160,6 @@
       test $? -eq 0 || { echo "Can't compile ton"; exit 1; }
 fi
 
-<<<<<<< HEAD
-=======
-strip -s storage/storage-daemon/storage-daemon \
-         storage/storage-daemon/storage-daemon-cli \
-         blockchain-explorer/blockchain-explorer \
-         crypto/fift \
-         crypto/tlbc \
-         crypto/func \
-         tolk/tolk \
-         crypto/create-state \
-         validator-engine-console/validator-engine-console \
-         tonlib/tonlib-cli \
-         tonlib/libtonlibjson.so.0.5 \
-         http/http-proxy \
-         rldp-http-proxy/rldp-http-proxy \
-         dht-server/dht-server \
-         lite-client/lite-client \
-         validator-engine/validator-engine \
-         utils/generate-random-id \
-         utils/json2tlo \
-         adnl/adnl-proxy \
-         emulator/libemulator.*
-
-test $? -eq 0 || { echo "Can't strip final binaries"; exit 1; }
-
->>>>>>> 3ce6118c
 # simple binaries' test
 ./storage/storage-daemon/storage-daemon -V || exit 1
 ./validator-engine/validator-engine -V || exit 1
