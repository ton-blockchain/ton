--- conflicted
+++ resolved
@@ -178,7 +178,6 @@
 ### TVM changes
 - `SENDMSG` calculates messages size and fees without extra currencies, uses new +64 and +128 mode behavior.
   - `SENDMSG` does not check the number of extra currencies.
-<<<<<<< HEAD
 - New instruction `GETEXTRABALANCE` (`id - amount`). Takes id of the extra currency (integer in range `0..2^32-1`), returns the amount of this extra currency on the account balance.
   - This is equivalent to taking the extra currency dictionary (`BALANCE SECOND`), loading value (`UDICTGET`) and parsing it (`LDVARUINT32`). If `id` is not present in the dictionary, `0` is returned.
   - `GETEXTRABALANCE` has special gas cost that allows writing gas-efficient code with predictable gas usage even if there are a lot of different extra currencies.
@@ -216,12 +215,9 @@
 - `x GETPARAMLONG` - same as `x GETPARAM`, but `x` is in range `[0..254]`. Gas cost: `34`.
 - `x INMSGPARAM` - equivalent to `INMSGPARAMS` `x INDEX`. Gas cost: `26`.
   - Aliases: `INMSG_BOUNCE`, `INMSG_BOUNCED`, `INMSG_SRC`, `INMSG_FWDFEE`, `INMSG_LT`, `INMSG_UTIME`, `INMSG_ORIGVALUE`, `INMSG_VALUE`, `INMSG_VALUEEXTRA`, `INMSG_STATEINIT`.
-=======
-
-## Version 11
+
 ### New account storage stat
 Along with the storage stat (cells and bits count), each account now stores the hash of the **storage dict**.
 
 **Storage dict** is the dictionary that stores refcnt for each cell in the account state.
-This is required to help computing storage stats in the future, after collator-validator separation.
->>>>>>> 86e6726e
+This is required to help computing storage stats in the future, after collator-validator separation.