--- conflicted
+++ resolved
@@ -234,56 +234,6 @@
         td::actor::send_closure(id_, &ton::validator::ValidatorManager::sync_complete,
                                 td::PromiseCreator::lambda([](td::Unit) {}));
       }
-<<<<<<< HEAD
-      void on_new_masterchain_block(td::Ref<ton::validator::MasterchainState> state,
-                                    std::set<ton::ShardIdFull> shards_to_monitor) override {
-      }
-      void send_ihr_message(ton::AccountIdPrefixFull dst, td::BufferSlice data) override {
-      }
-      void send_ext_message(ton::AccountIdPrefixFull dst, td::BufferSlice data) override {
-      }
-      void send_shard_block_info(ton::BlockIdExt block_id, ton::CatchainSeqno cc_seqno, td::BufferSlice data) override {
-      }
-      void send_block_candidate_broadcast(ton::BlockIdExt block_id, ton::CatchainSeqno cc_seqno,
-                                          td::uint32 validator_set_hash, td::BufferSlice data,
-                                          td::optional<td::BufferSlice> collated_data, int mode) override {
-      }
-      void send_broadcast(ton::BlockBroadcast broadcast, int mode) override {
-      }
-      void download_block(ton::BlockIdExt block_id, td::uint32 priority, td::Timestamp timeout,
-                          td::Promise<ton::ReceivedBlock> promise) override {
-      }
-      void download_zero_state(ton::BlockIdExt block_id, td::uint32 priority, td::Timestamp timeout,
-                               td::Promise<td::BufferSlice> promise) override {
-      }
-      void download_persistent_state(ton::BlockIdExt block_id, ton::BlockIdExt masterchain_block_id,
-                                     ton::validator::PersistentStateType type, td::uint32 priority,
-                                     td::Timestamp timeout, td::Promise<td::BufferSlice> promise) override {
-      }
-      void download_block_proof(ton::BlockIdExt block_id, td::uint32 priority, td::Timestamp timeout,
-                                td::Promise<td::BufferSlice> promise) override {
-      }
-      void download_block_proof_link(ton::BlockIdExt block_id, td::uint32 priority, td::Timestamp timeout,
-                                     td::Promise<td::BufferSlice> promise) override {
-      }
-      void get_next_key_blocks(ton::BlockIdExt block_id, td::Timestamp timeout,
-                               td::Promise<std::vector<ton::BlockIdExt>> promise) override {
-      }
-      void download_archive(ton::BlockSeqno masterchain_seqno, ton::ShardIdFull shard_prefix, std::string tmp_dir,
-                            td::Timestamp timeout, td::Promise<std::string> promise) override {
-      }
-      void download_out_msg_queue_proof(
-          ton::ShardIdFull dst_shard, std::vector<ton::BlockIdExt> blocks, block::ImportedMsgQueueLimits limits,
-          td::Timestamp timeout, td::Promise<std::vector<td::Ref<ton::validator::OutMsgQueueProof>>> promise) override {
-      }
-      void download_block_candidate(ton::BlockIdExt block_id, bool only_collated_data, td::Timestamp timeout,
-                                    td::Promise<std::pair<td::BufferSlice, td::BufferSlice>> promise) override {
-      }
-
-      void new_key_block(ton::validator::BlockHandle handle) override {
-      }
-=======
->>>>>>> c5639ab7
     };
 
     td::actor::send_closure(validator_manager_, &ton::validator::ValidatorManagerInterface::install_callback,
