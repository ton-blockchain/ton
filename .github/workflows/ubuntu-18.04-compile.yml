--- conflicted
+++ resolved
@@ -12,37 +12,18 @@
       uses: actions/checkout@v2
       with:      
         submodules: 'recursive'
-<<<<<<< HEAD
-    - name: Run Cppcheck
-      uses: Bedzior/run-cppcheck@master
-      with:
-        enabled checks: all
-        enable inconclusive: true
-        generate report: true
-    - name: Upload report
-      uses: actions/upload-artifact@v1
-      with:
-        name: report
-        path: output
-    - name: mkdir
-      run: |
-        mkdir build
-    - name: cmake all
-      run: |
-=======
 
     - name: Install libraries
-      run: |   
+      run: |
         sudo apt update
         sudo apt install -y build-essential git make cmake clang libgflags-dev zlib1g-dev libssl-dev libreadline-dev libmicrohttpd-dev pkg-config libgsl-dev python3 python3-dev ninja-build
 
     - name: Configure & Build
-      run: | 
+      run: |
         export CC=$(which clang)
         export CXX=$(which clang++)
         export CCACHE_DISABLE=1
         mkdir build
->>>>>>> 77b858ef
         cd build
         cmake -GNinja -DCMAKE_BUILD_TYPE=Release ..
         ninja fift func tonlib tonlibjson tonlib-cli validator-engine lite-client pow-miner validator-engine-console generate-random-id json2tlo dht-server http-proxy rldp-http-proxy adnl-proxy create-state create-hardfork
