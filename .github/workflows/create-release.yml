--- conflicted
+++ resolved
@@ -66,11 +66,8 @@
           cd artifacts/ton-binaries
           zip -r ton-ubuntu-binaries.zip .
           mv ton-ubuntu-binaries.zip ..
-<<<<<<< HEAD
+          cd ../..
           tree artifacts
-=======
-          ls -lart ../..
->>>>>>> b1034a66
           
 
 # create release
