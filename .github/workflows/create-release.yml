name: Create release

on: [workflow_dispatch]

permissions: write-all

jobs:
  create-release:
    runs-on: ubuntu-22.04

    steps:
      - uses: actions/checkout@v3

      - name: Download Linux x86-64 artifacts
        uses: dawidd6/action-download-artifact@v2
        with:
          workflow: ton-x86-64-linux.yml
          path: artifacts
          workflow_conclusion: success
          skip_unpack: true

      - name: Download and unzip Linux x86-64 artifacts
        uses: dawidd6/action-download-artifact@v2
        with:
          workflow: ton-x86-64-linux.yml
          path: artifacts
          workflow_conclusion: success
          skip_unpack: false

      #      - name: Download Linux arm64 artifacts
      #        uses: dawidd6/action-download-artifact@v2
      #        with:
      #          workflow: ton-aarch64-linux.yml
      #          path: artifacts
      #          workflow_conclusion: success
      #          skip_unpack: true
      #
      #      - name: Download and unzip Linux arm64 artifacts
      #        uses: dawidd6/action-download-artifact@v2
      #        with:
      #          workflow: ton-aarch64-linux.yml
      #          path: artifacts
      #          workflow_conclusion: success
      #          skip_unpack: false

      - name: Download Mac x86-64 artifacts
        uses: dawidd6/action-download-artifact@v2
        with:
          workflow: ton-x86-64-macos.yml
          path: artifacts
          workflow_conclusion: success
          skip_unpack: true

      - name: Download and unzip Mac x86-64 artifacts
        uses: dawidd6/action-download-artifact@v2
        with:
          workflow: ton-x86-64-macos.yml
          path: artifacts
          workflow_conclusion: success
          skip_unpack: false

      #      - name: Download Mac arm64 artifacts
      #        uses: dawidd6/action-download-artifact@v2
      #        with:
      #          workflow: ton-aarch64-macos.yml
      #          path: artifacts
      #          workflow_conclusion: success
      #          skip_unpack: true
      #
      #      - name: Download and unzip Mac arm64 artifacts
      #        uses: dawidd6/action-download-artifact@v2
      #        with:
      #          workflow: ton-aarch64-macos.yml
      #          path: artifacts
      #          workflow_conclusion: success
      #          skip_unpack: false

      - name: Download Windows artifacts
        uses: dawidd6/action-download-artifact@v2
        with:
          workflow: win-2019-compile.yml
          path: artifacts
          workflow_conclusion: success
          skip_unpack: true

      - name: Download and unzip Windows artifacts
        uses: dawidd6/action-download-artifact@v2
        with:
          workflow: win-2019-compile.yml
          path: artifacts
          workflow_conclusion: success
          skip_unpack: false

      - name: Download WASM artifacts
        uses: dawidd6/action-download-artifact@v2
        with:
          workflow: ton-wasm-emscripten.yml
          path: artifacts
          workflow_conclusion: success
          skip_unpack: true

      - name: Show all artifacts
        run: |
          tree artifacts
      

      # create release

      - name: Read Changelog.md and use it as a body of new release
        id: read_release
        shell: bash
        run: |
          r=$(cat recent_changelog.md)
          r="${r//'%'/'%25'}"
          r="${r//$'\n'/'%0A'}"
          r="${r//$'\r'/'%0D'}"
          echo "::set-output name=CHANGELOG_BODY::$r"

<<<<<<< HEAD
      - name: Get current date
        id: tag
        run: echo "TAG=$(date +'%Y.%m.%d')" >> $GITHUB_OUTPUT
=======
      - name: Get next tag
        id: tag
        run: |
          git fetch --all --tags
          git tag -l
          NEW_TAG=v$(date +'%Y.%m')
          FOUND=$(git tag -l | grep $NEW_TAG | wc -l)
          if [ $FOUND -eq 0 ]; then
            echo "TAG=$NEW_TAG" >> $GITHUB_OUTPUT
          else
            echo "TAG=$NEW_TAG-$FOUND" >> $GITHUB_OUTPUT
          fi
>>>>>>> 7878578d

      - name: Get registration token
        id: getRegToken
        run: |
          curl -X POST -H \"Accept: application/vnd.github+json\"  -H 'Authorization: token ${{ secrets.GITHUB_TOKEN }}' https://api.github.com/repos/ton-blockchain/ton/actions/runners/registration-token

      - name: Create release
        id: create_release
        uses: actions/create-release@v1
        env:
          GITHUB_TOKEN: ${{ secrets.GITHUB_TOKEN }}
        with:
<<<<<<< HEAD
          tag_name: v${{ steps.tag.outputs.TAG }}
=======
          tag_name: ${{ steps.tag.outputs.TAG }}
>>>>>>> 7878578d
          release_name: TON ${{ steps.tag.outputs.TAG }}
          body: |
            ${{ steps.read_release.outputs.CHANGELOG_BODY }}
          draft: false
          prerelease: false

      # upload

      # win

      - name: Upload Windows 2019 artifacts
        uses: svenstaro/upload-release-action@v2
        with:
          repo_token: ${{ secrets.GITHUB_TOKEN }}
          file: artifacts/ton-win-binaries.zip
          asset_name: ton-win-x86-64.zip
<<<<<<< HEAD
          tag: v${{ steps.tag.outputs.TAG }}
=======
          tag: ${{ steps.tag.outputs.TAG }}
>>>>>>> 7878578d

      - name: Upload Windows 2019 single artifact - fift
        uses: svenstaro/upload-release-action@v2
        with:
          repo_token: ${{ secrets.GITHUB_TOKEN }}
          file: artifacts/ton-win-binaries/fift.exe
          asset_name: fift.exe
<<<<<<< HEAD
          tag: v${{ steps.tag.outputs.TAG }}
=======
          tag: ${{ steps.tag.outputs.TAG }}
>>>>>>> 7878578d

      - name: Upload Windows 2019 single artifact - func
        uses: svenstaro/upload-release-action@v2
        with:
          repo_token: ${{ secrets.GITHUB_TOKEN }}
          file: artifacts/ton-win-binaries/func.exe
          asset_name: func.exe
<<<<<<< HEAD
          tag: v${{ steps.tag.outputs.TAG }}
=======
          tag: ${{ steps.tag.outputs.TAG }}
>>>>>>> 7878578d

      - name: Upload Windows 2019 single artifact - lite-client
        uses: svenstaro/upload-release-action@v2
        with:
          repo_token: ${{ secrets.GITHUB_TOKEN }}
          file: artifacts/ton-win-binaries/lite-client.exe
          asset_name: lite-client.exe
<<<<<<< HEAD
          tag: v${{ steps.tag.outputs.TAG }}
=======
          tag: ${{ steps.tag.outputs.TAG }}
>>>>>>> 7878578d

      - name: Upload Windows 2019 single artifact - rldp-http-proxy
        uses: svenstaro/upload-release-action@v2
        with:
          repo_token: ${{ secrets.GITHUB_TOKEN }}
          file: artifacts/ton-win-binaries/rldp-http-proxy.exe
          asset_name: rldp-http-proxy.exe
<<<<<<< HEAD
          tag: v${{ steps.tag.outputs.TAG }}
=======
          tag: ${{ steps.tag.outputs.TAG }}
>>>>>>> 7878578d

      - name: Upload Windows 2019 single artifact - http-proxy
        uses: svenstaro/upload-release-action@v2
        with:
          repo_token: ${{ secrets.GITHUB_TOKEN }}
          file: artifacts/ton-win-binaries/http-proxy.exe
          asset_name: http-proxy.exe
<<<<<<< HEAD
          tag: v${{ steps.tag.outputs.TAG }}
=======
          tag: ${{ steps.tag.outputs.TAG }}
>>>>>>> 7878578d

      - name: Upload Windows 2019 single artifact - storage-daemon-cli
        uses: svenstaro/upload-release-action@v2
        with:
          repo_token: ${{ secrets.GITHUB_TOKEN }}
          file: artifacts/ton-win-binaries/storage-daemon-cli.exe
          asset_name: storage-daemon-cli.exe
<<<<<<< HEAD
          tag: v${{ steps.tag.outputs.TAG }}
=======
          tag: ${{ steps.tag.outputs.TAG }}
>>>>>>> 7878578d

      - name: Upload Windows 2019 single artifact - tonlibjson
        uses: svenstaro/upload-release-action@v2
        with:
          repo_token: ${{ secrets.GITHUB_TOKEN }}
          file: artifacts/ton-win-binaries/tonlibjson.dll
          asset_name: tonlibjson.dll
<<<<<<< HEAD
          tag: v${{ steps.tag.outputs.TAG }}
=======
          tag: ${{ steps.tag.outputs.TAG }}
>>>>>>> 7878578d

      - name: Upload Windows 2019 single artifact - tonlib-cli
        uses: svenstaro/upload-release-action@v2
        with:
          repo_token: ${{ secrets.GITHUB_TOKEN }}
          file: artifacts/ton-win-binaries/tonlib-cli.exe
          asset_name: tonlib-cli.exe
<<<<<<< HEAD
          tag: v${{ steps.tag.outputs.TAG }}
=======
          tag: ${{ steps.tag.outputs.TAG }}
>>>>>>> 7878578d

      # mac x86-64

      - name: Upload Mac x86-64 artifacts
        uses: svenstaro/upload-release-action@v2
        with:
          repo_token: ${{ secrets.GITHUB_TOKEN }}
          file: artifacts/ton-x86_64-macos-binaries.zip
          asset_name: ton-mac-x86-64.zip
<<<<<<< HEAD
          tag: v${{ steps.tag.outputs.TAG }}
=======
          tag: ${{ steps.tag.outputs.TAG }}
>>>>>>> 7878578d

      - name: Upload Mac x86-64 single artifact - fift
        uses: svenstaro/upload-release-action@v2
        with:
          repo_token: ${{ secrets.GITHUB_TOKEN }}
          file: artifacts/ton-x86_64-macos-binaries/fift
          asset_name: fift-mac-x86-64
<<<<<<< HEAD
          tag: v${{ steps.tag.outputs.TAG }}
=======
          tag: ${{ steps.tag.outputs.TAG }}
>>>>>>> 7878578d

      - name: Upload Mac x86-64 single artifact - func
        uses: svenstaro/upload-release-action@v2
        with:
          repo_token: ${{ secrets.GITHUB_TOKEN }}
          file: artifacts/ton-x86_64-macos-binaries/func
          asset_name: func-mac-x86-64
<<<<<<< HEAD
          tag: v${{ steps.tag.outputs.TAG }}
=======
          tag: ${{ steps.tag.outputs.TAG }}
>>>>>>> 7878578d

      - name: Upload Mac x86-64 single artifact - lite-client
        uses: svenstaro/upload-release-action@v2
        with:
          repo_token: ${{ secrets.GITHUB_TOKEN }}
          file: artifacts/ton-x86_64-macos-binaries/lite-client
          asset_name: lite-client-mac-x86-64
<<<<<<< HEAD
          tag: v${{ steps.tag.outputs.TAG }}
=======
          tag: ${{ steps.tag.outputs.TAG }}
>>>>>>> 7878578d

      - name: Upload Mac x86-64 single artifact - rldp-http-proxy
        uses: svenstaro/upload-release-action@v2
        with:
          repo_token: ${{ secrets.GITHUB_TOKEN }}
          file: artifacts/ton-x86_64-macos-binaries/rldp-http-proxy
          asset_name: rldp-http-proxy-mac-x86-64
<<<<<<< HEAD
          tag: v${{ steps.tag.outputs.TAG }}
=======
          tag: ${{ steps.tag.outputs.TAG }}
>>>>>>> 7878578d

      - name: Upload Mac x86-64 single artifact - http-proxy
        uses: svenstaro/upload-release-action@v2
        with:
          repo_token: ${{ secrets.GITHUB_TOKEN }}
          file: artifacts/ton-x86_64-macos-binaries/http-proxy
          asset_name: http-proxy-mac-x86-64
<<<<<<< HEAD
          tag: v${{ steps.tag.outputs.TAG }}
=======
          tag: ${{ steps.tag.outputs.TAG }}
>>>>>>> 7878578d

      - name: Upload Mac x86-64 single artifact - storage-daemon-cli
        uses: svenstaro/upload-release-action@v2
        with:
          repo_token: ${{ secrets.GITHUB_TOKEN }}
          file: artifacts/ton-x86_64-macos-binaries/storage-daemon-cli
          asset_name: storage-daemon-cli-mac-x86-64
<<<<<<< HEAD
          tag: v${{ steps.tag.outputs.TAG }}
=======
          tag: ${{ steps.tag.outputs.TAG }}
>>>>>>> 7878578d

      - name: Upload Mac x86-64 single artifact - tonlibjson
        uses: svenstaro/upload-release-action@v2
        with:
          repo_token: ${{ secrets.GITHUB_TOKEN }}
          file: artifacts/ton-x86_64-macos-binaries/libtonlibjson.dylib
          asset_name: tonlibjson-mac-x86-64.dylib
<<<<<<< HEAD
          tag: v${{ steps.tag.outputs.TAG }}
=======
          tag: ${{ steps.tag.outputs.TAG }}
>>>>>>> 7878578d

      - name: Upload Mac x86-64 single artifact - tonlib-cli
        uses: svenstaro/upload-release-action@v2
        with:
          repo_token: ${{ secrets.GITHUB_TOKEN }}
          file: artifacts/ton-x86_64-macos-binaries/tonlib-cli
          asset_name: tonlib-cli-mac-x86-64
<<<<<<< HEAD
          tag: v${{ steps.tag.outputs.TAG }}
=======
          tag: ${{ steps.tag.outputs.TAG }}
>>>>>>> 7878578d

      # linux x86-64

      - name: Upload Linux x86-64 artifacts
        uses: svenstaro/upload-release-action@v2
        with:
          repo_token: ${{ secrets.GITHUB_TOKEN }}
          file: artifacts/ton-x86_64-linux-binaries.zip
          asset_name: ton-linux-x86_64.zip
<<<<<<< HEAD
          tag: v${{ steps.tag.outputs.TAG }}
=======
          tag: ${{ steps.tag.outputs.TAG }}
>>>>>>> 7878578d

      - name: Upload Linux x86-64 single artifact - fift
        uses: svenstaro/upload-release-action@v2
        with:
          repo_token: ${{ secrets.GITHUB_TOKEN }}
          file: artifacts/ton-x86_64-linux-binaries/fift
          asset_name: fift-linux-x86_64
<<<<<<< HEAD
          tag: v${{ steps.tag.outputs.TAG }}
=======
          tag: ${{ steps.tag.outputs.TAG }}
>>>>>>> 7878578d

      - name: Upload Linux x86-64 single artifact - func
        uses: svenstaro/upload-release-action@v2
        with:
          repo_token: ${{ secrets.GITHUB_TOKEN }}
          file: artifacts/ton-x86_64-linux-binaries/func
          asset_name: func-linux-x86_64
<<<<<<< HEAD
          tag: v${{ steps.tag.outputs.TAG }}
=======
          tag: ${{ steps.tag.outputs.TAG }}
>>>>>>> 7878578d

      - name: Upload Linux x86-64 single artifact - lite-client
        uses: svenstaro/upload-release-action@v2
        with:
          repo_token: ${{ secrets.GITHUB_TOKEN }}
          file: artifacts/ton-x86_64-linux-binaries/lite-client
          asset_name: lite-client-linux-x86_64
<<<<<<< HEAD
          tag: v${{ steps.tag.outputs.TAG }}
=======
          tag: ${{ steps.tag.outputs.TAG }}
>>>>>>> 7878578d

      - name: Upload Linux x86-64 single artifact - rldp-http-proxy
        uses: svenstaro/upload-release-action@v2
        with:
          repo_token: ${{ secrets.GITHUB_TOKEN }}
          file: artifacts/ton-x86_64-linux-binaries/rldp-http-proxy
          asset_name: rldp-http-proxy-linux-x86_64
<<<<<<< HEAD
          tag: v${{ steps.tag.outputs.TAG }}
=======
          tag: ${{ steps.tag.outputs.TAG }}
>>>>>>> 7878578d

      - name: Upload Linux x86-64 single artifact - http-proxy
        uses: svenstaro/upload-release-action@v2
        with:
          repo_token: ${{ secrets.GITHUB_TOKEN }}
          file: artifacts/ton-x86_64-linux-binaries/http-proxy
          asset_name: http-proxy-linux-x86_64
<<<<<<< HEAD
          tag: v${{ steps.tag.outputs.TAG }}
=======
          tag: ${{ steps.tag.outputs.TAG }}
>>>>>>> 7878578d

      - name: Upload Linux x86-64 single artifact - storage-daemon-cli
        uses: svenstaro/upload-release-action@v2
        with:
          repo_token: ${{ secrets.GITHUB_TOKEN }}
          file: artifacts/ton-x86_64-linux-binaries/storage-daemon-cli
          asset_name: storage-daemon-cli-linux-x86_64
<<<<<<< HEAD
          tag: v${{ steps.tag.outputs.TAG }}
=======
          tag: ${{ steps.tag.outputs.TAG }}
>>>>>>> 7878578d

      - name: Upload Linux x86-64 single artifact - tonlibjson
        uses: svenstaro/upload-release-action@v2
        with:
          repo_token: ${{ secrets.GITHUB_TOKEN }}
          file: artifacts/ton-x86_64-linux-binaries/libtonlibjson.so
          asset_name: tonlibjson-linux-x86_64.so
<<<<<<< HEAD
          tag: v${{ steps.tag.outputs.TAG }}
=======
          tag: ${{ steps.tag.outputs.TAG }}
>>>>>>> 7878578d

      - name: Upload Linux x86-64 single artifact - tonlib-cli
        uses: svenstaro/upload-release-action@v2
        with:
          repo_token: ${{ secrets.GITHUB_TOKEN }}
          file: artifacts/ton-x86_64-linux-binaries/tonlib-cli
          asset_name: tonlib-cli-linux-x86_64
<<<<<<< HEAD
          tag: v${{ steps.tag.outputs.TAG }}

#      - name: Upload Linux arm64 artifacts
#        uses: svenstaro/upload-release-action@v2
#        with:
#          repo_token: ${{ secrets.GITHUB_TOKEN }}
#          file: artifacts/ton-aarch64-linux-binaries.zip
#          asset_name: ton-linux-arm64.zip
#          tag: v${{ steps.tag.outputs.TAG }}
#
#      - name: Upload Mac arm64 artifacts
#        uses: svenstaro/upload-release-action@v2
#        with:
#          repo_token: ${{ secrets.GITHUB_TOKEN }}
#          file: artifacts/ton-aarch64-macos-binaries
#          asset_name: ton-mac-arm64.zip
#          tag: v${{ steps.tag.outputs.TAG }}
=======
          tag: ${{ steps.tag.outputs.TAG }}

      #      - name: Upload Linux arm64 artifacts
      #        uses: svenstaro/upload-release-action@v2
      #        with:
      #          repo_token: ${{ secrets.GITHUB_TOKEN }}
      #          file: artifacts/ton-aarch64-linux-binaries.zip
      #          asset_name: ton-linux-arm64.zip
      #          tag: ${{ steps.tag.outputs.TAG }}
      #
      #      - name: Upload Mac arm64 artifacts
      #        uses: svenstaro/upload-release-action@v2
      #        with:
      #          repo_token: ${{ secrets.GITHUB_TOKEN }}
      #          file: artifacts/ton-aarch64-macos-binaries
      #          asset_name: ton-mac-arm64.zip
      #          tag: ${{ steps.tag.outputs.TAG }}
>>>>>>> 7878578d

      - name: Upload WASM artifacts
        uses: svenstaro/upload-release-action@v2
        with:
          repo_token: ${{ secrets.GITHUB_TOKEN }}
          file: artifacts/ton-wasm-binaries.zip
          asset_name: ton-wasm-binaries.zip
<<<<<<< HEAD
          tag: v${{ steps.tag.outputs.TAG }}
=======
          tag: ${{ steps.tag.outputs.TAG }}
>>>>>>> 7878578d
<|MERGE_RESOLUTION|>--- conflicted
+++ resolved
@@ -116,11 +116,6 @@
           r="${r//$'\r'/'%0D'}"
           echo "::set-output name=CHANGELOG_BODY::$r"
 
-<<<<<<< HEAD
-      - name: Get current date
-        id: tag
-        run: echo "TAG=$(date +'%Y.%m.%d')" >> $GITHUB_OUTPUT
-=======
       - name: Get next tag
         id: tag
         run: |
@@ -133,7 +128,6 @@
           else
             echo "TAG=$NEW_TAG-$FOUND" >> $GITHUB_OUTPUT
           fi
->>>>>>> 7878578d
 
       - name: Get registration token
         id: getRegToken
@@ -146,11 +140,7 @@
         env:
           GITHUB_TOKEN: ${{ secrets.GITHUB_TOKEN }}
         with:
-<<<<<<< HEAD
-          tag_name: v${{ steps.tag.outputs.TAG }}
-=======
           tag_name: ${{ steps.tag.outputs.TAG }}
->>>>>>> 7878578d
           release_name: TON ${{ steps.tag.outputs.TAG }}
           body: |
             ${{ steps.read_release.outputs.CHANGELOG_BODY }}
@@ -167,11 +157,7 @@
           repo_token: ${{ secrets.GITHUB_TOKEN }}
           file: artifacts/ton-win-binaries.zip
           asset_name: ton-win-x86-64.zip
-<<<<<<< HEAD
-          tag: v${{ steps.tag.outputs.TAG }}
-=======
-          tag: ${{ steps.tag.outputs.TAG }}
->>>>>>> 7878578d
+          tag: ${{ steps.tag.outputs.TAG }}
 
       - name: Upload Windows 2019 single artifact - fift
         uses: svenstaro/upload-release-action@v2
@@ -179,11 +165,7 @@
           repo_token: ${{ secrets.GITHUB_TOKEN }}
           file: artifacts/ton-win-binaries/fift.exe
           asset_name: fift.exe
-<<<<<<< HEAD
-          tag: v${{ steps.tag.outputs.TAG }}
-=======
-          tag: ${{ steps.tag.outputs.TAG }}
->>>>>>> 7878578d
+          tag: ${{ steps.tag.outputs.TAG }}
 
       - name: Upload Windows 2019 single artifact - func
         uses: svenstaro/upload-release-action@v2
@@ -191,11 +173,7 @@
           repo_token: ${{ secrets.GITHUB_TOKEN }}
           file: artifacts/ton-win-binaries/func.exe
           asset_name: func.exe
-<<<<<<< HEAD
-          tag: v${{ steps.tag.outputs.TAG }}
-=======
-          tag: ${{ steps.tag.outputs.TAG }}
->>>>>>> 7878578d
+          tag: ${{ steps.tag.outputs.TAG }}
 
       - name: Upload Windows 2019 single artifact - lite-client
         uses: svenstaro/upload-release-action@v2
@@ -203,11 +181,7 @@
           repo_token: ${{ secrets.GITHUB_TOKEN }}
           file: artifacts/ton-win-binaries/lite-client.exe
           asset_name: lite-client.exe
-<<<<<<< HEAD
-          tag: v${{ steps.tag.outputs.TAG }}
-=======
-          tag: ${{ steps.tag.outputs.TAG }}
->>>>>>> 7878578d
+          tag: ${{ steps.tag.outputs.TAG }}
 
       - name: Upload Windows 2019 single artifact - rldp-http-proxy
         uses: svenstaro/upload-release-action@v2
@@ -215,11 +189,7 @@
           repo_token: ${{ secrets.GITHUB_TOKEN }}
           file: artifacts/ton-win-binaries/rldp-http-proxy.exe
           asset_name: rldp-http-proxy.exe
-<<<<<<< HEAD
-          tag: v${{ steps.tag.outputs.TAG }}
-=======
-          tag: ${{ steps.tag.outputs.TAG }}
->>>>>>> 7878578d
+          tag: ${{ steps.tag.outputs.TAG }}
 
       - name: Upload Windows 2019 single artifact - http-proxy
         uses: svenstaro/upload-release-action@v2
@@ -227,11 +197,7 @@
           repo_token: ${{ secrets.GITHUB_TOKEN }}
           file: artifacts/ton-win-binaries/http-proxy.exe
           asset_name: http-proxy.exe
-<<<<<<< HEAD
-          tag: v${{ steps.tag.outputs.TAG }}
-=======
-          tag: ${{ steps.tag.outputs.TAG }}
->>>>>>> 7878578d
+          tag: ${{ steps.tag.outputs.TAG }}
 
       - name: Upload Windows 2019 single artifact - storage-daemon-cli
         uses: svenstaro/upload-release-action@v2
@@ -239,11 +205,7 @@
           repo_token: ${{ secrets.GITHUB_TOKEN }}
           file: artifacts/ton-win-binaries/storage-daemon-cli.exe
           asset_name: storage-daemon-cli.exe
-<<<<<<< HEAD
-          tag: v${{ steps.tag.outputs.TAG }}
-=======
-          tag: ${{ steps.tag.outputs.TAG }}
->>>>>>> 7878578d
+          tag: ${{ steps.tag.outputs.TAG }}
 
       - name: Upload Windows 2019 single artifact - tonlibjson
         uses: svenstaro/upload-release-action@v2
@@ -251,11 +213,7 @@
           repo_token: ${{ secrets.GITHUB_TOKEN }}
           file: artifacts/ton-win-binaries/tonlibjson.dll
           asset_name: tonlibjson.dll
-<<<<<<< HEAD
-          tag: v${{ steps.tag.outputs.TAG }}
-=======
-          tag: ${{ steps.tag.outputs.TAG }}
->>>>>>> 7878578d
+          tag: ${{ steps.tag.outputs.TAG }}
 
       - name: Upload Windows 2019 single artifact - tonlib-cli
         uses: svenstaro/upload-release-action@v2
@@ -263,11 +221,7 @@
           repo_token: ${{ secrets.GITHUB_TOKEN }}
           file: artifacts/ton-win-binaries/tonlib-cli.exe
           asset_name: tonlib-cli.exe
-<<<<<<< HEAD
-          tag: v${{ steps.tag.outputs.TAG }}
-=======
-          tag: ${{ steps.tag.outputs.TAG }}
->>>>>>> 7878578d
+          tag: ${{ steps.tag.outputs.TAG }}
 
       # mac x86-64
 
@@ -277,11 +231,7 @@
           repo_token: ${{ secrets.GITHUB_TOKEN }}
           file: artifacts/ton-x86_64-macos-binaries.zip
           asset_name: ton-mac-x86-64.zip
-<<<<<<< HEAD
-          tag: v${{ steps.tag.outputs.TAG }}
-=======
-          tag: ${{ steps.tag.outputs.TAG }}
->>>>>>> 7878578d
+          tag: ${{ steps.tag.outputs.TAG }}
 
       - name: Upload Mac x86-64 single artifact - fift
         uses: svenstaro/upload-release-action@v2
@@ -289,11 +239,7 @@
           repo_token: ${{ secrets.GITHUB_TOKEN }}
           file: artifacts/ton-x86_64-macos-binaries/fift
           asset_name: fift-mac-x86-64
-<<<<<<< HEAD
-          tag: v${{ steps.tag.outputs.TAG }}
-=======
-          tag: ${{ steps.tag.outputs.TAG }}
->>>>>>> 7878578d
+          tag: ${{ steps.tag.outputs.TAG }}
 
       - name: Upload Mac x86-64 single artifact - func
         uses: svenstaro/upload-release-action@v2
@@ -301,11 +247,7 @@
           repo_token: ${{ secrets.GITHUB_TOKEN }}
           file: artifacts/ton-x86_64-macos-binaries/func
           asset_name: func-mac-x86-64
-<<<<<<< HEAD
-          tag: v${{ steps.tag.outputs.TAG }}
-=======
-          tag: ${{ steps.tag.outputs.TAG }}
->>>>>>> 7878578d
+          tag: ${{ steps.tag.outputs.TAG }}
 
       - name: Upload Mac x86-64 single artifact - lite-client
         uses: svenstaro/upload-release-action@v2
@@ -313,11 +255,7 @@
           repo_token: ${{ secrets.GITHUB_TOKEN }}
           file: artifacts/ton-x86_64-macos-binaries/lite-client
           asset_name: lite-client-mac-x86-64
-<<<<<<< HEAD
-          tag: v${{ steps.tag.outputs.TAG }}
-=======
-          tag: ${{ steps.tag.outputs.TAG }}
->>>>>>> 7878578d
+          tag: ${{ steps.tag.outputs.TAG }}
 
       - name: Upload Mac x86-64 single artifact - rldp-http-proxy
         uses: svenstaro/upload-release-action@v2
@@ -325,11 +263,7 @@
           repo_token: ${{ secrets.GITHUB_TOKEN }}
           file: artifacts/ton-x86_64-macos-binaries/rldp-http-proxy
           asset_name: rldp-http-proxy-mac-x86-64
-<<<<<<< HEAD
-          tag: v${{ steps.tag.outputs.TAG }}
-=======
-          tag: ${{ steps.tag.outputs.TAG }}
->>>>>>> 7878578d
+          tag: ${{ steps.tag.outputs.TAG }}
 
       - name: Upload Mac x86-64 single artifact - http-proxy
         uses: svenstaro/upload-release-action@v2
@@ -337,11 +271,7 @@
           repo_token: ${{ secrets.GITHUB_TOKEN }}
           file: artifacts/ton-x86_64-macos-binaries/http-proxy
           asset_name: http-proxy-mac-x86-64
-<<<<<<< HEAD
-          tag: v${{ steps.tag.outputs.TAG }}
-=======
-          tag: ${{ steps.tag.outputs.TAG }}
->>>>>>> 7878578d
+          tag: ${{ steps.tag.outputs.TAG }}
 
       - name: Upload Mac x86-64 single artifact - storage-daemon-cli
         uses: svenstaro/upload-release-action@v2
@@ -349,11 +279,7 @@
           repo_token: ${{ secrets.GITHUB_TOKEN }}
           file: artifacts/ton-x86_64-macos-binaries/storage-daemon-cli
           asset_name: storage-daemon-cli-mac-x86-64
-<<<<<<< HEAD
-          tag: v${{ steps.tag.outputs.TAG }}
-=======
-          tag: ${{ steps.tag.outputs.TAG }}
->>>>>>> 7878578d
+          tag: ${{ steps.tag.outputs.TAG }}
 
       - name: Upload Mac x86-64 single artifact - tonlibjson
         uses: svenstaro/upload-release-action@v2
@@ -361,11 +287,7 @@
           repo_token: ${{ secrets.GITHUB_TOKEN }}
           file: artifacts/ton-x86_64-macos-binaries/libtonlibjson.dylib
           asset_name: tonlibjson-mac-x86-64.dylib
-<<<<<<< HEAD
-          tag: v${{ steps.tag.outputs.TAG }}
-=======
-          tag: ${{ steps.tag.outputs.TAG }}
->>>>>>> 7878578d
+          tag: ${{ steps.tag.outputs.TAG }}
 
       - name: Upload Mac x86-64 single artifact - tonlib-cli
         uses: svenstaro/upload-release-action@v2
@@ -373,11 +295,7 @@
           repo_token: ${{ secrets.GITHUB_TOKEN }}
           file: artifacts/ton-x86_64-macos-binaries/tonlib-cli
           asset_name: tonlib-cli-mac-x86-64
-<<<<<<< HEAD
-          tag: v${{ steps.tag.outputs.TAG }}
-=======
-          tag: ${{ steps.tag.outputs.TAG }}
->>>>>>> 7878578d
+          tag: ${{ steps.tag.outputs.TAG }}
 
       # linux x86-64
 
@@ -387,11 +305,7 @@
           repo_token: ${{ secrets.GITHUB_TOKEN }}
           file: artifacts/ton-x86_64-linux-binaries.zip
           asset_name: ton-linux-x86_64.zip
-<<<<<<< HEAD
-          tag: v${{ steps.tag.outputs.TAG }}
-=======
-          tag: ${{ steps.tag.outputs.TAG }}
->>>>>>> 7878578d
+          tag: ${{ steps.tag.outputs.TAG }}
 
       - name: Upload Linux x86-64 single artifact - fift
         uses: svenstaro/upload-release-action@v2
@@ -399,11 +313,7 @@
           repo_token: ${{ secrets.GITHUB_TOKEN }}
           file: artifacts/ton-x86_64-linux-binaries/fift
           asset_name: fift-linux-x86_64
-<<<<<<< HEAD
-          tag: v${{ steps.tag.outputs.TAG }}
-=======
-          tag: ${{ steps.tag.outputs.TAG }}
->>>>>>> 7878578d
+          tag: ${{ steps.tag.outputs.TAG }}
 
       - name: Upload Linux x86-64 single artifact - func
         uses: svenstaro/upload-release-action@v2
@@ -411,11 +321,7 @@
           repo_token: ${{ secrets.GITHUB_TOKEN }}
           file: artifacts/ton-x86_64-linux-binaries/func
           asset_name: func-linux-x86_64
-<<<<<<< HEAD
-          tag: v${{ steps.tag.outputs.TAG }}
-=======
-          tag: ${{ steps.tag.outputs.TAG }}
->>>>>>> 7878578d
+          tag: ${{ steps.tag.outputs.TAG }}
 
       - name: Upload Linux x86-64 single artifact - lite-client
         uses: svenstaro/upload-release-action@v2
@@ -423,11 +329,7 @@
           repo_token: ${{ secrets.GITHUB_TOKEN }}
           file: artifacts/ton-x86_64-linux-binaries/lite-client
           asset_name: lite-client-linux-x86_64
-<<<<<<< HEAD
-          tag: v${{ steps.tag.outputs.TAG }}
-=======
-          tag: ${{ steps.tag.outputs.TAG }}
->>>>>>> 7878578d
+          tag: ${{ steps.tag.outputs.TAG }}
 
       - name: Upload Linux x86-64 single artifact - rldp-http-proxy
         uses: svenstaro/upload-release-action@v2
@@ -435,11 +337,7 @@
           repo_token: ${{ secrets.GITHUB_TOKEN }}
           file: artifacts/ton-x86_64-linux-binaries/rldp-http-proxy
           asset_name: rldp-http-proxy-linux-x86_64
-<<<<<<< HEAD
-          tag: v${{ steps.tag.outputs.TAG }}
-=======
-          tag: ${{ steps.tag.outputs.TAG }}
->>>>>>> 7878578d
+          tag: ${{ steps.tag.outputs.TAG }}
 
       - name: Upload Linux x86-64 single artifact - http-proxy
         uses: svenstaro/upload-release-action@v2
@@ -447,11 +345,7 @@
           repo_token: ${{ secrets.GITHUB_TOKEN }}
           file: artifacts/ton-x86_64-linux-binaries/http-proxy
           asset_name: http-proxy-linux-x86_64
-<<<<<<< HEAD
-          tag: v${{ steps.tag.outputs.TAG }}
-=======
-          tag: ${{ steps.tag.outputs.TAG }}
->>>>>>> 7878578d
+          tag: ${{ steps.tag.outputs.TAG }}
 
       - name: Upload Linux x86-64 single artifact - storage-daemon-cli
         uses: svenstaro/upload-release-action@v2
@@ -459,11 +353,7 @@
           repo_token: ${{ secrets.GITHUB_TOKEN }}
           file: artifacts/ton-x86_64-linux-binaries/storage-daemon-cli
           asset_name: storage-daemon-cli-linux-x86_64
-<<<<<<< HEAD
-          tag: v${{ steps.tag.outputs.TAG }}
-=======
-          tag: ${{ steps.tag.outputs.TAG }}
->>>>>>> 7878578d
+          tag: ${{ steps.tag.outputs.TAG }}
 
       - name: Upload Linux x86-64 single artifact - tonlibjson
         uses: svenstaro/upload-release-action@v2
@@ -471,11 +361,7 @@
           repo_token: ${{ secrets.GITHUB_TOKEN }}
           file: artifacts/ton-x86_64-linux-binaries/libtonlibjson.so
           asset_name: tonlibjson-linux-x86_64.so
-<<<<<<< HEAD
-          tag: v${{ steps.tag.outputs.TAG }}
-=======
-          tag: ${{ steps.tag.outputs.TAG }}
->>>>>>> 7878578d
+          tag: ${{ steps.tag.outputs.TAG }}
 
       - name: Upload Linux x86-64 single artifact - tonlib-cli
         uses: svenstaro/upload-release-action@v2
@@ -483,25 +369,6 @@
           repo_token: ${{ secrets.GITHUB_TOKEN }}
           file: artifacts/ton-x86_64-linux-binaries/tonlib-cli
           asset_name: tonlib-cli-linux-x86_64
-<<<<<<< HEAD
-          tag: v${{ steps.tag.outputs.TAG }}
-
-#      - name: Upload Linux arm64 artifacts
-#        uses: svenstaro/upload-release-action@v2
-#        with:
-#          repo_token: ${{ secrets.GITHUB_TOKEN }}
-#          file: artifacts/ton-aarch64-linux-binaries.zip
-#          asset_name: ton-linux-arm64.zip
-#          tag: v${{ steps.tag.outputs.TAG }}
-#
-#      - name: Upload Mac arm64 artifacts
-#        uses: svenstaro/upload-release-action@v2
-#        with:
-#          repo_token: ${{ secrets.GITHUB_TOKEN }}
-#          file: artifacts/ton-aarch64-macos-binaries
-#          asset_name: ton-mac-arm64.zip
-#          tag: v${{ steps.tag.outputs.TAG }}
-=======
           tag: ${{ steps.tag.outputs.TAG }}
 
       #      - name: Upload Linux arm64 artifacts
@@ -519,7 +386,6 @@
       #          file: artifacts/ton-aarch64-macos-binaries
       #          asset_name: ton-mac-arm64.zip
       #          tag: ${{ steps.tag.outputs.TAG }}
->>>>>>> 7878578d
 
       - name: Upload WASM artifacts
         uses: svenstaro/upload-release-action@v2
@@ -527,8 +393,4 @@
           repo_token: ${{ secrets.GITHUB_TOKEN }}
           file: artifacts/ton-wasm-binaries.zip
           asset_name: ton-wasm-binaries.zip
-<<<<<<< HEAD
-          tag: v${{ steps.tag.outputs.TAG }}
-=======
-          tag: ${{ steps.tag.outputs.TAG }}
->>>>>>> 7878578d
+          tag: ${{ steps.tag.outputs.TAG }}