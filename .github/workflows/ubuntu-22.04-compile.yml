--- conflicted
+++ resolved
@@ -38,14 +38,9 @@
         rootPath=`pwd`
         mkdir build
         cd build
-<<<<<<< HEAD
-        cmake -GNinja -DCMAKE_BUILD_TYPE=Release -DPORTABLE=1 -DTON_ARCH= -DCMAKE_CXX_FLAGS="-mavx2" ..
-        ninja storage-daemon storage-daemon-cli fift func tonlib tonlibjson tonlib-cli validator-engine lite-client pow-miner validator-engine-console generate-random-id json2tlo dht-server http-proxy rldp-http-proxy adnl-proxy create-state emulator
-=======
         
         cmake -GNinja -DOPENSSL_FOUND=1 -DOPENSSL_INCLUDE_DIR=$rootPath/openssl_1_1_1/include -DOPENSSL_CRYPTO_LIBRARY=$rootPath/openssl_1_1_1/libcrypto.a -DCMAKE_BUILD_TYPE=Release -DPORTABLE=1 -DTON_ARCH= -DCMAKE_CXX_FLAGS="-mavx2" ..
-        ninja storage-daemon storage-daemon-cli fift func tonlib tonlibjson tonlib-cli validator-engine lite-client pow-miner validator-engine-console generate-random-id json2tlo dht-server http-proxy rldp-http-proxy adnl-proxy create-state
->>>>>>> 7878578d
+        ninja storage-daemon storage-daemon-cli fift func tonlib tonlibjson tonlib-cli validator-engine lite-client pow-miner validator-engine-console generate-random-id json2tlo dht-server http-proxy rldp-http-proxy adnl-proxy create-state emulator
 
     - name: Find & copy binaries
       run: |
