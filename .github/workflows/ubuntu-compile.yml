--- conflicted
+++ resolved
@@ -1,8 +1,4 @@
-<<<<<<< HEAD
 name: Ubuntu Compile x86-64
-=======
-name: Ubuntu Compile х86-64
->>>>>>> 906336f8
 
 on: [push,workflow_dispatch,workflow_call]
 
