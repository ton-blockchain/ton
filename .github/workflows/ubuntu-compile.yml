--- conflicted
+++ resolved
@@ -43,10 +43,6 @@
         cd ..
         rootPath=`pwd`
 
-<<<<<<< HEAD
-        cmake -GNinja -DOPENSSL_FOUND=1 -DOPENSSL_INCLUDE_DIR=$buildPath/openssl_1_1_1/include -DOPENSSL_CRYPTO_LIBRARY=$buildPath/openssl_1_1_1/libcrypto.a -DCMAKE_BUILD_TYPE=Release -DPORTABLE=1 -DTON_ARCH= ..
-        ninja storage-daemon storage-daemon-cli fift func tonlib tonlibjson tonlib-cli validator-engine lite-client pow-miner validator-engine-console generate-random-id json2tlo dht-server http-proxy rldp-http-proxy adnl-proxy create-state create-hardfork emulator
-=======
         cmake -GNinja -DOPENSSL_FOUND=1 -DOPENSSL_INCLUDE_DIR=$rootPath/openssl_3/include -DOPENSSL_CRYPTO_LIBRARY=$rootPath/openssl_3/libcrypto.a -DCMAKE_BUILD_TYPE=Release -DPORTABLE=1 -DTON_ARCH= ..
         ninja storage-daemon storage-daemon-cli fift func tonlib tonlibjson tonlib-cli validator-engine lite-client \
         pow-miner validator-engine-console generate-random-id json2tlo dht-server http-proxy rldp-http-proxy adnl-proxy \
@@ -62,11 +58,6 @@
       run: |
         cd build-${{ matrix.os }}
         ctest --output-on-failure -E "test-catchain|test-actors"
->>>>>>> 7262a66d
-
-    - name: Strip binaries
-      run: |
-        strip -g build-${{ matrix.os }}/storage/storage-daemon/storage-daemon build-${{ matrix.os }}/storage/storage-daemon/storage-daemon-cli build-${{ matrix.os }}/crypto/fift build-${{ matrix.os }}/crypto/tlbc build-${{ matrix.os }}/crypto/func build-${{ matrix.os }}/crypto/create-state build-${{ matrix.os }}/validator-engine-console/validator-engine-console build-${{ matrix.os }}/tonlib/tonlib-cli build-${{ matrix.os }}/tonlib/libtonlibjson.so.0.5 build-${{ matrix.os }}/http/http-proxy build-${{ matrix.os }}/rldp-http-proxy/rldp-http-proxy build-${{ matrix.os }}/dht-server/dht-server build-${{ matrix.os }}/lite-client/lite-client build-${{ matrix.os }}/validator-engine/validator-engine build-${{ matrix.os }}/utils/generate-random-id build-${{ matrix.os }}/utils/json2tlo build-${{ matrix.os }}/adnl/adnl-proxy build-${{ matrix.os }}/emulator/libemulator.*
 
     - name: Find & copy binaries
       run: |
