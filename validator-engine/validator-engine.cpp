--- conflicted
+++ resolved
@@ -1,4 +1,4 @@
-/*
+/* 
     This file is part of TON Blockchain source code.
 
     TON Blockchain is free software; you can redistribute it and/or
@@ -3280,11 +3280,7 @@
     td::log_interface = td::default_log_interface;
   };
 
-<<<<<<< HEAD
   LOG_STATUS(td::change_maximize_rlimit(td::RlimitType::nofile, 786432));
-=======
-  LOG_STATUS(td::change_maximize_rlimit(td::RlimitType::nofile, 196608));
->>>>>>> 3ab44e2c
 
   std::vector<std::function<void()>> acts;
 
