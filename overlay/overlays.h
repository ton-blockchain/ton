/*
    This file is part of TON Blockchain Library.

    TON Blockchain Library is free software: you can redistribute it and/or modify
    it under the terms of the GNU Lesser General Public License as published by
    the Free Software Foundation, either version 2 of the License, or
    (at your option) any later version.

    TON Blockchain Library is distributed in the hope that it will be useful,
    but WITHOUT ANY WARRANTY; without even the implied warranty of
    MERCHANTABILITY or FITNESS FOR A PARTICULAR PURPOSE.  See the
    GNU Lesser General Public License for more details.

    You should have received a copy of the GNU Lesser General Public License
    along with TON Blockchain Library.  If not, see <http://www.gnu.org/licenses/>.

    Copyright 2017-2020 Telegram Systems LLP
*/
#pragma once

#include "adnl/adnl.h"
#include "dht/dht.h"

#include "td/actor/PromiseFuture.h"
#include "td/actor/actor.h"
#include "td/utils/Status.h"
#include "td/utils/buffer.h"
#include "td/utils/common.h"

#include <map>

namespace ton {

namespace overlay {

class OverlayIdShort {
 public:
  OverlayIdShort() {
  }
  explicit OverlayIdShort(td::Bits256 id) : id_(id) {
  }
  auto bits256_value() const {
    return id_;
  }
  auto pubkey_hash() const {
    return PublicKeyHash{id_};
  }

  auto tl() const {
    return id_;
  }
  bool operator<(const OverlayIdShort &with) const {
    return id_ < with.id_;
  }
  bool operator==(const OverlayIdShort &with) const {
    return id_ == with.id_;
  }
  bool operator!=(const OverlayIdShort &with) const {
    return id_ != with.id_;
  }

 private:
  td::Bits256 id_;
};

class OverlayIdFull {
 public:
  OverlayIdFull() {
  }
  OverlayIdFull clone() const {
    return OverlayIdFull{name_.clone()};
  }
  explicit OverlayIdFull(td::BufferSlice name) : name_(std::move(name)) {
  }
  auto pubkey() const {
    return PublicKey{pubkeys::Overlay{name_.clone()}};
  }

  OverlayIdShort compute_short_id() const {
    return OverlayIdShort{pubkey().compute_short_id().bits256_value()};
  }

 private:
  td::BufferSlice name_;
};

struct CertificateFlags {
  enum Values : td::uint32 { AllowFec = 1, Trusted = 2 };
};

enum BroadcastCheckResult { Forbidden = 1, NeedCheck = 2, Allowed = 3 };

inline BroadcastCheckResult broadcast_check_result_max(BroadcastCheckResult l, BroadcastCheckResult r) {
  return static_cast<BroadcastCheckResult>(std::max(static_cast<td::int32>(l), static_cast<td::int32>(r)));
}
inline BroadcastCheckResult broadcast_check_result_min(BroadcastCheckResult l, BroadcastCheckResult r) {
  return static_cast<BroadcastCheckResult>(std::min(static_cast<td::int32>(l), static_cast<td::int32>(r)));
}

class OverlayPrivacyRules {
 public:
  OverlayPrivacyRules() {
  }
  OverlayPrivacyRules(td::uint32 size) : max_unath_size_(size) {
  }
  OverlayPrivacyRules(td::uint32 max_size, td::uint32 flags, std::map<PublicKeyHash, td::uint32> authorized_keys)
      : max_unath_size_(max_size), flags_(flags), authorized_keys_(std::move(authorized_keys)) {
  }

  BroadcastCheckResult check_rules(PublicKeyHash hash, td::uint32 size, bool is_fec) {

    auto it = authorized_keys_.find(hash);
    if (it == authorized_keys_.end()) {
      if (size > max_unath_size_) {
        return BroadcastCheckResult::Forbidden;
      }
      if (!(flags_ & CertificateFlags::AllowFec) && is_fec) {
        return BroadcastCheckResult::Forbidden;
      }
      return (flags_ & CertificateFlags::Trusted) ? BroadcastCheckResult::Allowed : BroadcastCheckResult::NeedCheck;
    } else {
      return it->second >= size ? BroadcastCheckResult::Allowed : BroadcastCheckResult::Forbidden;
    }
  }

 private:
  td::uint32 max_unath_size_{0};
  td::uint32 flags_{0};
  std::map<PublicKeyHash, td::uint32> authorized_keys_;
};

class Certificate {
 public:
  Certificate(PublicKeyHash issued_by, td::int32 expire_at, td::uint32 max_size, td::uint32 flags,
              td::BufferSlice signature);
  Certificate(PublicKey issued_by, td::int32 expire_at, td::uint32 max_size, td::uint32 flags,
              td::BufferSlice signature);
  Certificate() {
  }
  void set_signature(td::BufferSlice signature);
  void set_issuer(PublicKey issuer);
  td::BufferSlice to_sign(OverlayIdShort overlay_id, PublicKeyHash issued_to) const;

  BroadcastCheckResult check(PublicKeyHash node, OverlayIdShort overlay_id, td::int32 unix_time, td::uint32 size,
                             bool is_fec) const;
  tl_object_ptr<ton_api::overlay_Certificate> tl() const;
  const PublicKey &issuer() const;
  PublicKeyHash issuer_hash() const;

  static td::Result<std::shared_ptr<Certificate>> create(tl_object_ptr<ton_api::overlay_Certificate> cert);
  static tl_object_ptr<ton_api::overlay_Certificate> empty_tl();

 private:
  td::Variant<PublicKey, PublicKeyHash> issued_by_;
  td::int32 expire_at_;
  td::uint32 max_size_;
  td::uint32 flags_;
  td::SharedSlice signature_;
};

class Overlays : public td::actor::Actor {
 public:
  class Callback {
   public:
    virtual void receive_message(adnl::AdnlNodeIdShort src, OverlayIdShort overlay_id, td::BufferSlice data) = 0;
    virtual void receive_query(adnl::AdnlNodeIdShort src, OverlayIdShort overlay_id, td::BufferSlice data,
                               td::Promise<td::BufferSlice> promise) = 0;
    virtual void receive_broadcast(PublicKeyHash src, OverlayIdShort overlay_id, td::BufferSlice data) = 0;
    virtual void check_broadcast(PublicKeyHash src, OverlayIdShort overlay_id, td::BufferSlice data,
                                 td::Promise<td::Unit> promise) {
      promise.set_value(td::Unit());
    }
    virtual void on_remove_peer(adnl::AdnlNodeIdShort src) {
    }
    virtual ~Callback() = default;
  };

  static constexpr td::uint32 max_simple_broadcast_size() {
    return 768;
  }
  static constexpr td::uint32 max_message_size() {
    return adnl::Adnl::get_mtu() - 36;
  }
  static constexpr td::uint32 max_fec_broadcast_size() {
    return 16 << 20;
  }

  static constexpr td::uint32 BroadcastFlagAnySender() {
    return 1;
  }

  static td::actor::ActorOwn<Overlays> create(std::string db_root, td::actor::ActorId<keyring::Keyring> keyring,
                                              td::actor::ActorId<adnl::Adnl> adnl, td::actor::ActorId<dht::Dht> dht);

  virtual void update_dht_node(td::actor::ActorId<dht::Dht> dht) = 0;

  virtual void create_public_overlay(adnl::AdnlNodeIdShort local_id, OverlayIdFull overlay_id,
<<<<<<< HEAD
                                     std::unique_ptr<Callback> callback, OverlayPrivacyRules rules, td::string scope) = 0;
  virtual void create_public_overlay_external(adnl::AdnlNodeIdShort local_id, OverlayIdFull overlay_id,
                                              std::unique_ptr<Callback> callback, OverlayPrivacyRules rules,
                                              td::string scope) = 0;
=======
                                     std::unique_ptr<Callback> callback, OverlayPrivacyRules rules,
                                     td::string scope) = 0;
  virtual void create_public_overlay_ex(adnl::AdnlNodeIdShort local_id, OverlayIdFull overlay_id,
                                         std::unique_ptr<Callback> callback, OverlayPrivacyRules rules,
                                         td::string scope, bool announce_self) = 0;
>>>>>>> 898d1ff8
  virtual void create_private_overlay(adnl::AdnlNodeIdShort local_id, OverlayIdFull overlay_id,
                                      std::vector<adnl::AdnlNodeIdShort> nodes, std::unique_ptr<Callback> callback,
                                      OverlayPrivacyRules rules) = 0;
  virtual void delete_overlay(adnl::AdnlNodeIdShort local_id, OverlayIdShort overlay_id) = 0;

  virtual void send_query(adnl::AdnlNodeIdShort dst, adnl::AdnlNodeIdShort src, OverlayIdShort overlay_id,
                          std::string name, td::Promise<td::BufferSlice> promise, td::Timestamp timeout,
                          td::BufferSlice query) = 0;
  virtual void send_query_via(adnl::AdnlNodeIdShort dst, adnl::AdnlNodeIdShort src, OverlayIdShort overlay_id,
                              std::string name, td::Promise<td::BufferSlice> promise, td::Timestamp timeout,
                              td::BufferSlice query, td::uint64 max_answer_size,
                              td::actor::ActorId<adnl::AdnlSenderInterface> via) = 0;
  void send_multiple_messages(std::vector<adnl::AdnlNodeIdShort> dst, adnl::AdnlNodeIdShort src,
                              OverlayIdShort overlay_id, td::BufferSlice object) {
    for (auto &n : dst) {
      send_message(n, src, overlay_id, object.clone());
    }
  }

  virtual void send_message(adnl::AdnlNodeIdShort dst, adnl::AdnlNodeIdShort src, OverlayIdShort overlay_id,
                            td::BufferSlice object) = 0;
  virtual void send_message_via(adnl::AdnlNodeIdShort dst, adnl::AdnlNodeIdShort src, OverlayIdShort overlay_id,
                                td::BufferSlice object, td::actor::ActorId<adnl::AdnlSenderInterface> via) = 0;

  virtual void send_broadcast(adnl::AdnlNodeIdShort src, OverlayIdShort overlay_id, td::BufferSlice object) = 0;
  virtual void send_broadcast_ex(adnl::AdnlNodeIdShort src, OverlayIdShort overlay_id, PublicKeyHash send_as,
                                 td::uint32 flags, td::BufferSlice object) = 0;
  virtual void send_broadcast_fec(adnl::AdnlNodeIdShort src, OverlayIdShort overlay_id, td::BufferSlice object) = 0;
  virtual void send_broadcast_fec_ex(adnl::AdnlNodeIdShort src, OverlayIdShort overlay_id, PublicKeyHash send_as,
                                     td::uint32 flags, td::BufferSlice object) = 0;

  virtual void set_privacy_rules(adnl::AdnlNodeIdShort local_id, OverlayIdShort overlay_id,
                                 OverlayPrivacyRules rules) = 0;
  virtual void update_certificate(adnl::AdnlNodeIdShort local_id, OverlayIdShort overlay_id, PublicKeyHash key,
                                  std::shared_ptr<Certificate> cert) = 0;

  virtual void get_overlay_random_peers(adnl::AdnlNodeIdShort local_id, OverlayIdShort overlay, td::uint32 max_peers,
                                        td::Promise<std::vector<adnl::AdnlNodeIdShort>> promise) = 0;
  virtual void get_stats(td::Promise<tl_object_ptr<ton_api::engine_validator_overlaysStats>> promise) = 0;

  virtual void set_priority_broadcast_receivers(adnl::AdnlNodeIdShort local_id, OverlayIdShort overlay,
                                                std::vector<adnl::AdnlNodeIdShort> nodes) = 0;
};

}  // namespace overlay

}  // namespace ton

namespace td {

inline StringBuilder &operator<<(StringBuilder &stream, const ton::overlay::OverlayIdShort &value) {
  return stream << value.bits256_value();
}

}  // namespace td<|MERGE_RESOLUTION|>--- conflicted
+++ resolved
@@ -195,18 +195,11 @@
   virtual void update_dht_node(td::actor::ActorId<dht::Dht> dht) = 0;
 
   virtual void create_public_overlay(adnl::AdnlNodeIdShort local_id, OverlayIdFull overlay_id,
-<<<<<<< HEAD
-                                     std::unique_ptr<Callback> callback, OverlayPrivacyRules rules, td::string scope) = 0;
-  virtual void create_public_overlay_external(adnl::AdnlNodeIdShort local_id, OverlayIdFull overlay_id,
-                                              std::unique_ptr<Callback> callback, OverlayPrivacyRules rules,
-                                              td::string scope) = 0;
-=======
                                      std::unique_ptr<Callback> callback, OverlayPrivacyRules rules,
                                      td::string scope) = 0;
   virtual void create_public_overlay_ex(adnl::AdnlNodeIdShort local_id, OverlayIdFull overlay_id,
                                          std::unique_ptr<Callback> callback, OverlayPrivacyRules rules,
                                          td::string scope, bool announce_self) = 0;
->>>>>>> 898d1ff8
   virtual void create_private_overlay(adnl::AdnlNodeIdShort local_id, OverlayIdFull overlay_id,
                                       std::vector<adnl::AdnlNodeIdShort> nodes, std::unique_ptr<Callback> callback,
                                       OverlayPrivacyRules rules) = 0;
