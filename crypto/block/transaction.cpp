/*
    This file is part of TON Blockchain Library.

    TON Blockchain Library is free software: you can redistribute it and/or modify
    it under the terms of the GNU Lesser General Public License as published by
    the Free Software Foundation, either version 2 of the License, or
    (at your option) any later version.

    TON Blockchain Library is distributed in the hope that it will be useful,
    but WITHOUT ANY WARRANTY; without even the implied warranty of
    MERCHANTABILITY or FITNESS FOR A PARTICULAR PURPOSE.  See the
    GNU Lesser General Public License for more details.

    You should have received a copy of the GNU Lesser General Public License
    along with TON Blockchain Library.  If not, see <http://www.gnu.org/licenses/>.

    Copyright 2017-2020 Telegram Systems LLP
*/
#include "block/transaction.h"
#include "block/block.h"
#include "block/block-parse.h"
#include "block/block-auto.h"
#include "crypto/openssl/rand.hpp"
#include "td/utils/bits.h"
#include "td/utils/uint128.h"
#include "ton/ton-shard.h"
#include "vm/vm.h"
#include "td/utils/Timer.h"

namespace {
/**
 * Logger that stores the tail of log messages.
 *
 * @param max_size The size of the buffer. Default is 256.
 */
class StringLoggerTail : public td::LogInterface {
 public:
  explicit StringLoggerTail(size_t max_size = 256) : buf(max_size, '\0') {}

  /**
   * Appends a slice of data to the buffer.
   *
   * @param slice The slice of data to be appended.
   */
  void append(td::CSlice slice) override {
    if (slice.size() > buf.size()) {
      slice.remove_prefix(slice.size() - buf.size());
    }
    while (!slice.empty()) {
      size_t s = std::min(buf.size() - pos, slice.size());
      std::copy(slice.begin(), slice.begin() + s, buf.begin() + pos);
      pos += s;
      if (pos == buf.size()) {
        pos = 0;
        truncated = true;
      }
      slice.remove_prefix(s);
    }
  }

  /**
   * Retrieves the tail of the log.
   *
   * @returns The log as std::string.
   */
  std::string get_log() const {
    if (truncated) {
      std::string res = buf;
      std::rotate(res.begin(), res.begin() + pos, res.end());
      return res;
    } else {
      return buf.substr(0, pos);
    }
  }

 private:
  std::string buf;
  size_t pos = 0;
  bool truncated = false;
};
}

namespace block {
using td::Ref;

/**
 * Looks up a library among public libraries.
 *
 * @param key A constant bit pointer representing the key of the library to lookup.
 *
 * @returns A reference to the library cell if found, null otherwise.
 */
Ref<vm::Cell> ComputePhaseConfig::lookup_library(td::ConstBitPtr key) const {
  return libraries ? vm::lookup_library_in(key, libraries->get_root_cell()) : Ref<vm::Cell>{};
}

/*
 * 
 *   ACCOUNTS
 * 
 */

/**
 * Sets the address of the account.
 *
 * @param wc The workchain ID of the account.
 * @param new_addr The new address of the account.
 *
 * @returns True if the address was successfully set, false otherwise.
 */
bool Account::set_address(ton::WorkchainId wc, td::ConstBitPtr new_addr) {
  workchain = wc;
  addr = new_addr;
  return true;
}

/**
 * Sets the split depth of the account.
 *
 * @param new_split_depth The new split depth value to be set.
 *
 * @returns True if the split depth was successfully set, False otherwise.
 */
bool Account::set_split_depth(int new_split_depth) {
  if (new_split_depth < 0 || new_split_depth > 30) {
    return false;  // invalid value for split_depth
  }
  if (split_depth_set_) {
    return split_depth_ == new_split_depth;
  } else {
    split_depth_ = (unsigned char)new_split_depth;
    split_depth_set_ = true;
    return true;
  }
}

/**
 * Checks if the given split depth is valid for the Account.
 *
 * @param split_depth The split depth to be checked.
 *
 * @returns True if the split depth is valid, False otherwise.
 */
bool Account::check_split_depth(int split_depth) const {
  return split_depth_set_ ? (split_depth == split_depth_) : (split_depth >= 0 && split_depth <= 30);
}

/**
 * Parses anycast data of the account address.
 * 
 * Initializes split_depth and addr_rewrite.
 *
 * @param cs The cell slice containing partially-parsed account addressa.
 *
 * @returns True if parsing was successful, false otherwise.
 */
bool Account::parse_maybe_anycast(vm::CellSlice& cs) {
  int t = (int)cs.fetch_ulong(1);
  if (t < 0) {
    return false;
  } else if (!t) {
    return set_split_depth(0);
  }
  int depth;
  return cs.fetch_uint_leq(30, depth)                     // anycast_info$_ depth:(#<= 30)
         && depth                                         // { depth >= 1 }
         && cs.fetch_bits_to(addr_rewrite.bits(), depth)  // rewrite_pfx:(bits depth)
         && set_split_depth(depth);
}

/**
 * Stores the anycast information to a serialized account address.
 *
 * @param cb The vm::CellBuilder object to store the information in.
 *
 * @returns True if the anycast information was successfully stored, false otherwise.
 */
bool Account::store_maybe_anycast(vm::CellBuilder& cb) const {
  if (!split_depth_set_ || !split_depth_) {
    return cb.store_bool_bool(false);
  }
  return cb.store_bool_bool(true)                                    // just$1
         && cb.store_uint_leq(30, split_depth_)                      // depth:(#<= 30)
         && cb.store_bits_bool(addr_rewrite.cbits(), split_depth_);  // rewrite_pfx:(bits depth)
}

/**
 * Unpacks the address from a given CellSlice.
 *
 * @param addr_cs The CellSlice containing the address.
 *
 * @returns True if the address was successfully unpacked, False otherwise.
 */
bool Account::unpack_address(vm::CellSlice& addr_cs) {
  int addr_tag = block::gen::t_MsgAddressInt.get_tag(addr_cs);
  int new_wc = ton::workchainInvalid;
  switch (addr_tag) {
    case block::gen::MsgAddressInt::addr_std:
      if (!(addr_cs.advance(2) && parse_maybe_anycast(addr_cs) && addr_cs.fetch_int_to(8, new_wc) &&
            addr_cs.fetch_bits_to(addr_orig.bits(), 256) && addr_cs.empty_ext())) {
        return false;
      }
      break;
    case block::gen::MsgAddressInt::addr_var:
      // cannot appear in masterchain / basechain
      return false;
    default:
      return false;
  }
  addr_cs.clear();
  if (new_wc == ton::workchainInvalid) {
    return false;
  }
  if (workchain == ton::workchainInvalid) {
    workchain = new_wc;
    addr = addr_orig;
    addr.bits().copy_from(addr_rewrite.cbits(), split_depth_);
  } else if (split_depth_) {
    ton::StdSmcAddress new_addr = addr_orig;
    new_addr.bits().copy_from(addr_rewrite.cbits(), split_depth_);
    if (new_addr != addr) {
      LOG(ERROR) << "error unpacking account " << workchain << ":" << addr.to_hex()
                 << " : account header contains different address " << new_addr.to_hex() << " (with splitting depth "
                 << (int)split_depth_ << ")";
      return false;
    }
  } else if (addr != addr_orig) {
    LOG(ERROR) << "error unpacking account " << workchain << ":" << addr.to_hex()
               << " : account header contains different address " << addr_orig.to_hex();
    return false;
  }
  if (workchain != new_wc) {
    LOG(ERROR) << "error unpacking account " << workchain << ":" << addr.to_hex()
               << " : account header contains different workchain " << new_wc;
    return false;
  }
  addr_rewrite = addr.bits();  // initialize all 32 bits of addr_rewrite
  if (!split_depth_) {
    my_addr_exact = my_addr;
  }
  return true;
}

/**
 * Unpacks storage information from a CellSlice.
 * 
 * Storage information is serialized using StorageInfo TLB-scheme.
 *
 * @param cs The CellSlice containing the storage information.
 *
 * @returns True if the unpacking is successful, false otherwise.
 */
bool Account::unpack_storage_info(vm::CellSlice& cs) {
  block::gen::StorageInfo::Record info;
  block::gen::StorageUsed::Record used;
  if (!tlb::unpack_exact(cs, info) || !tlb::csr_unpack(info.used, used)) {
    return false;
  }
  last_paid = info.last_paid;
  if (info.storage_extra.write().fetch_long(3) == 1) {
    info.storage_extra->prefetch_bits_to(storage_dict_hash.value_force());
  } else {
    storage_dict_hash = {};
  }
  orig_storage_dict_hash = storage_dict_hash;
  if (info.due_payment->prefetch_ulong(1) == 1) {
    vm::CellSlice& cs2 = info.due_payment.write();
    cs2.advance(1);
    due_payment = block::tlb::t_Grams.as_integer_skip(cs2);
    if (due_payment.is_null() || !cs2.empty_ext()) {
      return false;
    }
  } else {
    due_payment = td::zero_refint();
  }
  unsigned long long u = 0;
  u |= storage_used.cells = block::tlb::t_VarUInteger_7.as_uint(*used.cells);
  u |= storage_used.bits = block::tlb::t_VarUInteger_7.as_uint(*used.bits);
  LOG(DEBUG) << "last_paid=" << last_paid << "; cells=" << storage_used.cells << " bits=" << storage_used.bits;
  return (u != std::numeric_limits<td::uint64>::max());
}

/**
 * Unpacks the state of an Account from a CellSlice.
 *
 * State is serialized using StateInit TLB-scheme.
 * Initializes split_depth (from account state - StateInit)
 *
 * @param cs The CellSlice containing the serialized state.
 *
 * @returns True if the state was successfully unpacked, False otherwise.
 */
bool Account::unpack_state(vm::CellSlice& cs) {
  block::gen::StateInit::Record state;
  if (!tlb::unpack_exact(cs, state)) {
    return false;
  }
  int sd = 0;
  if (state.split_depth->size() == 6) {
    sd = (int)state.split_depth->prefetch_ulong(6) - 32;
  }
  if (!set_split_depth(sd)) {
    return false;
  }
  if (state.special->size() > 1) {
    int z = (int)state.special->prefetch_ulong(3);
    if (z < 0) {
      return false;
    }
    tick = z & 2;
    tock = z & 1;
    LOG(DEBUG) << "tick=" << tick << ", tock=" << tock;
  }
  code = orig_code = state.code->prefetch_ref();
  data = orig_data = state.data->prefetch_ref();
  library = orig_library = state.library->prefetch_ref();
  return true;
}

/**
 * Computes the address of the account.
 *
 * @param force If set to true, the address will be recomputed even if it already exists.
 *
 * @returns True if the address was successfully computed, false otherwise.
 */
bool Account::compute_my_addr(bool force) {
  if (!force && my_addr.not_null() && my_addr_exact.not_null()) {
    return true;
  }
  if (workchain == ton::workchainInvalid) {
    my_addr.clear();
    return false;
  }
  vm::CellBuilder cb;
  Ref<vm::Cell> cell, cell2;
  if (workchain >= -128 && workchain < 127) {
    if (!(cb.store_long_bool(2, 2)                             // addr_std$10
          && store_maybe_anycast(cb)                           // anycast:(Maybe Anycast)
          && cb.store_long_rchk_bool(workchain, 8)             // workchain_id:int8
          && cb.store_bits_bool(addr_orig)                     // addr:bits256
          && cb.finalize_to(cell) && cb.store_long_bool(4, 3)  // addr_std$10 anycast:(Maybe Anycast)
          && cb.store_long_rchk_bool(workchain, 8)             // workchain_id:int8
          && cb.store_bits_bool(addr)                          // addr:bits256
          && cb.finalize_to(cell2))) {
      return false;
    }
  } else {
    if (!(cb.store_long_bool(3, 2)                             // addr_var$11
          && store_maybe_anycast(cb)                           // anycast:(Maybe Anycast)
          && cb.store_long_bool(256, 9)                        // addr_len:(## 9)
          && cb.store_long_rchk_bool(workchain, 32)            // workchain_id:int32
          && cb.store_bits_bool(addr_orig)                     // addr:(bits addr_len)
          && cb.finalize_to(cell) && cb.store_long_bool(6, 3)  // addr_var$11 anycast:(Maybe Anycast)
          && cb.store_long_bool(256, 9)                        // addr_len:(## 9)
          && cb.store_long_rchk_bool(workchain, 32)            // workchain_id:int32
          && cb.store_bits_bool(addr)                          // addr:(bits addr_len)
          && cb.finalize_to(cell2))) {
      return false;
    }
  }
  my_addr = load_cell_slice_ref(std::move(cell));
  my_addr_exact = load_cell_slice_ref(std::move(cell2));
  return true;
}

/**
 * Computes the address of the Account.
 *
 * @param tmp_addr A reference to the CellSlice for the result.
 * @param split_depth The split depth for the address.
 * @param orig_addr_rewrite Address prefox of length split_depth.
 *
 * @returns True if the address was successfully computed, false otherwise.
 */
bool Account::recompute_tmp_addr(Ref<vm::CellSlice>& tmp_addr, int split_depth,
                                 td::ConstBitPtr orig_addr_rewrite) const {
  if (!split_depth && my_addr_exact.not_null()) {
    tmp_addr = my_addr_exact;
    return true;
  }
  if (split_depth == split_depth_ && my_addr.not_null()) {
    tmp_addr = my_addr;
    return true;
  }
  if (split_depth < 0 || split_depth > 30) {
    return false;
  }
  vm::CellBuilder cb;
  bool std = (workchain >= -128 && workchain < 128);
  if (!cb.store_long_bool(std ? 2 : 3, 2)) {  // addr_std$10 or addr_var$11
    return false;
  }
  if (!split_depth) {
    if (!cb.store_bool_bool(false)) {  // anycast:(Maybe Anycast)
      return false;
    }
  } else if (!(cb.store_bool_bool(true)                             // just$1
               && cb.store_long_bool(split_depth, 5)                // depth:(#<= 30)
               && cb.store_bits_bool(addr.bits(), split_depth))) {  // rewrite_pfx:(bits depth)
    return false;
  }
  if (std) {
    if (!cb.store_long_rchk_bool(workchain, 8)) {  // workchain:int8
      return false;
    }
  } else if (!(cb.store_long_bool(256, 9)                // addr_len:(## 9)
               && cb.store_long_bool(workchain, 32))) {  // workchain:int32
    return false;
  }
  Ref<vm::Cell> cell;
  return cb.store_bits_bool(orig_addr_rewrite, split_depth)  // address:(bits addr_len) or bits256
         && cb.store_bits_bool(addr.bits() + split_depth, 256 - split_depth) && cb.finalize_to(cell) &&
         (tmp_addr = vm::load_cell_slice_ref(std::move(cell))).not_null();
}

/**
 * Sets address rewriting info for a newly-activated account.
 *
 * @param split_depth The split depth for the account address.
 * @param orig_addr_rewrite Address frepix of length split_depth.
 *
 * @returns True if the rewriting info was successfully set, false otherwise.
 */
bool Account::init_rewrite_addr(int split_depth, td::ConstBitPtr orig_addr_rewrite) {
  if (split_depth_set_ || !set_split_depth(split_depth)) {
    return false;
  }
  addr_orig = addr;
  addr_rewrite = addr.bits();
  addr_orig.bits().copy_from(orig_addr_rewrite, split_depth);
  return compute_my_addr(true);
}

/**
 * Unpacks the account information from the provided CellSlice.
 * 
 * Used to unpack previously existing accounts.
 *
 * @param shard_account The ShardAccount to unpack.
 * @param now The current Unix time.
 * @param special Flag indicating if the account is special.
 *
 * @returns True if the unpacking is successful, false otherwise.
 */
bool Account::unpack(Ref<vm::CellSlice> shard_account, ton::UnixTime now, bool special) {
  LOG(DEBUG) << "unpacking " << (special ? "special " : "") << "account " << addr.to_hex();
  if (shard_account.is_null()) {
    LOG(ERROR) << "account " << addr.to_hex() << " does not have a valid ShardAccount to unpack";
    return false;
  }
  if (verbosity > 2) {
    FLOG(INFO) {
      shard_account->print_rec(sb, 2);
      block::gen::t_ShardAccount.print(sb, shard_account);
    };
  }
  block::gen::ShardAccount::Record acc_info;
  if (!(block::tlb::t_ShardAccount.validate_csr(shard_account) && tlb::unpack_exact(shard_account.write(), acc_info))) {
    LOG(ERROR) << "account " << addr.to_hex() << " state is invalid";
    return false;
  }
  last_trans_lt_ = acc_info.last_trans_lt;
  last_trans_hash_ = acc_info.last_trans_hash;
  now_ = now;
  auto account = std::move(acc_info.account);
  total_state = orig_total_state = account;
  auto acc_cs = load_cell_slice(std::move(account));
  if (block::gen::t_Account.get_tag(acc_cs) == block::gen::Account::account_none) {
    is_special = special;
    return acc_cs.size_ext() == 1 && init_new(now);
  }
  block::gen::Account::Record_account acc;
  block::gen::AccountStorage::Record storage;
  if (!(tlb::unpack_exact(acc_cs, acc) && (my_addr = acc.addr).not_null() && unpack_address(acc.addr.write()) &&
        compute_my_addr() && unpack_storage_info(acc.storage_stat.write()) &&
        tlb::csr_unpack(this->storage = std::move(acc.storage), storage) &&
        std::max(storage.last_trans_lt, 1ULL) > acc_info.last_trans_lt && balance.unpack(std::move(storage.balance)))) {
    return false;
  }
  is_special = special;
  last_trans_end_lt_ = storage.last_trans_lt;
  switch (block::gen::t_AccountState.get_tag(*storage.state)) {
    case block::gen::AccountState::account_uninit:
      status = orig_status = acc_uninit;
      state_hash = addr;
      forget_split_depth();
      break;
    case block::gen::AccountState::account_frozen:
      status = orig_status = acc_frozen;
      if (!storage.state->have(2 + 256)) {
        return false;
      }
      state_hash = storage.state->data_bits() + 2;
      break;
    case block::gen::AccountState::account_active:
      status = orig_status = acc_active;
      if (storage.state.write().fetch_ulong(1) != 1) {
        return false;
      }
      inner_state = storage.state;
      if (!unpack_state(storage.state.write())) {
        return false;
      }
      state_hash.clear();
      break;
    default:
      return false;
  }
  LOG(DEBUG) << "end of Account.unpack() for " << workchain << ":" << addr.to_hex()
             << " (balance = " << balance.to_str() << " ; last_trans_lt = " << last_trans_lt_ << ".."
             << last_trans_end_lt_ << ")";
  return true;
}

/**
 * Initializes a new Account object.
 *
 * @param now The current Unix time.
 *
 * @returns True if the initialization is successful, false otherwise.
 */
bool Account::init_new(ton::UnixTime now) {
  // only workchain and addr are initialized at this point
  if (workchain == ton::workchainInvalid) {
    return false;
  }
  addr_orig = addr;
  addr_rewrite = addr.cbits();
  last_trans_lt_ = last_trans_end_lt_ = 0;
  last_trans_hash_.set_zero();
  now_ = now;
  last_paid = 0;
  storage_used = {};
  orig_storage_dict_hash = storage_dict_hash = {};
  due_payment = td::zero_refint();
  balance.set_zero();
  if (my_addr_exact.is_null()) {
    vm::CellBuilder cb;
    if (workchain >= -128 && workchain < 128) {
      CHECK(cb.store_long_bool(4, 3)                  // addr_std$10 anycast:(Maybe Anycast)
            && cb.store_long_rchk_bool(workchain, 8)  // workchain:int8
            && cb.store_bits_bool(addr));             // address:bits256
    } else {
      CHECK(cb.store_long_bool(0xd00, 12)              // addr_var$11 anycast:(Maybe Anycast) addr_len:(## 9)
            && cb.store_long_rchk_bool(workchain, 32)  // workchain:int32
            && cb.store_bits_bool(addr));              // address:(bits addr_len)
    }
    my_addr_exact = load_cell_slice_ref(cb.finalize());
  }
  if (my_addr.is_null()) {
    my_addr = my_addr_exact;
  }
  if (total_state.is_null()) {
    vm::CellBuilder cb;
    CHECK(cb.store_long_bool(0, 1)  // account_none$0 = Account
          && cb.finalize_to(total_state));
    orig_total_state = total_state;
  }
  state_hash = addr_orig;
  status = orig_status = acc_nonexist;
  split_depth_set_ = false;
  return true;
}

/**
 * Removes extra currencies dict from AccountStorage.
 *
 * This is used for computing account storage stats.
 *
 * @param storage_cs AccountStorage as CellSlice.
 *
 * @returns AccountStorage without extra currencies as CellSlice.
 */
static td::Ref<vm::CellSlice> storage_without_extra_currencies(td::Ref<vm::CellSlice> storage_cs) {
  block::gen::AccountStorage::Record rec;
  if (!block::gen::csr_unpack(storage_cs, rec)) {
    LOG(ERROR) << "failed to unpack AccountStorage";
    return {};
  }
  if (rec.balance->size_refs() > 0) {
    block::gen::CurrencyCollection::Record balance;
    if (!block::gen::csr_unpack(rec.balance, balance)) {
      LOG(ERROR) << "failed to unpack AccountStorage";
      return {};
    }
    balance.other = vm::CellBuilder{}.store_zeroes(1).as_cellslice_ref();
    if (!block::gen::csr_pack(rec.balance, balance)) {
      LOG(ERROR) << "failed to pack AccountStorage";
      return {};
    }
  }
  td::Ref<vm::CellSlice> result;
  if (!block::gen::csr_pack(result, rec)) {
    LOG(ERROR) << "failed to pack AccountStorage";
    return {};
  }
  return result;
}

/**
 * Computes storage dict of the account from scratch.
 * This requires storage_dict_hash to be set, as it guarantees that the stored storage_used was computed recently
 * (in older versions it included extra currency balance, in newer versions it does not).
 *
 * @returns Root of the dictionary, or Error
 */
td::Result<Ref<vm::Cell>> Account::compute_account_storage_dict() const {
  if (storage.is_null()) {
    return td::Status::Error("cannot compute storage dict: empty storage");
  }
  if (!storage_dict_hash) {
    return td::Status::Error("cannot compute storage dict: storage_dict_hash is not set");
  }
  AccountStorageStat stat;
  auto storage_for_stat = storage_without_extra_currencies(storage);
  if (storage_for_stat.is_null()) {
    return td::Status::Error("cannot compute storage dict: invalid storage");
  }
  TRY_STATUS(stat.replace_roots(storage_for_stat->prefetch_all_refs()).move_as_status());
  // Root of AccountStorage is not counted in AccountStorageStat
  td::uint64 expected_cells = stat.get_total_cells() + 1;
  td::uint64 expected_bits = stat.get_total_bits() + storage->size();
  if (expected_cells != storage_used.cells || expected_bits != storage_used.bits) {
    return td::Status::Error(PSTRING() << "invalid storage_used: computed cells=" << expected_cells
                                       << " bits=" << expected_bits << ", found cells" << storage_used.cells
                                       << " bits=" << storage_used.bits);
  }
  if (storage_dict_hash.value() != stat.get_dict_hash()) {
    return td::Status::Error(PSTRING() << "invalid storage dict hash: computed " << stat.get_dict_hash().to_hex()
                                       << ", found " << storage_dict_hash.value().to_hex());
  }
  return stat.get_dict_root();
}

/**
 * Initializes account_storage_stat of the account using the existing dict_root.
 * This is not strictly necessary, as the storage stat is recomputed in Transaction.
 * However, it can be used to optimize cell usage.
 * This requires storage_dict_hash to be set, as it guarantees that the stored storage_used was computed recently
 * (in older versions it included extra currency balance, in newer versions it does not).
 *
 * @param dict_root Root of the storage dictionary.
 *
 * @returns Status of the operation.
 */
td::Status Account::init_account_storage_stat(Ref<vm::Cell> dict_root) {
  if (storage.is_null()) {
    if (dict_root.not_null()) {
      return td::Status::Error("storage is null, but dict_root is not null");
    }
    account_storage_stat = {};
    return td::Status::OK();
  }
  if (!storage_dict_hash) {
    return td::Status::Error("cannot init storage dict: storage_dict_hash is not set");
  }
  // Root of AccountStorage is not counted in AccountStorageStat
  if (storage_used.cells < 1 || storage_used.bits < storage->size()) {
    return td::Status::Error(PSTRING() << "storage_used is too small: cells=" << storage_used.cells
                                       << " bits=" << storage_used.bits << " storage_root_bits=" << storage->size());
  }
  AccountStorageStat new_stat(std::move(dict_root), storage->prefetch_all_refs(), storage_used.cells - 1,
                              storage_used.bits - storage->size());
  if (storage_dict_hash.value() != new_stat.get_dict_hash()) {
    return td::Status::Error(PSTRING() << "invalid storage dict hash: computed " << new_stat.get_dict_hash().to_hex()
                                       << ", found " << storage_dict_hash.value().to_hex());
  }
  account_storage_stat = std::move(new_stat);
  return td::Status::OK();
}

/**
 * Resets the split depth of the account.
 *
 * @returns True if the split depth was successfully reset, false otherwise.
 */
bool Account::forget_split_depth() {
  split_depth_set_ = false;
  split_depth_ = 0;
  addr_orig = addr;
  my_addr = my_addr_exact;
  addr_rewrite = addr.bits();
  return true;
}

/**
 * Deactivates the account.
 *
 * @returns True if the account was successfully deactivated, false otherwise.
 */
bool Account::deactivate() {
  if (status == acc_active) {
    return false;
  }
  // forget special (tick/tock) info
  tick = tock = false;
  if (status == acc_nonexist || status == acc_uninit) {
    // forget split depth and address rewriting info
    forget_split_depth();
    // forget specific state hash for deleted or uninitialized accounts (revert to addr)
    state_hash = addr;
  }
  // forget code and data (only active accounts remember these)
  code.clear();
  data.clear();
  library.clear();
  // if deleted, balance must be zero
  if (status == acc_nonexist && !balance.is_zero()) {
    return false;
  }
  return true;
}

/**
 * Checks if the account belongs to a specific shard.
 *
 * @param shard The shard to check against.
 *
 * @returns True if the account belongs to the shard, False otherwise.
 */
bool Account::belongs_to_shard(ton::ShardIdFull shard) const {
  return workchain == shard.workchain && ton::shard_is_ancestor(shard.shard, addr);
}

/**
 * Adds the partial storage payment to the total sum.
 *
 * @param payment The total sum to be updated.
 * @param delta The time delta for which the payment is calculated.
 * @param prices The storage prices.
 * @param storage_used Account storage statistics.
 * @param is_mc A flag indicating whether the account is in the masterchain.
 */
void add_partial_storage_payment(td::BigInt256& payment, ton::UnixTime delta, const block::StoragePrices& prices,
                                 const StorageUsed& storage_used, bool is_mc) {
  td::BigInt256 c{(long long)storage_used.cells}, b{(long long)storage_used.bits};
  if (is_mc) {
    // storage.cells * prices.mc_cell_price + storage.bits * prices.mc_bit_price;
    c.mul_short(prices.mc_cell_price);
    b.mul_short(prices.mc_bit_price);
  } else {
    // storage.cells * prices.cell_price + storage.bits * prices.bit_price;
    c.mul_short(prices.cell_price);
    b.mul_short(prices.bit_price);
  }
  b += c;
  b.mul_short(delta).normalize();
  CHECK(b.sgn() >= 0);
  payment += b;
}

/**
 * Computes the storage fees based on the given parameters.
 *
 * @param now The current Unix time.
 * @param pricing The vector of storage prices.
 * @param storage_used Account storage statistics.
 * @param last_paid The Unix time when the last payment was made.
 * @param is_special A flag indicating if the account is special.
 * @param is_masterchain A flag indicating if the account is in the masterchain.
 *
 * @returns The computed storage fees as RefInt256.
 */
td::RefInt256 StoragePrices::compute_storage_fees(ton::UnixTime now, const std::vector<block::StoragePrices>& pricing,
                                                  const StorageUsed& storage_used, ton::UnixTime last_paid,
                                                  bool is_special, bool is_masterchain) {
  if (now <= last_paid || !last_paid || is_special || pricing.empty() || now <= pricing[0].valid_since) {
    return td::zero_refint();
  }
  std::size_t n = pricing.size(), i = n;
  while (i && pricing[i - 1].valid_since > last_paid) {
    --i;
  }
  if (i) {
    --i;
  }
  ton::UnixTime upto = std::max(last_paid, pricing[0].valid_since);
  td::RefInt256 total{true, 0};
  for (; i < n && upto < now; i++) {
    ton::UnixTime valid_until = (i < n - 1 ? std::min(now, pricing[i + 1].valid_since) : now);
    if (upto < valid_until) {
      assert(upto >= pricing[i].valid_since);
      add_partial_storage_payment(total.unique_write(), valid_until - upto, pricing[i], storage_used, is_masterchain);
    }
    upto = valid_until;
  }
  return td::rshift(total, 16, 1);  // divide by 2^16 with ceil rounding to obtain nanograms
}

/**
 * Computes the storage fees for the account.
 *
 * @param now The current Unix time.
 * @param pricing The vector of storage prices.
 *
 * @returns The computed storage fees as RefInt256.
 */
td::RefInt256 Account::compute_storage_fees(ton::UnixTime now, const std::vector<block::StoragePrices>& pricing) const {
  return StoragePrices::compute_storage_fees(now, pricing, storage_used, last_paid, is_special, is_masterchain());
}

namespace transaction {
/**
 * Constructs a new Transaction object.
 *
 * @param _account The Account object.
 * @param ttype The type of the transaction (see transaction.cpp#309).
 * @param req_start_lt The minimal logical time of the transaction.
 * @param _now The current Unix time.
 * @param _inmsg The input message that caused the transaction.
 *
 * @returns None
 */
Transaction::Transaction(const Account& _account, int ttype, ton::LogicalTime req_start_lt, ton::UnixTime _now,
                         Ref<vm::Cell> _inmsg)
    : trans_type(ttype)
    , is_first(_account.transactions.empty())
    , new_tick(_account.tick)
    , new_tock(_account.tock)
    , now(_now)
    , account(_account)
    , my_addr(_account.my_addr)
    , my_addr_exact(_account.my_addr_exact)
    , balance(_account.balance)
    , original_balance(_account.balance)
    , due_payment(_account.due_payment)
    , last_paid(_account.last_paid)
    , new_code(_account.code)
    , new_data(_account.data)
    , new_library(_account.library)
    , in_msg(std::move(_inmsg)) {
  start_lt = std::max(req_start_lt, account.last_trans_end_lt_);
  end_lt = start_lt + 1;
  acc_status = (account.status == Account::acc_nonexist ? Account::acc_uninit : account.status);
  if (acc_status == Account::acc_frozen) {
    frozen_hash = account.state_hash;
  }
}

/**
 * Unpacks the input message of a transaction.
 *
 * @param ihr_delivered A boolean indicating whether the message was delivered using IHR (Instant Hypercube Routing).
 * @param cfg Action phase configuration.
 *
 * @returns A boolean indicating whether the unpacking was successful.
 */
bool Transaction::unpack_input_msg(bool ihr_delivered, const ActionPhaseConfig* cfg) {
  if (in_msg.is_null() || in_msg_type) {
    return false;
  }
  if (verbosity > 2) {
    FLOG(INFO) {
      sb << "unpacking inbound message for a new transaction: ";
      block::gen::t_Message_Any.print_ref(sb, in_msg);
      load_cell_slice(in_msg).print_rec(sb);
    };
  }
  auto cs = vm::load_cell_slice(in_msg);
  int tag = block::gen::t_CommonMsgInfo.get_tag(cs);
  Ref<vm::CellSlice> src_addr, dest_addr;
  switch (tag) {
    case block::gen::CommonMsgInfo::int_msg_info: {
      block::gen::CommonMsgInfo::Record_int_msg_info info;
      if (!(tlb::unpack(cs, info) && msg_balance_remaining.unpack(std::move(info.value)))) {
        return false;
      }
      if (info.ihr_disabled && ihr_delivered) {
        return false;
      }
      bounce_enabled = info.bounce;
      src_addr = std::move(info.src);
      dest_addr = std::move(info.dest);
      in_msg_type = 1;
      td::RefInt256 ihr_fee = block::tlb::t_Grams.as_integer(std::move(info.ihr_fee));
      if (ihr_delivered) {
        in_fwd_fee = std::move(ihr_fee);
      } else {
        in_fwd_fee = td::zero_refint();
        msg_balance_remaining += std::move(ihr_fee);
      }
      if (info.created_lt >= start_lt) {
        start_lt = info.created_lt + 1;
        end_lt = start_lt + 1;
      }
      // ...
      break;
    }
    case block::gen::CommonMsgInfo::ext_in_msg_info: {
      block::gen::CommonMsgInfo::Record_ext_in_msg_info info;
      if (!tlb::unpack(cs, info)) {
        return false;
      }
      src_addr = std::move(info.src);
      dest_addr = std::move(info.dest);
      in_msg_type = 2;
      in_msg_extern = true;
      // compute forwarding fees for this external message
      vm::CellStorageStat sstat;                                     // for message size
      auto cell_info = sstat.compute_used_storage(cs).move_as_ok();  // message body
      sstat.bits -= cs.size();                                       // bits in the root cells are free
      sstat.cells--;                                                 // the root cell itself is not counted as a cell
      LOG(DEBUG) << "storage paid for a message: " << sstat.cells << " cells, " << sstat.bits << " bits";
      if (sstat.bits > cfg->size_limits.max_msg_bits || sstat.cells > cfg->size_limits.max_msg_cells) {
        LOG(DEBUG) << "inbound external message too large, invalid";
        return false;
      }
      if (cell_info.max_merkle_depth > max_allowed_merkle_depth) {
        LOG(DEBUG) << "inbound external message has too big merkle depth, invalid";
        return false;
      }
      // fetch message pricing info
      CHECK(cfg);
      const MsgPrices& msg_prices = cfg->fetch_msg_prices(account.is_masterchain());
      // compute forwarding fees
      auto fees_c = msg_prices.compute_fwd_ihr_fees(sstat.cells, sstat.bits, true);
      LOG(DEBUG) << "computed fwd fees = " << fees_c.first << " + " << fees_c.second;

      if (account.is_special) {
        LOG(DEBUG) << "computed fwd fees set to zero for special account";
        fees_c.first = fees_c.second = 0;
      }
      in_fwd_fee = td::make_refint(fees_c.first);
      if (balance.grams < in_fwd_fee) {
        LOG(DEBUG) << "cannot pay for importing this external message";
        return false;
      }
      // (tentatively) debit account for importing this external message
      balance -= in_fwd_fee;
      msg_balance_remaining.set_zero();  // external messages cannot carry value
      // ...
      break;
    }
    default:
      return false;
  }
  // init:(Maybe (Either StateInit ^StateInit))
  switch ((int)cs.prefetch_ulong(2)) {
    case 2: {  // (just$1 (left$0 _:StateInit ))
      Ref<vm::CellSlice> state_init;
      vm::CellBuilder cb;
      if (!(cs.advance(2) && block::gen::t_StateInit.fetch_to(cs, state_init) &&
            cb.append_cellslice_bool(std::move(state_init)) && cb.finalize_to(in_msg_state) &&
            block::gen::t_StateInitWithLibs.validate_ref(in_msg_state))) {
        LOG(DEBUG) << "cannot parse StateInit in inbound message";
        return false;
      }
      break;
    }
    case 3: {  // (just$1 (right$1 _:^StateInit ))
      if (!(cs.advance(2) && cs.fetch_ref_to(in_msg_state) &&
            block::gen::t_StateInitWithLibs.validate_ref(in_msg_state))) {
        LOG(DEBUG) << "cannot parse ^StateInit in inbound message";
        return false;
      }
      break;
    }
    default:  // nothing$0
      if (!cs.advance(1)) {
        LOG(DEBUG) << "invalid init field in an inbound message";
        return false;
      }
  }
  // body:(Either X ^X)
  switch ((int)cs.fetch_ulong(1)) {
    case 0:  // left$0 _:X
      in_msg_body = Ref<vm::CellSlice>{true, cs};
      break;
    case 1:  // right$1 _:^X
      if (cs.size_ext() != 0x10000) {
        LOG(DEBUG) << "body of an inbound message is not represented by exactly one reference";
        return false;
      }
      in_msg_body = load_cell_slice_ref(cs.prefetch_ref());
      break;
    default:
      LOG(DEBUG) << "invalid body field in an inbound message";
      return false;
  }
  total_fees += in_fwd_fee;
  if (account.workchain == ton::masterchainId && cfg->mc_blackhole_addr &&
      cfg->mc_blackhole_addr.value() == account.addr) {
    blackhole_burned.grams = msg_balance_remaining.grams;
    msg_balance_remaining.grams = td::zero_refint();
    LOG(DEBUG) << "Burning " << blackhole_burned.grams << " nanoton (blackhole address)";
  }
  return true;
}

/**
 * Prepares the storage phase of a transaction.
 *
 * @param cfg The configuration for the storage phase.
 * @param force_collect Flag indicating whether to collect fees for frozen accounts.
 * @param adjust_msg_value Flag indicating whether to adjust the message value if the account balance becomes less than the message balance.
 *
 * @returns True if the storage phase was successfully prepared, false otherwise.
 */
bool Transaction::prepare_storage_phase(const StoragePhaseConfig& cfg, bool force_collect, bool adjust_msg_value) {
  if (now < account.last_paid) {
    return false;
  }
  auto to_pay = account.compute_storage_fees(now, *(cfg.pricing)) + due_payment;
  if (to_pay.not_null() && sgn(to_pay) < 0) {
    return false;
  }
  auto res = std::make_unique<StoragePhase>();
  res->is_special = account.is_special;
  last_paid = res->last_paid_updated = (res->is_special ? 0 : now);
  if (to_pay.is_null() || sgn(to_pay) == 0) {
    res->fees_collected = res->fees_due = td::zero_refint();
  } else if (to_pay <= balance.grams) {
    res->fees_collected = to_pay;
    res->fees_due = td::zero_refint();
    balance -= std::move(to_pay);
    if (cfg.global_version >= 7) {
      due_payment = td::zero_refint();
    }
  } else if (acc_status == Account::acc_frozen && !force_collect && to_pay < cfg.delete_due_limit) {
    // do not collect fee
    res->last_paid_updated = (res->is_special ? 0 : account.last_paid);
    res->fees_collected = res->fees_due = td::zero_refint();
  } else {
    res->fees_collected = balance.grams;
    res->fees_due = std::move(to_pay) - std::move(balance.grams);
    balance.grams = td::zero_refint();
    if (!res->is_special) {
      auto total_due = res->fees_due;
      switch (acc_status) {
        case Account::acc_uninit:
        case Account::acc_frozen:
          if (total_due > cfg.delete_due_limit && balance.extra.is_null()) {
            // Keeping accounts with non-null extras is a temporary measure before implementing proper collection of
            // extracurrencies from deleted accounts
            res->deleted = true;
            acc_status = Account::acc_deleted;
            if (balance.extra.not_null()) {
              // collect extra currencies as a fee
              total_fees += block::CurrencyCollection{0, std::move(balance.extra)};
              balance.extra.clear();
            }
          }
          break;
        case Account::acc_active:
          if (total_due > cfg.freeze_due_limit) {
            res->frozen = true;
            was_frozen = true;
            acc_status = Account::acc_frozen;
          }
          break;
      }
      if (cfg.enable_due_payment) {
        due_payment = total_due;
      }
    }
  }
  if (adjust_msg_value && msg_balance_remaining.grams > balance.grams) {
    msg_balance_remaining.grams = balance.grams;
  }
  total_fees += res->fees_collected;
  storage_phase = std::move(res);
  return true;
}

/**
 * Prepares the credit phase of a transaction.
 *
 * This function creates a CreditPhase object and performs the necessary calculations
 * to determine the amount to be credited in the credit phase. It updates the due payment,
 * credit, balance, and total fees accordingly.
 *
 * @returns True if the credit phase is prepared successfully, false otherwise.
 */
bool Transaction::prepare_credit_phase() {
  credit_phase = std::make_unique<CreditPhase>();
  // Due payment is only collected in storage phase.
  // For messages with bounce flag, contract always receives the amount specified in message
  // auto collected = std::min(msg_balance_remaining.grams, due_payment);
  // credit_phase->due_fees_collected = collected;
  // due_payment -= collected;
  // credit_phase->credit = msg_balance_remaining -= collected;
  credit_phase->due_fees_collected = td::zero_refint();
  credit_phase->credit = msg_balance_remaining;
  if (!msg_balance_remaining.is_valid()) {
    LOG(ERROR) << "cannot compute the amount to be credited in the credit phase of transaction";
    return false;
  }
  // NB: msg_balance_remaining may be deducted from balance later during bounce phase
  balance += msg_balance_remaining;
  if (!balance.is_valid()) {
    LOG(ERROR) << "cannot credit currency collection to account";
    return false;
  }
  // total_fees += std::move(collected);
  return true;
}
}  // namespace transaction

/**
 * Parses the gas limits and prices from a given cell.
 *
 * @param cell The cell containing the gas limits and prices serialized using GasLimitsPricing TLB-scheme.
 * @param freeze_due_limit Reference to store the freeze due limit.
 * @param delete_due_limit Reference to store the delete due limit.
 *
 * @returns True if the parsing is successful, false otherwise.
 */
bool ComputePhaseConfig::parse_GasLimitsPrices(Ref<vm::Cell> cell, td::RefInt256& freeze_due_limit,
                                               td::RefInt256& delete_due_limit) {
  return cell.not_null() &&
         parse_GasLimitsPrices(vm::load_cell_slice_ref(std::move(cell)), freeze_due_limit, delete_due_limit);
}

/**
 * Parses the gas limits and prices from a given cell slice.
 *
 * @param cs The cell slice containing the gas limits and prices serialized using GasLimitsPricing TLB-scheme.
 * @param freeze_due_limit Reference to store the freeze due limit.
 * @param delete_due_limit Reference to store the delete due limit.
 *
 * @returns True if the parsing is successful, false otherwise.
 */
bool ComputePhaseConfig::parse_GasLimitsPrices(Ref<vm::CellSlice> cs, td::RefInt256& freeze_due_limit,
                                               td::RefInt256& delete_due_limit) {
  if (cs.is_null()) {
    return false;
  }
  block::gen::GasLimitsPrices::Record_gas_flat_pfx flat;
  if (tlb::csr_unpack(cs, flat)) {
    return parse_GasLimitsPrices_internal(std::move(flat.other), freeze_due_limit, delete_due_limit,
                                          flat.flat_gas_limit, flat.flat_gas_price);
  } else {
    return parse_GasLimitsPrices_internal(std::move(cs), freeze_due_limit, delete_due_limit);
  }
}

/**
 * Parses the gas limits and prices from a gas limits and prices record.
 *
 * @param cs The cell slice containing the gas limits and prices serialized using GasLimitsPricing TLB-scheme.
 * @param freeze_due_limit A reference to store the freeze due limit.
 * @param delete_due_limit A reference to store the delete due limit.
 * @param _flat_gas_limit The flat gas limit.
 * @param _flat_gas_price The flat gas price.
 *
 * @returns True if the parsing is successful, false otherwise.
 */
bool ComputePhaseConfig::parse_GasLimitsPrices_internal(Ref<vm::CellSlice> cs, td::RefInt256& freeze_due_limit,
                                                        td::RefInt256& delete_due_limit, td::uint64 _flat_gas_limit,
                                                        td::uint64 _flat_gas_price) {
  auto f = [&](const auto& r, td::uint64 spec_limit) {
    gas_limit = r.gas_limit;
    special_gas_limit = spec_limit;
    gas_credit = r.gas_credit;
    gas_price = r.gas_price;
    freeze_due_limit = td::make_refint(r.freeze_due_limit);
    delete_due_limit = td::make_refint(r.delete_due_limit);
  };
  block::gen::GasLimitsPrices::Record_gas_prices_ext rec;
  if (tlb::csr_unpack(cs, rec)) {
    f(rec, rec.special_gas_limit);
  } else {
    block::gen::GasLimitsPrices::Record_gas_prices rec0;
    if (tlb::csr_unpack(std::move(cs), rec0)) {
      f(rec0, rec0.gas_limit);
    } else {
      return false;
    }
  }
  flat_gas_limit = _flat_gas_limit;
  flat_gas_price = _flat_gas_price;
  compute_threshold();
  return true;
}

/**
 * Checks if an address is suspended according to the ConfigParam(44).
 *
 * @param wc The workchain ID.
 * @param addr The account address address.
 *
 * @returns True if the address is suspended, False otherwise.
 */
bool ComputePhaseConfig::is_address_suspended(ton::WorkchainId wc, td::Bits256 addr) const {
  if (!suspended_addresses) {
    return false;
  }
  try {
    vm::CellBuilder key;
    key.store_long_bool(wc, 32);
    key.store_bits_bool(addr);
    return !suspended_addresses->lookup(key.data_bits(), 288).is_null();
  } catch (vm::VmError) {
    return false;
  }
}

/**
 * Computes the maximum gas fee based on the gas prices and limits.
 *
 * @param gas_price256 The gas price from config as RefInt256
 * @param gas_limit The gas limit from config
 * @param flat_gas_limit The flat gas limit from config
 * @param flat_gas_price The flat gas price from config
 *
 * @returns The maximum gas fee.
 */
static td::RefInt256 compute_max_gas_threshold(const td::RefInt256& gas_price256, td::uint64 gas_limit,
                                               td::uint64 flat_gas_limit, td::uint64 flat_gas_price) {
  if (gas_limit > flat_gas_limit) {
    return td::rshift(gas_price256 * (gas_limit - flat_gas_limit), 16, 1) + td::make_bigint(flat_gas_price);
  } else {
    return td::make_refint(flat_gas_price);
  }
}

/**
 * Computes the maximum for gas fee based on the gas prices and limits.
 *
 * Updates max_gas_threshold.
 */
void ComputePhaseConfig::compute_threshold() {
  gas_price256 = td::make_refint(gas_price);
  max_gas_threshold = compute_max_gas_threshold(gas_price256, gas_limit, flat_gas_limit, flat_gas_price);
}

/**
 * Computes the amount of gas that can be bought for a given amount of nanograms.
 *
 * @param nanograms The amount of nanograms to compute gas for.
 *
 * @returns The amount of gas.
 */
td::uint64 ComputePhaseConfig::gas_bought_for(td::RefInt256 nanograms) const {
  if (nanograms.is_null() || sgn(nanograms) < 0) {
    return 0;
  }
  if (nanograms >= max_gas_threshold) {
    return gas_limit;
  }
  if (nanograms < flat_gas_price) {
    return 0;
  }
  auto res = td::div((std::move(nanograms) - flat_gas_price) << 16, gas_price256);
  return res->to_long() + flat_gas_limit;
}

/**
 * Computes the gas price.
 *
 * @param gas_used The amount of gas used.
 *
 * @returns The computed gas price.
 */
td::RefInt256 ComputePhaseConfig::compute_gas_price(td::uint64 gas_used) const {
  return gas_used <= flat_gas_limit ? td::make_refint(flat_gas_price)
                                    : td::rshift(gas_price256 * (gas_used - flat_gas_limit), 16, 1) + flat_gas_price;
}

namespace transaction {

/**
 * Checks if it is required to increase gas_limit (from GasLimitsPrices config) for the transaction
 *
 * In January 2024 a highload wallet of @wallet Telegram bot in mainnet was stuck because current gas limit (1M) is
 * not enough to clean up old queires, thus locking funds inside.
 * See comment in crypto/smartcont/highload-wallet-v2-code.fc for details on why this happened.
 * Account address: EQD_v9j1rlsuHHw2FIhcsCFFSD367ldfDdCKcsNmNpIRzUlu
 * It was proposed to validators to increase gas limit for this account to 70M for a limited amount
 * of time (until 2024-02-29).
 * It is activated by setting global version to 5 in ConfigParam 8.
 * This config change also activates new behavior for special accounts in masterchain.
 *
 * In August 2024 it was decided to unlock other old highload wallets that got into the same situation.
 * See https://t.me/tondev_news/129
 * It is activated by setting global version to 9.
 *
 * @param cfg The compute phase configuration.
 * @param now The Unix time of the transaction.
 * @param account The account of the transaction.
 *
 * @returns Overridden gas limit or empty td::optional
 */
static td::optional<td::uint64> override_gas_limit(const ComputePhaseConfig& cfg, ton::UnixTime now,
                                                   const Account& account) {
  struct OverridenGasLimit {
    td::uint64 new_limit;
    int from_version;
    ton::UnixTime until;
  };
  static std::map<std::pair<ton::WorkchainId, ton::StdSmcAddress>, OverridenGasLimit> accounts = []() {
    auto parse_addr = [](const char* s) -> std::pair<ton::WorkchainId, ton::StdSmcAddress> {
      auto r_addr = StdAddress::parse(td::Slice(s));
      r_addr.ensure();
      return {r_addr.ok().workchain, r_addr.ok().addr};
    };
    std::map<std::pair<ton::WorkchainId, ton::StdSmcAddress>, OverridenGasLimit> accounts;

    // Increase limit for EQD_v9j1rlsuHHw2FIhcsCFFSD367ldfDdCKcsNmNpIRzUlu until 2024-02-29 00:00:00 UTC
    accounts[parse_addr("0:FFBFD8F5AE5B2E1C7C3614885CB02145483DFAEE575F0DD08A72C366369211CD")] = {
        .new_limit = 70'000'000, .from_version = 5, .until = 1709164800};

    // Increase limit for multiple accounts (https://t.me/tondev_news/129) until 2025-03-01 00:00:00 UTC
    accounts[parse_addr("UQBeSl-dumOHieZ3DJkNKVkjeso7wZ0VpzR4LCbLGTQ8xr57")] = {
        .new_limit = 70'000'000, .from_version = 9, .until = 1740787200};
    accounts[parse_addr("EQC3VcQ-43klww9UfimR58TBjBzk7GPupXQ3CNuthoNp-uTR")] = {
        .new_limit = 70'000'000, .from_version = 9, .until = 1740787200};
    accounts[parse_addr("EQBhwBb8jvokGvfreHRRoeVxI237PrOJgyrsAhLA-4rBC_H5")] = {
        .new_limit = 70'000'000, .from_version = 9, .until = 1740787200};
    accounts[parse_addr("EQCkoRp4OE-SFUoMEnYfL3vF43T3AzNfW8jyTC4yzk8cJqMS")] = {
        .new_limit = 70'000'000, .from_version = 9, .until = 1740787200};
    accounts[parse_addr("UQBN5ICras79U8FYEm71ws34n-ZNIQ0LRNpckOUsIV3OebnC")] = {
        .new_limit = 70'000'000, .from_version = 9, .until = 1740787200};
    accounts[parse_addr("EQBDanbCeUqI4_v-xrnAN0_I2wRvEIaLg1Qg2ZN5c6Zl1KOh")] = {
        .new_limit = 225'000'000, .from_version = 9, .until = 1740787200};
    return accounts;
  }();
  auto it = accounts.find({account.workchain, account.addr});
  if (it == accounts.end() || cfg.global_version < it->second.from_version || now >= it->second.until) {
    return {};
  }
  return it->second.new_limit;
}

/**
 * Computes the amount of gas that can be bought for a given amount of nanograms.
 * Usually equal to `cfg.gas_bought_for(nanograms)`
 * However, it overrides gas_limit from config in special cases.
 *
 * @param cfg The compute phase configuration.
 * @param nanograms The amount of nanograms to compute gas for.
 *
 * @returns The amount of gas.
 */
td::uint64 Transaction::gas_bought_for(const ComputePhaseConfig& cfg, td::RefInt256 nanograms) {
  if (auto new_limit = override_gas_limit(cfg, now, account)) {
    gas_limit_overridden = true;
    // Same as ComputePhaseConfig::gas_bought for, but with other gas_limit and max_gas_threshold
    auto gas_limit = new_limit.value();
    LOG(INFO) << "overridding gas limit for account " << account.workchain << ":" << account.addr.to_hex() << " to "
              << gas_limit;
    auto max_gas_threshold =
        compute_max_gas_threshold(cfg.gas_price256, gas_limit, cfg.flat_gas_limit, cfg.flat_gas_price);
    if (nanograms.is_null() || sgn(nanograms) < 0) {
      return 0;
    }
    if (nanograms >= max_gas_threshold) {
      return gas_limit;
    }
    if (nanograms < cfg.flat_gas_price) {
      return 0;
    }
    auto res = td::div((std::move(nanograms) - cfg.flat_gas_price) << 16, cfg.gas_price256);
    return res->to_long() + cfg.flat_gas_limit;
  }
  return cfg.gas_bought_for(nanograms);
}

/**
 * Computes the gas limits for a transaction.
 *
 * @param cp The ComputePhase object to store the computed gas limits.
 * @param cfg The compute phase configuration.
 *
 * @returns True if the gas limits were successfully computed, false otherwise.
 */
bool Transaction::compute_gas_limits(ComputePhase& cp, const ComputePhaseConfig& cfg) {
  // Compute gas limits
  if (account.is_special) {
    cp.gas_max = cfg.special_gas_limit;
  } else {
    cp.gas_max = gas_bought_for(cfg, balance.grams);
  }
  if (trans_type != tr_ord || (account.is_special && cfg.special_gas_full)) {
    // may use all gas that can be bought using remaining balance
    cp.gas_limit = cp.gas_max;
  } else {
    // originally use only gas bought using remaining message balance
    // if the message is "accepted" by the smart contract, the gas limit will be set to gas_max
    cp.gas_limit = std::min(gas_bought_for(cfg, msg_balance_remaining.grams), cp.gas_max);
  }
  if (trans_type == tr_ord && !block::tlb::t_Message.is_internal(in_msg)) {
    // external messages carry no balance, give them some credit to check whether they are accepted
    cp.gas_credit = std::min(cfg.gas_credit, cp.gas_max);
  } else {
    cp.gas_credit = 0;
  }
  LOG(DEBUG) << "gas limits: max=" << cp.gas_max << ", limit=" << cp.gas_limit << ", credit=" << cp.gas_credit;
  return true;
}

/**
 * Prepares a TVM stack for a transaction.
 *
 * @param cp The compute phase object.
 *
 * @returns A reference to the prepared virtual machine stack.
 *          Returns an empty reference if the transaction type is invalid.
 */
Ref<vm::Stack> Transaction::prepare_vm_stack(ComputePhase& cp) {
  Ref<vm::Stack> stack_ref{true};
  td::RefInt256 acc_addr{true};
  CHECK(acc_addr.write().import_bits(account.addr.cbits(), 256));
  vm::Stack& stack = stack_ref.write();
  switch (trans_type) {
    case tr_tick:
    case tr_tock:
      stack.push_int(balance.grams);
      stack.push_int(std::move(acc_addr));
      stack.push_bool(trans_type == tr_tock);
      stack.push_smallint(-2);
      return stack_ref;
    case tr_ord:
      stack.push_int(balance.grams);
      stack.push_int(msg_balance_remaining.grams);
      stack.push_cell(in_msg);
      stack.push_cellslice(in_msg_body);
      stack.push_bool(in_msg_extern);
      return stack_ref;
    default:
      LOG(ERROR) << "cannot initialize stack for a transaction of type " << trans_type;
      return {};
  }
}

/**
 * Prepares a random seed for a transaction.
 *
 * @param rand_seed The output random seed.
 * @param cfg The configuration for the compute phase.
 *
 * @returns True if the random seed was successfully prepared, false otherwise.
 */
bool Transaction::prepare_rand_seed(td::BitArray<256>& rand_seed, const ComputePhaseConfig& cfg) const {
  // we might use SHA256(block_rand_seed . addr . trans_lt)
  // instead, we use SHA256(block_rand_seed . addr)
  // if the smart contract wants to randomize further, it can use RANDOMIZE instruction
  td::BitArray<256 + 256> data;
  data.bits().copy_from(cfg.block_rand_seed.cbits(), 256);
  if (cfg.global_version >= 8) {
    (data.bits() + 256).copy_from(account.addr.cbits(), 256);
  } else {
    (data.bits() + 256).copy_from(account.addr_rewrite.cbits(), 256);
  }
  rand_seed.clear();
  data.compute_sha256(rand_seed);
  return true;
}

/**
 * Prepares the c7 tuple (virtual machine context) for a compute phase of a transaction.
 *
 * @param cfg The configuration for the compute phase.
 *
 * @returns A reference to a Tuple object.
 *
 * @throws CollatorError if the rand_seed cannot be computed for the transaction.
 */
Ref<vm::Tuple> Transaction::prepare_vm_c7(const ComputePhaseConfig& cfg) const {
  td::BitArray<256> rand_seed;
  td::RefInt256 rand_seed_int{true};
  if (!(prepare_rand_seed(rand_seed, cfg) && rand_seed_int.unique_write().import_bits(rand_seed.cbits(), 256, false))) {
    LOG(ERROR) << "cannot compute rand_seed for transaction";
    throw CollatorError{"cannot generate valid SmartContractInfo"};
    return {};
  }
  std::vector<vm::StackEntry> tuple = {
      td::make_refint(0x076ef1ea),                // [ magic:0x076ef1ea
      td::zero_refint(),                          //   actions:Integer
      td::zero_refint(),                          //   msgs_sent:Integer
      td::make_refint(now),                       //   unixtime:Integer
      td::make_refint(account.block_lt),          //   block_lt:Integer
      td::make_refint(start_lt),                  //   trans_lt:Integer
      std::move(rand_seed_int),                   //   rand_seed:Integer
      balance.as_vm_tuple(),                      //   balance_remaining:[Integer (Maybe Cell)]
      my_addr,                                    //   myself:MsgAddressInt
      vm::StackEntry::maybe(cfg.global_config)    //   global_config:(Maybe Cell) ] = SmartContractInfo;
  };
  if (cfg.global_version >= 4) {
    tuple.push_back(vm::StackEntry::maybe(new_code));  // code:Cell
    if (msg_balance_remaining.is_valid()) {
      tuple.push_back(msg_balance_remaining.as_vm_tuple());  // in_msg_value:[Integer (Maybe Cell)]
    } else {
      tuple.push_back(block::CurrencyCollection::zero().as_vm_tuple());
    }
    tuple.push_back(storage_phase->fees_collected);       // storage_fees:Integer

    // See crypto/block/mc-config.cpp#2223 (get_prev_blocks_info)
    // [ wc:Integer shard:Integer seqno:Integer root_hash:Integer file_hash:Integer] = BlockId;
    // [ last_mc_blocks:[BlockId...]
    //   prev_key_block:BlockId
    //   last_mc_blocks_100:[BlockId...] ] : PrevBlocksInfo
    // The only context where PrevBlocksInfo (13 parameter of c7) is null is inside emulator
    // where it need to be set via transaction_emulator_set_prev_blocks_info (see emulator/emulator-extern.cpp)
    // Inside validator, collator and liteserver checking external message  contexts
    // prev_blocks_info is always not null, since get_prev_blocks_info()  
    // may only return tuple or raise Error (See crypto/block/mc-config.cpp#2223)
    tuple.push_back(vm::StackEntry::maybe(cfg.prev_blocks_info));
  }
  if (cfg.global_version >= 6) {
    tuple.push_back(vm::StackEntry::maybe(cfg.unpacked_config_tuple));          // unpacked_config_tuple:[...]
    tuple.push_back(due_payment.not_null() ? due_payment : td::zero_refint());  // due_payment:Integer
    tuple.push_back(compute_phase->precompiled_gas_usage
                        ? vm::StackEntry(td::make_refint(compute_phase->precompiled_gas_usage.value()))
                        : vm::StackEntry());  // precompiled_gas_usage:Integer
  }
  auto tuple_ref = td::make_cnt_ref<std::vector<vm::StackEntry>>(std::move(tuple));
  LOG(DEBUG) << "SmartContractInfo initialized with " << vm::StackEntry(tuple_ref).to_string();
  return vm::make_tuple_ref(std::move(tuple_ref));
}

/**
 * Computes the number of output actions in a list.
 *
 * @param list c5 cell.
 *
 * @returns The number of output actions.
 */
int output_actions_count(Ref<vm::Cell> list) {
  int i = -1;
  do {
    ++i;
    bool special = true;
    auto cs = load_cell_slice_special(std::move(list), special);
    if (special) {
      break;
    }
    list = cs.prefetch_ref();
  } while (list.not_null());
  return i;
}

/**
 * Unpacks the message StateInit.
 *
 * @param cfg The configuration for the compute phase.
 * @param lib_only If true, only unpack libraries from the state.
 * @param forbid_public_libs Don't allow public libraries in initstate.
 *
 * @returns True if the unpacking is successful, false otherwise.
 */
bool Transaction::unpack_msg_state(const ComputePhaseConfig& cfg, bool lib_only, bool forbid_public_libs) {
  block::gen::StateInit::Record state;
  if (in_msg_state.is_null() || !tlb::unpack_cell(in_msg_state, state)) {
    LOG(ERROR) << "cannot unpack StateInit from an inbound message";
    return false;
  }
  if (lib_only) {
    in_msg_library = state.library->prefetch_ref();
    return true;
  }
  if (state.split_depth->size() == 6) {
    new_split_depth = (signed char)(state.split_depth->prefetch_ulong(6) - 32);
  } else {
    new_split_depth = 0;
  }
  if (state.special->size() > 1) {
    int z = (int)state.special->prefetch_ulong(3);
    if (z < 0) {
      return false;
    }
    new_tick = z & 2;
    new_tock = z & 1;
    LOG(DEBUG) << "tick=" << new_tick << ", tock=" << new_tock;
  }
  td::Ref<vm::Cell> old_code = new_code, old_data = new_data, old_library = new_library;
  new_code = state.code->prefetch_ref();
  new_data = state.data->prefetch_ref();
  new_library = state.library->prefetch_ref();
  auto size_limits = cfg.size_limits;
  if (forbid_public_libs) {
    size_limits.max_acc_public_libraries = 0;
  }
  auto S = check_state_limits(size_limits, false);
  if (S.is_error()) {
    LOG(DEBUG) << "Cannot unpack msg state: " << S.move_as_error();
    new_code = old_code;
    new_data = old_data;
    new_library = old_library;
    return false;
  }
  return true;
}

/**
 * Computes the set of libraries to be used during TVM execution.
 *
 * @param cfg The configuration for the compute phase.
 *
 * @returns A vector of hashmaps with libraries.
 */
std::vector<Ref<vm::Cell>> Transaction::compute_vm_libraries(const ComputePhaseConfig& cfg) {
  std::vector<Ref<vm::Cell>> lib_set;
  if (in_msg_library.not_null()) {
    lib_set.push_back(in_msg_library);
  }
  if (new_library.not_null()) {
    lib_set.push_back(new_library);
  }
  auto global_libs = cfg.get_lib_root();
  if (global_libs.not_null()) {
    lib_set.push_back(std::move(global_libs));
  }
  return lib_set;
}

/**
 * Checks if the input message StateInit hash corresponds to the account address.
 *
 * @returns True if the input message state hash is valid, False otherwise.
 */
bool Transaction::check_in_msg_state_hash() {
  CHECK(in_msg_state.not_null());
  CHECK(new_split_depth >= 0 && new_split_depth < 32);
  td::Bits256 in_state_hash = in_msg_state->get_hash().bits();
  int d = new_split_depth;
  if ((in_state_hash.bits() + d).compare(account.addr.bits() + d, 256 - d)) {
    return false;
  }
  orig_addr_rewrite = in_state_hash.bits();
  orig_addr_rewrite_set = true;
  return account.recompute_tmp_addr(my_addr, d, orig_addr_rewrite.bits());
}

/**
 * Runs the precompiled smart contract and prepares the compute phase.
 *
 * @param cfg The configuration for the compute phase.
 * @param impl Implementation of the smart contract
 *
 * @returns True if the contract was successfully executed, false otherwise.
 */
bool Transaction::run_precompiled_contract(const ComputePhaseConfig& cfg, precompiled::PrecompiledSmartContract& impl) {
  ComputePhase& cp = *compute_phase;
  CHECK(cp.precompiled_gas_usage);
  td::uint64 gas_usage = cp.precompiled_gas_usage.value();
  td::Timer timer;
  auto result =
      impl.run(my_addr, now, start_lt, balance, new_data, *in_msg_body, in_msg, msg_balance_remaining, in_msg_extern,
               compute_vm_libraries(cfg), cfg.global_version, cfg.max_vm_data_depth, new_code,
               cfg.unpacked_config_tuple, due_payment.not_null() ? due_payment : td::zero_refint(), gas_usage);
  double elapsed = timer.elapsed();
  cp.vm_init_state_hash = td::Bits256::zero();
  cp.exit_code = result.exit_code;
  cp.out_of_gas = false;
  cp.vm_final_state_hash = td::Bits256::zero();
  cp.vm_steps = 0;
  cp.gas_used = gas_usage;
  cp.accepted = result.accepted;
  cp.success = (cp.accepted && result.committed);
  LOG(INFO) << "Running precompiled smart contract " << impl.get_name() << ": exit_code=" << result.exit_code
            << " accepted=" << result.accepted << " success=" << cp.success << " gas_used=" << gas_usage
            << " time=" << elapsed << "s";
  if (cp.accepted & use_msg_state) {
    was_activated = true;
    acc_status = Account::acc_active;
  }
  if (cfg.with_vm_log) {
    cp.vm_log = PSTRING() << "Running precompiled smart contract " << impl.get_name()
                          << ": exit_code=" << result.exit_code << " accepted=" << result.accepted
                          << " success=" << cp.success << " gas_used=" << gas_usage << " time=" << elapsed << "s";
  }
  if (cp.success) {
    cp.new_data = impl.get_c4();
    cp.actions = impl.get_c5();
    int out_act_num = output_actions_count(cp.actions);
    if (verbosity > 2) {
      FLOG(INFO) {
        sb << "new smart contract data: ";
        bool can_be_special = true;
        load_cell_slice_special(cp.new_data, can_be_special).print_rec(sb);
        sb << "output actions: ";
        block::gen::OutList{out_act_num}.print_ref(sb, cp.actions);
      };
    }
  }
  cp.mode = 0;
  cp.exit_arg = 0;
  if (!cp.success && result.exit_arg) {
    auto value = td::narrow_cast_safe<td::int32>(result.exit_arg.value());
    if (value.is_ok()) {
      cp.exit_arg = value.ok();
    }
  }
  if (cp.accepted) {
    if (account.is_special) {
      cp.gas_fees = td::zero_refint();
    } else {
      cp.gas_fees = cfg.compute_gas_price(cp.gas_used);
      total_fees += cp.gas_fees;
      balance -= cp.gas_fees;
    }
    LOG(DEBUG) << "gas fees: " << cp.gas_fees->to_dec_string() << " = " << cfg.gas_price256->to_dec_string() << " * "
               << cp.gas_used << " /2^16 ; price=" << cfg.gas_price << "; flat rate=[" << cfg.flat_gas_price << " for "
               << cfg.flat_gas_limit << "]; remaining balance=" << balance.to_str();
    CHECK(td::sgn(balance.grams) >= 0);
  }
  return true;
}

/**
 * Prepares the compute phase of a transaction, which includes running TVM.
 *
 * @param cfg The configuration for the compute phase.
 *
 * @returns True if the compute phase was successfully prepared and executed, false otherwise.
 */
bool Transaction::prepare_compute_phase(const ComputePhaseConfig& cfg) {
  // TODO: add more skip verifications + sometimes use state from in_msg to re-activate
  // ...
  compute_phase = std::make_unique<ComputePhase>();
  ComputePhase& cp = *(compute_phase.get());
  if (cfg.global_version >= 9) {
    original_balance = balance;
    if (msg_balance_remaining.is_valid()) {
      original_balance -= msg_balance_remaining;
    }
  } else {
    original_balance -= total_fees;
  }
  if (td::sgn(balance.grams) <= 0) {
    // no gas
    cp.skip_reason = ComputePhase::sk_no_gas;
    return true;
  }
  // Compute gas limits
  if (!compute_gas_limits(cp, cfg)) {
    compute_phase.reset();
    return false;
  }
  if (!cp.gas_limit && !cp.gas_credit) {
    // no gas
    cp.skip_reason = ComputePhase::sk_no_gas;
    return true;
  }
  if (in_msg_state.not_null()) {
    LOG(DEBUG) << "HASH(in_msg_state) = " << in_msg_state->get_hash().bits().to_hex(256)
               << ", account_state_hash = " << account.state_hash.to_hex();
  } else {
    LOG(DEBUG) << "in_msg_state is null";
  }
  if (in_msg_state.not_null() &&
      (acc_status == Account::acc_uninit ||
       (acc_status == Account::acc_frozen && account.state_hash == in_msg_state->get_hash().bits()))) {
    if (acc_status == Account::acc_uninit && cfg.is_address_suspended(account.workchain, account.addr)) {
      LOG(DEBUG) << "address is suspended, skipping compute phase";
      cp.skip_reason = ComputePhase::sk_suspended;
      return true;
    }
    use_msg_state = true;
    bool forbid_public_libs =
        acc_status == Account::acc_uninit && account.is_masterchain();  // Forbid for deploying, allow for unfreezing
    if (!(unpack_msg_state(cfg, false, forbid_public_libs) && account.check_split_depth(new_split_depth))) {
      LOG(DEBUG) << "cannot unpack in_msg_state, or it has bad split_depth; cannot init account state";
      cp.skip_reason = ComputePhase::sk_bad_state;
      return true;
    }
    if (acc_status == Account::acc_uninit && !check_in_msg_state_hash()) {
      LOG(DEBUG) << "in_msg_state hash mismatch, cannot init account state";
      cp.skip_reason = ComputePhase::sk_bad_state;
      return true;
    }
  } else if (acc_status != Account::acc_active) {
    // no state, cannot perform transactions
    cp.skip_reason = in_msg_state.not_null() ? ComputePhase::sk_bad_state : ComputePhase::sk_no_state;
    return true;
  } else if (in_msg_state.not_null()) {
    if (cfg.allow_external_unfreeze) {
      if (in_msg_extern && account.addr != in_msg_state->get_hash().bits()) {
        // only for external messages with non-zero initstate in active accounts
        LOG(DEBUG) << "in_msg_state hash mismatch in external message";
        cp.skip_reason = ComputePhase::sk_bad_state;
        return true;
      }
    }
    unpack_msg_state(cfg, true);  // use only libraries
  }
  if (!cfg.allow_external_unfreeze) {
    if (in_msg_extern && in_msg_state.not_null() && account.addr != in_msg_state->get_hash().bits()) {
      LOG(DEBUG) << "in_msg_state hash mismatch in external message";
      cp.skip_reason = ComputePhase::sk_bad_state;
      return true;
    }
  }

  td::optional<PrecompiledContractsConfig::Contract> precompiled;
  if (new_code.not_null() && trans_type == tr_ord) {
    precompiled = cfg.precompiled_contracts.get_contract(new_code->get_hash().bits());
  }

  vm::GasLimits gas{(long long)cp.gas_limit, (long long)cp.gas_max, (long long)cp.gas_credit};
  if (precompiled) {
    td::uint64 gas_usage = precompiled.value().gas_usage;
    cp.precompiled_gas_usage = gas_usage;
    if (gas_usage > cp.gas_limit) {
      cp.skip_reason = ComputePhase::sk_no_gas;
      return true;
    }
    auto impl = precompiled::get_implementation(new_code->get_hash().bits());
    if (impl != nullptr && !cfg.dont_run_precompiled_ && impl->required_version() <= cfg.global_version) {
      return run_precompiled_contract(cfg, *impl);
    }

    // Contract is marked as precompiled in global config, but implementation is not available
    // In this case we run TVM and override gas_used
    LOG(INFO) << "Unknown precompiled contract (code_hash=" << new_code->get_hash().to_hex()
              << ", gas_usage=" << gas_usage << "), running VM";
    long long limit = account.is_special ? cfg.special_gas_limit : cfg.gas_limit;
    gas = vm::GasLimits{limit, limit, gas.gas_credit ? limit : 0};
  }

  // initialize VM
  Ref<vm::Stack> stack = prepare_vm_stack(cp);
  if (stack.is_null()) {
    compute_phase.reset();
    return false;
  }
  // OstreamLogger ostream_logger(error_stream);
  // auto log = create_vm_log(error_stream ? &ostream_logger : nullptr);
  LOG(DEBUG) << "creating VM";

  std::unique_ptr<StringLoggerTail> logger;
  auto vm_log = vm::VmLog();
  if (cfg.with_vm_log) {
    size_t log_max_size = 256;
    if (cfg.vm_log_verbosity > 4) {
      log_max_size = 32 << 20;
    } else if (cfg.vm_log_verbosity > 0) {
      log_max_size = 1 << 20;
    }
    logger = std::make_unique<StringLoggerTail>(log_max_size);
    vm_log.log_interface = logger.get();
    vm_log.log_options = td::LogOptions(VERBOSITY_NAME(DEBUG), true, false);
    if (cfg.vm_log_verbosity > 1) {
      vm_log.log_mask |= vm::VmLog::ExecLocation;
      if (cfg.vm_log_verbosity > 2) {
        vm_log.log_mask |= vm::VmLog::GasRemaining;
        if (cfg.vm_log_verbosity > 3) {
          vm_log.log_mask |= vm::VmLog::DumpStack;
          if (cfg.vm_log_verbosity > 4) {
            vm_log.log_mask |= vm::VmLog::DumpStackVerbose;
            vm_log.log_mask |= vm::VmLog::DumpC5;
          }
        }
      }
    }
  }
  vm::VmState vm{new_code, cfg.global_version, std::move(stack), gas, 1, new_data, vm_log, compute_vm_libraries(cfg)};
  vm.set_max_data_depth(cfg.max_vm_data_depth);
  vm.set_c7(prepare_vm_c7(cfg));  // tuple with SmartContractInfo
  vm.set_chksig_always_succeed(cfg.ignore_chksig);
  vm.set_stop_on_accept_message(cfg.stop_on_accept_message);
  // vm.incr_stack_trace(1);    // enable stack dump after each step

  LOG(DEBUG) << "starting VM";
  cp.vm_init_state_hash = vm.get_state_hash();
  td::Timer timer;
  cp.exit_code = ~vm.run();
  double elapsed = timer.elapsed();
  LOG(DEBUG) << "VM terminated with exit code " << cp.exit_code;
  cp.out_of_gas = (cp.exit_code == ~(int)vm::Excno::out_of_gas);
  cp.vm_final_state_hash = vm.get_final_state_hash(cp.exit_code);
  stack = vm.get_stack_ref();
  cp.vm_steps = (int)vm.get_steps_count();
  gas = vm.get_gas_limits();
  cp.gas_used = std::min<long long>(gas.gas_consumed(), gas.gas_limit);
  cp.accepted = (gas.gas_credit == 0);
  cp.success = (cp.accepted && vm.committed());
  if (cp.accepted & use_msg_state) {
    was_activated = true;
    acc_status = Account::acc_active;
  }
  if (precompiled) {
    cp.gas_used = precompiled.value().gas_usage;
    cp.vm_steps = 0;
    cp.vm_init_state_hash = cp.vm_final_state_hash = td::Bits256::zero();
    if (cp.out_of_gas) {
      LOG(ERROR) << "Precompiled smc got out_of_gas in TVM";
      return false;
    }
  }
  LOG(INFO) << "steps: " << vm.get_steps_count() << " gas: used=" << gas.gas_consumed() << ", max=" << gas.gas_max
            << ", limit=" << gas.gas_limit << ", credit=" << gas.gas_credit;
  LOG(INFO) << "out_of_gas=" << cp.out_of_gas << ", accepted=" << cp.accepted << ", success=" << cp.success
            << ", time=" << elapsed << "s";
  if (logger != nullptr) {
    cp.vm_log = logger->get_log();
  }
  if (cp.success) {
    cp.new_data = vm.get_committed_state().c4;  // c4 -> persistent data
    cp.actions = vm.get_committed_state().c5;   // c5 -> action list
    int out_act_num = output_actions_count(cp.actions);
    if (verbosity > 2) {
      FLOG(INFO) {
        sb << "new smart contract data: ";
        bool can_be_special = true;
        load_cell_slice_special(cp.new_data, can_be_special).print_rec(sb);
        sb << "output actions: ";
        block::gen::OutList{out_act_num}.print_ref(sb, cp.actions);
      };
    }
  }
  cp.mode = 0;
  cp.exit_arg = 0;
  if (!cp.success && stack->depth() > 0) {
    td::RefInt256 tos = stack->tos().as_int();
    if (tos.not_null() && tos->signed_fits_bits(32)) {
      cp.exit_arg = (int)tos->to_long();
    }
  }
  if (cp.accepted) {
    if (account.is_special) {
      cp.gas_fees = td::zero_refint();
    } else {
      cp.gas_fees = cfg.compute_gas_price(cp.gas_used);
      total_fees += cp.gas_fees;
      balance -= cp.gas_fees;
    }
    LOG(DEBUG) << "gas fees: " << cp.gas_fees->to_dec_string() << " = " << cfg.gas_price256->to_dec_string() << " * "
               << cp.gas_used << " /2^16 ; price=" << cfg.gas_price << "; flat rate=[" << cfg.flat_gas_price << " for "
               << cfg.flat_gas_limit << "]; remaining balance=" << balance.to_str();
    CHECK(td::sgn(balance.grams) >= 0);
  }
  cp.vm_loaded_cells = vm.extract_loaded_cells();
  return true;
}

/**
 * Prepares the action phase of a transaction.
 *
 * @param cfg The configuration for the action phase.
 *
 * @returns True if the action phase was prepared successfully, false otherwise.
 */
bool Transaction::prepare_action_phase(const ActionPhaseConfig& cfg) {
  if (!compute_phase || !compute_phase->success) {
    return false;
  }
  action_phase = std::make_unique<ActionPhase>();
  ActionPhase& ap = *(action_phase.get());
  ap.result_code = -1;
  ap.result_arg = 0;
  ap.tot_actions = ap.spec_actions = ap.skipped_actions = ap.msgs_created = 0;
  Ref<vm::Cell> list = compute_phase->actions;
  assert(list.not_null());
  ap.action_list_hash = list->get_hash().bits();
  ap.remaining_balance = balance;
  ap.end_lt = end_lt;
  ap.total_fwd_fees = td::zero_refint();
  ap.total_action_fees = td::zero_refint();
  ap.reserved_balance.set_zero();
  ap.action_fine = td::zero_refint();

  td::Ref<vm::Cell> old_code = new_code, old_data = new_data, old_library = new_library;
  auto enforce_state_limits = [&]() {
    if (account.is_special) {
      return true;
    }
    auto S = check_state_limits(cfg.size_limits);
    if (S.is_error()) {
      // Rollback changes to state, fail action phase
      LOG(INFO) << "Account state size exceeded limits: " << S.move_as_error();
      new_account_storage_stat = {};
      new_code = old_code;
      new_data = old_data;
      new_library = old_library;
      ap.result_code = 50;
      ap.state_exceeds_limits = true;
      return false;
    }
    return true;
  };

  int n = 0;
  while (true) {
    ap.action_list.push_back(list);
    bool special = true;
    auto cs = load_cell_slice_special(std::move(list), special);
    if (special) {
      ap.result_code = 32;  // action list invalid
      ap.result_arg = n;
      ap.action_list_invalid = true;
      LOG(DEBUG) << "action list invalid: special cell";
      return true;
    }
    if (!cs.size_ext()) {
      break;
    }
    if (!cs.have_refs()) {
      ap.result_code = 32;  // action list invalid
      ap.result_arg = n;
      ap.action_list_invalid = true;
      LOG(DEBUG) << "action list invalid: entry found with data but no next reference";
      return true;
    }
    list = cs.prefetch_ref();
    n++;
    if (n > cfg.max_actions) {
      ap.result_code = 33;  // too many actions
      ap.result_arg = n;
      ap.action_list_invalid = true;
      LOG(DEBUG) << "action list too long: more than " << cfg.max_actions << " actions";
      return true;
    }
  }

  ap.tot_actions = n;
  ap.spec_actions = ap.skipped_actions = 0;
  for (int i = n - 1; i >= 0; --i) {
    ap.result_arg = n - 1 - i;
    if (!block::gen::t_OutListNode.validate_ref(ap.action_list[i])) {
      if (cfg.message_skip_enabled) {
        // try to read mode from action_send_msg even if out_msg scheme is violated
        // action should at least contain 40 bits: 32bit tag and 8 bit mode
        // if (mode & 2), that is ignore error mode, skip action even for invalid message
        // if there is no (mode & 2) but (mode & 16) presents - enable bounce if possible
        bool special = true;
        auto cs = load_cell_slice_special(ap.action_list[i], special);
        if (!special) {
          if ((cs.size() >= 40) && ((int)cs.fetch_ulong(32) == 0x0ec3c86d)) {
            int mode = (int)cs.fetch_ulong(8);
            if (mode & 2) {
              ap.skipped_actions++;
              ap.action_list[i] = {};
              continue;
            } else if ((mode & 16) && cfg.bounce_on_fail_enabled) {
              ap.bounce = true;
            }
          }
        }
      }
      ap.result_code = 34;  // action #i invalid or unsupported
      ap.action_list_invalid = true;
      LOG(DEBUG) << "invalid action " << ap.result_arg << " found while preprocessing action list: error code "
                 << ap.result_code;
      return true;
    }
  }
  ap.valid = true;
  for (int i = n - 1; i >= 0; --i) {
    if(ap.action_list[i].is_null()) {
      continue;
    }
    ap.result_arg = n - 1 - i;
    vm::CellSlice cs = load_cell_slice(ap.action_list[i]);
    CHECK(cs.fetch_ref().not_null());
    int tag = block::gen::t_OutAction.get_tag(cs);
    CHECK(tag >= 0);
    int err_code = 34;
    ap.need_bounce_on_fail = false;
    switch (tag) {
      case block::gen::OutAction::action_set_code:
        err_code = try_action_set_code(cs, ap, cfg);
        break;
      case block::gen::OutAction::action_send_msg:
        err_code = try_action_send_msg(cs, ap, cfg);
        if (err_code == -2) {
          err_code = try_action_send_msg(cs, ap, cfg, 1);
          if (err_code == -2) {
            err_code = try_action_send_msg(cs, ap, cfg, 2);
          }
        }
        break;
      case block::gen::OutAction::action_reserve_currency:
        err_code = try_action_reserve_currency(cs, ap, cfg);
        break;
      case block::gen::OutAction::action_change_library:
        err_code = try_action_change_library(cs, ap, cfg);
        break;
    }
    if (err_code) {
      ap.result_code = (err_code == -1 ? 34 : err_code);
      ap.end_lt = end_lt;
      if (err_code == -1 || err_code == 34) {
        ap.action_list_invalid = true;
      }
      if (err_code == 37 || err_code == 38) {
        ap.no_funds = true;
      }
      LOG(DEBUG) << "invalid action " << ap.result_arg << " in action list: error code " << ap.result_code;
      // This is required here because changes to libraries are applied even if actipn phase fails
      enforce_state_limits();
      if (cfg.action_fine_enabled) {
        ap.action_fine = std::min(ap.action_fine, balance.grams);
        ap.total_action_fees = ap.action_fine;
        balance.grams -= ap.action_fine;
        total_fees += ap.action_fine;
      }
      if (ap.need_bounce_on_fail) {
        ap.bounce = true;
      }
      return true;
    }
  }

  if (cfg.action_fine_enabled) {
    ap.total_action_fees += ap.action_fine;
  }
  end_lt = ap.end_lt;
  if (ap.new_code.not_null()) {
    new_code = ap.new_code;
  }
  new_data = compute_phase->new_data;  // tentative persistent data update applied
  if (!enforce_state_limits()) {
    return true;
  }

  ap.result_arg = 0;
  ap.result_code = 0;
  CHECK(ap.remaining_balance.grams->sgn() >= 0);
  CHECK(ap.reserved_balance.grams->sgn() >= 0);
  ap.remaining_balance += ap.reserved_balance;
  CHECK(ap.remaining_balance.is_valid());
  if (ap.acc_delete_req) {
    CHECK(cfg.extra_currency_v2 ? ap.remaining_balance.grams->sgn() == 0 : ap.remaining_balance.is_zero());
    ap.acc_status_change = ActionPhase::acst_deleted;
    acc_status = (ap.remaining_balance.is_zero() ? Account::acc_deleted : Account::acc_uninit);
    was_deleted = true;
  }
  ap.success = true;
  out_msgs = std::move(ap.out_msgs);
  total_fees +=
      ap.total_action_fees;  // NB: forwarding fees are not accounted here (they are not collected by the validators in this transaction)
  balance = ap.remaining_balance;
  return true;
}

/**
 * Tries to set the code for an account.
 *
 * @param cs The CellSlice containing the action data serialized as action_set_code TLB-scheme.
 * @param ap The action phase object.
 * @param cfg The action phase configuration.
 *
 * @returns 0 if the code was successfully set, -1 otherwise.
 */
int Transaction::try_action_set_code(vm::CellSlice& cs, ActionPhase& ap, const ActionPhaseConfig& cfg) {
  block::gen::OutAction::Record_action_set_code rec;
  if (!tlb::unpack_exact(cs, rec)) {
    return -1;
  }
  ap.new_code = std::move(rec.new_code);
  ap.code_changed = true;
  ap.spec_actions++;
  return 0;
}

/**
 * Tries to change the library in the transaction.
 *
 * @param cs The cell slice containing the action data serialized as action_change_library TLB-scheme.
 * @param ap The action phase object.
 * @param cfg The action phase configuration.
 *
 * @returns 0 if the action was successfully performed,
 *          -1 if there was an error unpacking the data or the mode is invalid,
 *          41 if the library reference is required but is null,
 *          43 if the number of cells in the library exceeds the limit,
 *          42 if there was a VM error during the operation.
 */
int Transaction::try_action_change_library(vm::CellSlice& cs, ActionPhase& ap, const ActionPhaseConfig& cfg) {
  block::gen::OutAction::Record_action_change_library rec;
  if (!tlb::unpack_exact(cs, rec)) {
    return -1;
  }
  // mode: +0 = remove library, +1 = add private library, +2 = add public library, +16 - bounce on fail
  if (rec.mode & 16) {
    if (!cfg.bounce_on_fail_enabled) {
      return -1;
    }
    ap.need_bounce_on_fail = true;
    rec.mode &= ~16;
  }
  if (rec.mode > 2) {
    return -1;
  }
  Ref<vm::Cell> lib_ref = rec.libref->prefetch_ref();
  ton::Bits256 hash;
  if (lib_ref.not_null()) {
    hash = lib_ref->get_hash().bits();
  } else {
    CHECK(rec.libref.write().fetch_ulong(1) == 0 && rec.libref.write().fetch_bits_to(hash));
  }
  try {
    vm::Dictionary dict{new_library, 256};
    if (!rec.mode) {
      // remove library
      dict.lookup_delete(hash);
      LOG(DEBUG) << "removed " << ((rec.mode >> 1) ? "public" : "private") << " library with hash " << hash.to_hex();
    } else {
      auto val = dict.lookup(hash);
      if (val.not_null()) {
        bool is_public = val->prefetch_ulong(1);
        auto ref = val->prefetch_ref();
        if (hash == ref->get_hash().bits()) {
          lib_ref = ref;
          if (is_public == (rec.mode >> 1)) {
            // library already in required state
            ap.spec_actions++;
            return 0;
          }
        }
      }
      if (lib_ref.is_null()) {
        // library code not found
        return 41;
      }
      vm::CellStorageStat sstat;
      auto cell_info = sstat.compute_used_storage(lib_ref).move_as_ok();
      if (sstat.cells > cfg.size_limits.max_library_cells || cell_info.max_merkle_depth > max_allowed_merkle_depth) {
        return 43;
      }
      vm::CellBuilder cb;
      CHECK(cb.store_bool_bool(rec.mode >> 1) && cb.store_ref_bool(std::move(lib_ref)));
      CHECK(dict.set_builder(hash, cb));
      LOG(DEBUG) << "added " << ((rec.mode >> 1) ? "public" : "private") << " library with hash " << hash.to_hex();
    }
    new_library = std::move(dict).extract_root_cell();
  } catch (vm::VmError&) {
    return 42;
  }
  ap.spec_actions++;
  return 0;
}
}  // namespace transaction

/**
 * Computes the forward fees for a message based on the number of cells and bits.
 * 
 * msg_fwd_fees = (lump_price + ceil((bit_price * msg.bits + cell_price * msg.cells)/2^16)) nanograms
 * ihr_fwd_fees = ceil((msg_fwd_fees * ihr_price_factor)/2^16) nanograms
 * bits in the root cell of a message are not included in msg.bits (lump_price pays for them)
 *
 * @param cells The number of cells in the message.
 * @param bits The number of bits in the message.
 *
 * @returns The computed forward fees for the message.
 */
td::uint64 MsgPrices::compute_fwd_fees(td::uint64 cells, td::uint64 bits) const {
  return lump_price + td::uint128(bit_price)
                          .mult(bits)
                          .add(td::uint128(cell_price).mult(cells))
                          .add(td::uint128(0xffffu))
                          .shr(16)
                          .lo();
}

/**
 * Computes the forward fees for a message based on the number of cells and bits.
 * Return the result as td::RefInt256
 *
 * msg_fwd_fees = (lump_price + ceil((bit_price * msg.bits + cell_price * msg.cells)/2^16)) nanograms
 * ihr_fwd_fees = ceil((msg_fwd_fees * ihr_price_factor)/2^16) nanograms
 * bits in the root cell of a message are not included in msg.bits (lump_price pays for them)
 *
 * @param cells The number of cells in the message.
 * @param bits The number of bits in the message.
 *
 * @returns The computed forward fees for the message as td::RefInt256j.
 */
td::RefInt256 MsgPrices::compute_fwd_fees256(td::uint64 cells, td::uint64 bits) const {
  return td::make_refint(lump_price) +
         td::rshift(td::make_refint(bit_price) * bits + td::make_refint(cell_price) * cells, 16,
                    1);  // divide by 2^16 with ceil rounding
}

/**
 * Computes the forward fees and IHR fees for a message with the given number of cells and bits.
 *
 * @param cells The number of cells.
 * @param bits The number of bits.
 * @param ihr_disabled Flag indicating whether IHR is disabled.
 *
 * @returns A pair of values representing the forward fees and IHR fees.
 */
std::pair<td::uint64, td::uint64> MsgPrices::compute_fwd_ihr_fees(td::uint64 cells, td::uint64 bits,
                                                                  bool ihr_disabled) const {
  td::uint64 fwd = compute_fwd_fees(cells, bits);
  if (ihr_disabled) {
    return std::pair<td::uint64, td::uint64>(fwd, 0);
  }
  return std::pair<td::uint64, td::uint64>(fwd, td::uint128(fwd).mult(ihr_factor).shr(16).lo());
}

/**
 * Computes the part of the fees that go to the total fees of the current block.
 *
 * @param total The amount of fees.
 *
 * @returns The the part of the fees that go to the total fees of the current block.
 */
td::RefInt256 MsgPrices::get_first_part(td::RefInt256 total) const {
  return (std::move(total) * first_frac) >> 16;
}

/**
 * Computes the part of the fees that go to the total fees of the current block.
 *
 * @param total The amount of fees.
 *
 * @returns The the part of the fees that go to the total fees of the current block.
 */
td::uint64 MsgPrices::get_first_part(td::uint64 total) const {
  return td::uint128(total).mult(first_frac).shr(16).lo();
}

/**
 * Computes the part of the fees that go to the total fees of the transit block.
 *
 * @param total The amount of fees.
 *
 * @returns The the part of the fees that go to the total fees of the transit block.
 */
td::RefInt256 MsgPrices::get_next_part(td::RefInt256 total) const {
  return (std::move(total) * next_frac) >> 16;
}

namespace transaction {
/**
 * Checks if the source address is addr_none and replaces is with the account address.
 *
 * @param src_addr A reference to the source address of the message.
 *
 * @returns True if the source address is addr_none or is equal to the account address.
 */
bool Transaction::check_replace_src_addr(Ref<vm::CellSlice>& src_addr) const {
  int t = (int)src_addr->prefetch_ulong(2);
  if (!t && src_addr->size_ext() == 2) {
    // addr_none$00  --> replace with the address of current smart contract
    src_addr = my_addr;
    return true;
  }
  if (t != 2) {
    // invalid address (addr_extern and addr_var cannot be source addresses)
    return false;
  }
  if (src_addr->contents_equal(*my_addr) || src_addr->contents_equal(*my_addr_exact)) {
    // source address matches that of the current account
    return true;
  }
  // only one valid case remaining: rewritten source address used, replace with the complete one
  // (are we sure we want to allow this?)
  return false;
}

/**
 * Checks the destination address of a message, rewrites it if it is an anycast address.
 *
 * @param dest_addr A reference to the destination address of the transaction.
 * @param cfg The configuration for the action phase.
 * @param is_mc A pointer to a boolean where it will be stored whether the destination is in the masterchain.
 *
 * @returns True if the destination address is valid, false otherwise.
 */
bool Transaction::check_rewrite_dest_addr(Ref<vm::CellSlice>& dest_addr, const ActionPhaseConfig& cfg,
                                          bool* is_mc) const {
  if (!dest_addr->prefetch_ulong(1)) {
    // all external addresses allowed
    if (is_mc) {
      *is_mc = false;
    }
    return true;
  }
  bool repack = false;
  int tag = block::gen::t_MsgAddressInt.get_tag(*dest_addr);

  block::gen::MsgAddressInt::Record_addr_var rec;

  if (tag == block::gen::MsgAddressInt::addr_var) {
    if (!tlb::csr_unpack(dest_addr, rec)) {
      // cannot unpack addr_var
      LOG(DEBUG) << "cannot unpack addr_var in a destination address";
      return false;
    }
    if (rec.addr_len == 256 && rec.workchain_id >= -128 && rec.workchain_id < 128) {
      LOG(DEBUG) << "destination address contains an addr_var to be repacked into addr_std";
      repack = true;
    }
  } else if (tag == block::gen::MsgAddressInt::addr_std) {
    block::gen::MsgAddressInt::Record_addr_std recs;
    if (!tlb::csr_unpack(dest_addr, recs)) {
      // cannot unpack addr_std
      LOG(DEBUG) << "cannot unpack addr_std in a destination address";
      return false;
    }
    rec.anycast = std::move(recs.anycast);
    rec.addr_len = 256;
    rec.workchain_id = recs.workchain_id;
    rec.address = td::make_bitstring_ref(recs.address);
  } else {
    // unknown address format (not a MsgAddressInt)
    LOG(DEBUG) << "destination address does not have a MsgAddressInt tag";
    return false;
  }
  if (rec.workchain_id != ton::masterchainId) {
    // recover destination workchain info from configuration
    auto it = cfg.workchains->find(rec.workchain_id);
    if (it == cfg.workchains->end()) {
      // undefined destination workchain
      LOG(DEBUG) << "destination address contains unknown workchain_id " << rec.workchain_id;
      return false;
    }
    if (!it->second->accept_msgs) {
      // workchain does not accept new messages
      LOG(DEBUG) << "destination address belongs to workchain " << rec.workchain_id << " not accepting new messages";
      return false;
    }
    if (!it->second->is_valid_addr_len(rec.addr_len)) {
      // invalid address length for specified workchain
      LOG(DEBUG) << "destination address has length " << rec.addr_len << " invalid for destination workchain "
                 << rec.workchain_id;
      return false;
    }
  }
  if (rec.anycast->size() > 1) {
    // destination address is an anycast
    vm::CellSlice cs{*rec.anycast};
    int d = (int)cs.fetch_ulong(6) - 32;
    if (d <= 0 || d > 30) {
      // invalid anycast prefix length
      return false;
    }
    unsigned pfx = (unsigned)cs.fetch_ulong(d);
    unsigned my_pfx = (unsigned)account.addr.cbits().get_uint(d);
    if (pfx != my_pfx) {
      // rewrite destination address
      vm::CellBuilder cb;
      CHECK(cb.store_long_bool(32 + d, 6)     // just$1 depth:(#<= 30)
            && cb.store_long_bool(my_pfx, d)  // rewrite_pfx:(bits depth)
            && (rec.anycast = load_cell_slice_ref(cb.finalize())).not_null());
      repack = true;
    }
  }
  if (is_mc) {
    *is_mc = (rec.workchain_id == ton::masterchainId);
  }
  if (!repack) {
    return true;
  }
  if (rec.addr_len == 256 && rec.workchain_id >= -128 && rec.workchain_id < 128) {
    // repack as an addr_std
    vm::CellBuilder cb;
    CHECK(cb.store_long_bool(2, 2)                             // addr_std$10
          && cb.append_cellslice_bool(std::move(rec.anycast))  // anycast:(Maybe Anycast) ...
          && cb.store_long_bool(rec.workchain_id, 8)           // workchain_id:int8
          && cb.append_bitstring(std::move(rec.address))       // address:bits256
          && (dest_addr = load_cell_slice_ref(cb.finalize())).not_null());
  } else {
    // repack as an addr_var
    CHECK(tlb::csr_pack(dest_addr, std::move(rec)));
  }
  CHECK(block::gen::t_MsgAddressInt.validate_csr(dest_addr));
  return true;
}

/**
 * Tries to send a message.
 *
 * @param cs0 The cell slice containing the action data serialized as action_send_msg TLB-scheme.
 * @param ap The action phase.
 * @param cfg The action phase configuration.
 * @param redoing The index of the attempt, starting from 0. On later attempts tries to move message body and StateInit to separate cells.
 *
 * @returns 0 if the message is successfully sent or if the error may be ignored, error code otherwise.
 *          Returns -2 if the action should be attempted again.
 */
int Transaction::try_action_send_msg(const vm::CellSlice& cs0, ActionPhase& ap, const ActionPhaseConfig& cfg,
                                     int redoing) {
  block::gen::OutAction::Record_action_send_msg act_rec;
  // mode:
  // +128 = attach all remaining balance
  // +64 = attach all remaining balance of the inbound message
  // +32 = delete smart contract if balance becomes zero
  // +1 = pay message fees
  // +2 = skip if message cannot be sent
  // +16 = bounce if action fails
  vm::CellSlice cs{cs0};
  if (!tlb::unpack_exact(cs, act_rec)) {
    return -1;
  }
  if ((act_rec.mode & 16) && cfg.bounce_on_fail_enabled) {
    act_rec.mode &= ~16;
    ap.need_bounce_on_fail = true;
  }
  if ((act_rec.mode & ~0xe3) || (act_rec.mode & 0xc0) == 0xc0) {
    return -1;
  }
  bool skip_invalid = (act_rec.mode & 2);
  auto check_skip_invalid = [&](unsigned error_code) -> unsigned int {
    if (skip_invalid) {
      if (cfg.message_skip_enabled) {
        ap.skipped_actions++;
      }
      return 0;
    }
    return error_code;
  };
  // try to parse suggested message in act_rec.out_msg
  td::RefInt256 fwd_fee, ihr_fee;
  block::gen::MessageRelaxed::Record msg;
  if (!tlb::type_unpack_cell(act_rec.out_msg, block::gen::t_MessageRelaxed_Any, msg)) {
    return -1;
  }
  if (!block::tlb::validate_message_relaxed_libs(act_rec.out_msg)) {
    LOG(DEBUG) << "outbound message has invalid libs in StateInit";
    return -1;
  }
  if (redoing >= 1) {
    if (msg.init->size_refs() >= 2) {
      LOG(DEBUG) << "moving the StateInit of a suggested outbound message into a separate cell";
      // init:(Maybe (Either StateInit ^StateInit))
      // transform (just (left z:StateInit)) into (just (right z:^StateInit))
      CHECK(msg.init.write().fetch_ulong(2) == 2);
      vm::CellBuilder cb;
      Ref<vm::Cell> cell;
      CHECK(cb.append_cellslice_bool(std::move(msg.init))  // StateInit
            && cb.finalize_to(cell)                        // -> ^StateInit
            && cb.store_long_bool(3, 2)                    // (just (right ... ))
            && cb.store_ref_bool(std::move(cell))          // z:^StateInit
            && cb.finalize_to(cell));
      msg.init = vm::load_cell_slice_ref(cell);
    } else {
      redoing = 2;
    }
  }
  if (redoing >= 2 && msg.body->size_ext() > 1 && msg.body->prefetch_ulong(1) == 0) {
    LOG(DEBUG) << "moving the body of a suggested outbound message into a separate cell";
    // body:(Either X ^X)
    // transform (left x:X) into (right x:^X)
    CHECK(msg.body.write().fetch_ulong(1) == 0);
    vm::CellBuilder cb;
    Ref<vm::Cell> cell;
    CHECK(cb.append_cellslice_bool(std::move(msg.body))  // X
          && cb.finalize_to(cell)                        // -> ^X
          && cb.store_long_bool(1, 1)                    // (right ... )
          && cb.store_ref_bool(std::move(cell))          // x:^X
          && cb.finalize_to(cell));
    msg.body = vm::load_cell_slice_ref(cell);
  }

  block::gen::CommonMsgInfoRelaxed::Record_int_msg_info info;
  bool ext_msg = msg.info->prefetch_ulong(1);
  if (ext_msg) {
    // ext_out_msg_info$11 constructor of CommonMsgInfoRelaxed
    block::gen::CommonMsgInfoRelaxed::Record_ext_out_msg_info erec;
    if (!tlb::csr_unpack(msg.info, erec)) {
      return -1;
    }
    if (act_rec.mode & ~3) {
      return -1;  // invalid mode for an external message
    }
    info.src = std::move(erec.src);
    info.dest = std::move(erec.dest);
    // created_lt and created_at are ignored
    info.ihr_disabled = true;
    info.bounce = false;
    info.bounced = false;
    fwd_fee = ihr_fee = td::zero_refint();
  } else {
    // int_msg_info$0 constructor
    if (!tlb::csr_unpack(msg.info, info) || !block::tlb::t_CurrencyCollection.validate_csr(info.value)) {
      return -1;
    }
    if (cfg.disable_custom_fess) {
      fwd_fee = ihr_fee = td::zero_refint();
    } else {
      fwd_fee = block::tlb::t_Grams.as_integer(info.fwd_fee);
      ihr_fee = block::tlb::t_Grams.as_integer(info.ihr_fee);
    }
  }
  // set created_at and created_lt to correct values
  info.created_at = now;
  info.created_lt = ap.end_lt;
  // always clear bounced flag
  info.bounced = false;
  // have to check source address
  // it must be either our source address, or empty
  if (!check_replace_src_addr(info.src)) {
    LOG(DEBUG) << "invalid source address in a proposed outbound message";
    return 35;  // invalid source address
  }
  bool to_mc = false;
  if (!check_rewrite_dest_addr(info.dest, cfg, &to_mc)) {
    LOG(DEBUG) << "invalid destination address in a proposed outbound message";
    return check_skip_invalid(36);  // invalid destination address
  }
  if (cfg.extra_currency_v2) {
    CurrencyCollection value;
    if (!value.unpack(info.value)) {
      LOG(DEBUG) << "invalid value:ExtraCurrencies in a proposed outbound message";
      return check_skip_invalid(37);  // invalid value:CurrencyCollection
    }
    if (!CurrencyCollection::remove_zero_extra_currencies(value.extra, cfg.size_limits.max_msg_extra_currencies)) {
      LOG(DEBUG) << "invalid value:ExtraCurrencies in a proposed outbound message: too many currencies (max "
                 << cfg.size_limits.max_msg_extra_currencies << ")";
      // Dict should be valid, since it was checked in t_OutListNode.validate_ref, so error here means limit exceeded
      return check_skip_invalid(41);  // invalid value:CurrencyCollection : too many extra currencies
    }
    info.value = value.pack();
  }

  // fetch message pricing info
  const MsgPrices& msg_prices = cfg.fetch_msg_prices(to_mc || account.is_masterchain());
  // If action fails, account is required to pay fine_per_cell for every visited cell
  // Number of visited cells is limited depending on available funds
  unsigned max_cells = cfg.size_limits.max_msg_cells;
  td::uint64 fine_per_cell = 0;
  if (cfg.action_fine_enabled && !account.is_special) {
    fine_per_cell = (msg_prices.cell_price >> 16) / 4;
    td::RefInt256 funds = ap.remaining_balance.grams;
    if (!ext_msg && !(act_rec.mode & 0x80) && !(act_rec.mode & 1)) {
      if (!block::tlb::t_CurrencyCollection.validate_csr(info.value)) {
        LOG(DEBUG) << "invalid value:CurrencyCollection in proposed outbound message";
        return check_skip_invalid(37);
      }
      block::CurrencyCollection value;
      CHECK(value.unpack(info.value));
      CHECK(value.grams.not_null());
      td::RefInt256 new_funds = value.grams;
      if (act_rec.mode & 0x40) {
        if (msg_balance_remaining.is_valid()) {
          new_funds += msg_balance_remaining.grams;
        }
        if (compute_phase) {
          new_funds -= compute_phase->gas_fees;
        }
        new_funds -= ap.action_fine;
        if (new_funds->sgn() < 0) {
          LOG(DEBUG)
              << "not enough value to transfer with the message: all of the inbound message value has been consumed";
          return check_skip_invalid(37);
        }
      }
      funds = std::min(funds, new_funds);
    }
    if (funds->cmp(max_cells * fine_per_cell) < 0) {
      max_cells = static_cast<unsigned>((funds / td::make_refint(fine_per_cell))->to_long());
    }
  }
  // compute size of message
  vm::CellStorageStat sstat(max_cells);  // for message size
  // preliminary storage estimation of the resulting message
  unsigned max_merkle_depth = 0;
  auto add_used_storage = [&](const auto& x, unsigned skip_root_count) -> td::Status {
    if (x.not_null()) {
      TRY_RESULT(res, sstat.add_used_storage(x, true, skip_root_count));
      max_merkle_depth = std::max(max_merkle_depth, res.max_merkle_depth);
    }
    return td::Status::OK();
  };
  add_used_storage(msg.init, 3);  // message init
  add_used_storage(msg.body, 3);  // message body (the root cell itself is not counted)
  if (!ext_msg && !cfg.extra_currency_v2) {
    add_used_storage(info.value->prefetch_ref(), 0);
  }
  auto collect_fine = [&] {
    if (cfg.action_fine_enabled && !account.is_special) {
      td::uint64 fine = fine_per_cell * std::min<td::uint64>(max_cells, sstat.cells);
      if (ap.remaining_balance.grams->cmp(fine) < 0) {
        fine = ap.remaining_balance.grams->to_long();
      }
      ap.action_fine += fine;
      ap.remaining_balance.grams -= fine;
    }
  };
  if (sstat.cells > max_cells && max_cells < cfg.size_limits.max_msg_cells) {
    LOG(DEBUG) << "not enough funds to process a message (max_cells=" << max_cells << ")";
    collect_fine();
    return check_skip_invalid(40);
  }
  if (sstat.bits > cfg.size_limits.max_msg_bits || sstat.cells > max_cells) {
    LOG(DEBUG) << "message too large, invalid";
    collect_fine();
    return check_skip_invalid(40);
  }
  if (max_merkle_depth > max_allowed_merkle_depth) {
    LOG(DEBUG) << "message has too big merkle depth, invalid";
    collect_fine();
    return check_skip_invalid(40);
  }
  LOG(DEBUG) << "storage paid for a message: " << sstat.cells << " cells, " << sstat.bits << " bits";

  // compute forwarding fees
  auto fees_c = msg_prices.compute_fwd_ihr_fees(sstat.cells, sstat.bits, info.ihr_disabled);
  LOG(DEBUG) << "computed fwd fees = " << fees_c.first << " + " << fees_c.second;

  if (account.is_special) {
    LOG(DEBUG) << "computed fwd fees set to zero for special account";
    fees_c.first = fees_c.second = 0;
  }

  // set fees to computed values
  if (fwd_fee->unsigned_fits_bits(63) && fwd_fee->to_long() < (long long)fees_c.first) {
    fwd_fee = td::make_refint(fees_c.first);
  }
  if (fees_c.second && ihr_fee->unsigned_fits_bits(63) && ihr_fee->to_long() < (long long)fees_c.second) {
    ihr_fee = td::make_refint(fees_c.second);
  }

  Ref<vm::Cell> new_msg;
  td::RefInt256 fees_collected, fees_total;
  unsigned new_msg_bits;

  if (!ext_msg) {
    // Process outbound internal message
    // check value, check/compute ihr_fees, fwd_fees
    // ...
    if (!block::tlb::t_CurrencyCollection.validate_csr(info.value)) {
      LOG(DEBUG) << "invalid value:CurrencyCollection in proposed outbound message";
      collect_fine();
      return check_skip_invalid(37);
    }
    if (info.ihr_disabled) {
      // if IHR is disabled, IHR fees will be always zero
      ihr_fee = td::zero_refint();
    }
    // extract value to be carried by the message
    block::CurrencyCollection req;
    CHECK(req.unpack(info.value));
    CHECK(req.grams.not_null());

    if (act_rec.mode & 0x80) {
      // attach all remaining balance to this message
      if (cfg.extra_currency_v2) {
        req.grams = ap.remaining_balance.grams;
      } else {
        req = ap.remaining_balance;
      }
      act_rec.mode &= ~1;  // pay fees from attached value
    } else if (act_rec.mode & 0x40) {
      // attach all remaining balance of the inbound message (in addition to the original value)
      if (cfg.extra_currency_v2) {
        req.grams += msg_balance_remaining.grams;
      } else {
        req += msg_balance_remaining;
      }
      if (!(act_rec.mode & 1)) {
        req -= ap.action_fine;
        if (compute_phase) {
          req -= compute_phase->gas_fees;
        }
        if (!req.is_valid()) {
          LOG(DEBUG)
              << "not enough value to transfer with the message: all of the inbound message value has been consumed";
          collect_fine();
          return check_skip_invalid(37);
        }
      }
    }

    // compute req_grams + fees
    td::RefInt256 req_grams_brutto = req.grams;
    fees_total = fwd_fee + ihr_fee;
    if (act_rec.mode & 1) {
      // we are going to pay the fees
      req_grams_brutto += fees_total;
    } else if (req.grams < fees_total) {
      // receiver pays the fees (but cannot)
      LOG(DEBUG) << "not enough value attached to the message to pay forwarding fees : have " << req.grams << ", need "
                 << fees_total;
      collect_fine();
      return check_skip_invalid(37);  // not enough grams
    } else {
      // decrease message value
      req.grams -= fees_total;
    }

    // check that we have at least the required value
    if (ap.remaining_balance.grams < req_grams_brutto) {
      LOG(DEBUG) << "not enough grams to transfer with the message : remaining balance is "
                 << ap.remaining_balance.to_str() << ", need " << req_grams_brutto << " (including forwarding fees)";
      collect_fine();
      return check_skip_invalid(37);  // not enough grams
    }

    if (cfg.extra_currency_v2 && !req.check_extra_currency_limit(cfg.size_limits.max_msg_extra_currencies)) {
      LOG(DEBUG) << "too many extra currencies in the message : max " << cfg.size_limits.max_msg_extra_currencies;
      return check_skip_invalid(41);  // to many extra currencies
    }

    Ref<vm::Cell> new_extra;

    if (!block::sub_extra_currency(ap.remaining_balance.extra, req.extra, new_extra)) {
      LOG(DEBUG) << "not enough extra currency to send with the message: "
                 << block::CurrencyCollection{0, req.extra}.to_str() << " required, only "
                 << block::CurrencyCollection{0, ap.remaining_balance.extra}.to_str() << " available";
      collect_fine();
      return check_skip_invalid(38);  // not enough (extra) funds
    }
    if (ap.remaining_balance.extra.not_null() || req.extra.not_null()) {
      LOG(DEBUG) << "subtracting extra currencies: "
                 << block::CurrencyCollection{0, ap.remaining_balance.extra}.to_str() << " minus "
                 << block::CurrencyCollection{0, req.extra}.to_str() << " equals "
                 << block::CurrencyCollection{0, new_extra}.to_str();
    }

    auto fwd_fee_mine = msg_prices.get_first_part(fwd_fee);
    auto fwd_fee_remain = fwd_fee - fwd_fee_mine;

    // re-pack message value
    CHECK(req.pack_to(info.value));
    CHECK(block::tlb::t_Grams.pack_integer(info.fwd_fee, fwd_fee_remain));
    CHECK(block::tlb::t_Grams.pack_integer(info.ihr_fee, ihr_fee));

    // serialize message
    CHECK(tlb::csr_pack(msg.info, info));
    vm::CellBuilder cb;
    if (!tlb::type_pack(cb, block::gen::t_MessageRelaxed_Any, msg)) {
      LOG(DEBUG) << "outbound message does not fit into a cell after rewriting";
      if (redoing == 2) {
        collect_fine();
        return check_skip_invalid(39);
      }
      return -2;
    }

    new_msg_bits = cb.size();
    new_msg = cb.finalize();

    // clear msg_balance_remaining if it has been used
    if (act_rec.mode & 0xc0) {
      if (cfg.extra_currency_v2) {
        msg_balance_remaining.grams = td::zero_refint();
      } else {
        msg_balance_remaining.set_zero();
      }
    }

    // update balance
    ap.remaining_balance -= req_grams_brutto;
    ap.remaining_balance.extra = std::move(new_extra);
    CHECK(ap.remaining_balance.is_valid());
    CHECK(ap.remaining_balance.grams->sgn() >= 0);
    fees_total = fwd_fee + ihr_fee;
    fees_collected = fwd_fee_mine;
  } else {
    // external messages also have forwarding fees
    if (ap.remaining_balance.grams < fwd_fee) {
      LOG(DEBUG) << "not enough funds to pay for an outbound external message";
      collect_fine();
      return check_skip_invalid(37);  // not enough grams
    }
    // repack message
    // ext_out_msg_info$11 constructor of CommonMsgInfo
    block::gen::CommonMsgInfo::Record_ext_out_msg_info erec;
    erec.src = info.src;
    erec.dest = info.dest;
    erec.created_at = info.created_at;
    erec.created_lt = info.created_lt;
    CHECK(tlb::csr_pack(msg.info, erec));
    vm::CellBuilder cb;
    if (!tlb::type_pack(cb, block::gen::t_MessageRelaxed_Any, msg)) {
      LOG(DEBUG) << "outbound message does not fit into a cell after rewriting";
      if (redoing == 2) {
        collect_fine();
        return check_skip_invalid(39);
      }
      return -2;
    }

    new_msg_bits = cb.size();
    new_msg = cb.finalize();

    // update balance
    ap.remaining_balance -= fwd_fee;
    CHECK(ap.remaining_balance.is_valid());
    CHECK(td::sgn(ap.remaining_balance.grams) >= 0);
    fees_collected = fees_total = fwd_fee;
  }

  if (!block::tlb::t_Message.validate_ref(new_msg)) {
    LOG(ERROR) << "generated outbound message is not a valid (Message Any) according to hand-written check";
    collect_fine();
    return -1;
  }
  if (!block::gen::t_Message_Any.validate_ref(new_msg)) {
    LOG(ERROR) << "generated outbound message is not a valid (Message Any) according to automated check";
    FLOG(INFO) {
      block::gen::t_Message_Any.print_ref(sb, new_msg);
      vm::load_cell_slice(new_msg).print_rec(sb);
    };
    collect_fine();
    return -1;
  }
  if (verbosity > 2) {
    FLOG(INFO) {
      sb << "converted outbound message: ";
      block::gen::t_Message_Any.print_ref(sb, new_msg);
    };
  }

  ap.msgs_created++;
  ap.end_lt++;

  ap.out_msgs.push_back(std::move(new_msg));
  ap.total_action_fees += fees_collected;
  ap.total_fwd_fees += fees_total;

  if ((act_rec.mode & 0xa0) == 0xa0) {
    if (cfg.extra_currency_v2) {
      CHECK(ap.remaining_balance.grams->sgn() == 0);
      ap.acc_delete_req = ap.reserved_balance.grams->sgn() == 0;
    } else {
      CHECK(ap.remaining_balance.is_zero());
      ap.acc_delete_req = ap.reserved_balance.is_zero();
    }
  }

  ap.tot_msg_bits += sstat.bits + new_msg_bits;
  ap.tot_msg_cells += sstat.cells + 1;

  return 0;
}

/**
 * Tries to reserve a currency an action phase.
 *
 * @param cs The cell slice containing the action data serialized as action_reserve_currency TLB-scheme.
 * @param ap The action phase.
 * @param cfg The action phase configuration.
 *
 * @returns 0 if the currency is successfully reserved, error code otherwise.
 */
int Transaction::try_action_reserve_currency(vm::CellSlice& cs, ActionPhase& ap, const ActionPhaseConfig& cfg) {
  block::gen::OutAction::Record_action_reserve_currency rec;
  if (!tlb::unpack_exact(cs, rec)) {
    return -1;
  }
  if ((rec.mode & 16) && cfg.bounce_on_fail_enabled) {
    rec.mode &= ~16;
    ap.need_bounce_on_fail = true;
  }
  if (rec.mode & ~15) {
    return -1;
  }
  int mode = rec.mode;
  LOG(INFO) << "in try_action_reserve_currency(" << mode << ")";
  CurrencyCollection reserve, newc;
  if (!reserve.validate_unpack(std::move(rec.currency))) {
    LOG(DEBUG) << "cannot parse currency field in action_reserve_currency";
    return -1;
  }
  LOG(DEBUG) << "action_reserve_currency: mode=" << mode << ", reserve=" << reserve.to_str()
             << ", balance=" << ap.remaining_balance.to_str() << ", original balance=" << original_balance.to_str();
  if (mode & 4) {
    if (mode & 8) {
      reserve = original_balance - reserve;
    } else {
      reserve += original_balance;
    }
  } else if (mode & 8) {
    LOG(DEBUG) << "invalid reserve mode " << mode;
    return -1;
  }
  if (!reserve.is_valid() || td::sgn(reserve.grams) < 0) {
    LOG(DEBUG) << "cannot reserve a negative amount: " << reserve.to_str();
    return -1;
  }
  if (mode & 2) {
    if (cfg.reserve_extra_enabled) {
      if (!reserve.clamp(ap.remaining_balance)) {
        LOG(DEBUG) << "failed to clamp reserve amount" << mode;
        return -1;
      }
    } else {
      reserve.grams = std::min(reserve.grams, ap.remaining_balance.grams);
    }
  }
  if (reserve.grams > ap.remaining_balance.grams) {
    LOG(DEBUG) << "cannot reserve " << reserve.grams << " nanograms : only " << ap.remaining_balance.grams
               << " available";
    return 37;  // not enough grams
  }
  if (!block::sub_extra_currency(ap.remaining_balance.extra, reserve.extra, newc.extra)) {
    LOG(DEBUG) << "not enough extra currency to reserve: " << block::CurrencyCollection{0, reserve.extra}.to_str()
               << " required, only " << block::CurrencyCollection{0, ap.remaining_balance.extra}.to_str()
               << " available";
    return 38;  // not enough (extra) funds
  }
  newc.grams = ap.remaining_balance.grams - reserve.grams;
  if (mode & 1) {
    // leave only res_grams, reserve everything else
    std::swap(newc, reserve);
  }
  // set remaining_balance to new_grams and new_extra
  ap.remaining_balance = std::move(newc);
  // increase reserved_balance by res_grams and res_extra
  ap.reserved_balance += std::move(reserve);
  CHECK(ap.reserved_balance.is_valid());
  CHECK(ap.remaining_balance.is_valid());
  LOG(INFO) << "changed remaining balance to " << ap.remaining_balance.to_str() << ", reserved balance to "
            << ap.reserved_balance.to_str();
  ap.spec_actions++;
  return 0;
}

/**
 * Calculates the number of public libraries in the dictionary.
 *
 * @param libraries The dictionary of account libraries.
 *
 * @returns The number of public libraries in the dictionary.
 */
static td::uint32 get_public_libraries_count(const td::Ref<vm::Cell>& libraries) {
  td::uint32 count = 0;
  vm::Dictionary dict{libraries, 256};
  dict.check_for_each([&](td::Ref<vm::CellSlice> value, td::ConstBitPtr key, int) {
    if (block::is_public_library(key, std::move(value))) {
      ++count;
    }
    return true;
  });
  return count;
}

/**
 * Calculates the number of changes of public libraries in the dictionary.
 *
 * @param old_libraries The dictionary of account libraries before the transaction.
 * @param new_libraries The dictionary of account libraries after the transaction.
 *
 * @returns The number of changed public libraries.
 */
static td::uint32 get_public_libraries_diff_count(const td::Ref<vm::Cell>& old_libraries,
                                                  const td::Ref<vm::Cell>& new_libraries) {
  td::uint32 count = 0;
  vm::Dictionary dict1{old_libraries, 256};
  vm::Dictionary dict2{new_libraries, 256};
  dict1.scan_diff(dict2, [&](td::ConstBitPtr key, int n, Ref<vm::CellSlice> val1, Ref<vm::CellSlice> val2) -> bool {
    CHECK(n == 256);
    bool is_public1 = val1.not_null() && block::is_public_library(key, val1);
    bool is_public2 = val2.not_null() && block::is_public_library(key, val2);
    if (is_public1 != is_public2) {
      ++count;
    }
    return true;
  });
  return count;
}

/**
 * Checks that the new account state fits in the limits.
 * This function is not called for special accounts.
 *
 * @param size_limits The size limits configuration.
 * @param is_account_stat Store storage stat in the Transaction's AccountStorageStat.
 *
 * @returns A `td::Status` indicating the result of the check.
 *          - If the state limits are within the allowed range, returns OK.
 *          - If the state limits exceed the maximum allowed range, returns an error.
 */
td::Status Transaction::check_state_limits(const SizeLimitsConfig& size_limits, bool is_account_stat) {
  auto cell_equal = [](const td::Ref<vm::Cell>& a, const td::Ref<vm::Cell>& b) -> bool {
    return a.is_null() || b.is_null() ? a.is_null() == b.is_null() : a->get_hash() == b->get_hash();
  };
  if (cell_equal(account.code, new_code) && cell_equal(account.data, new_data) &&
      cell_equal(account.library, new_library)) {
    return td::Status::OK();
  }
  AccountStorageStat storage_stat;
<<<<<<< HEAD
  if (is_account_stat && account.account_storage_stat) {
    storage_stat = account.account_storage_stat.value();
=======
  if (update_storage_stat && account.account_storage_stat) {
    storage_stat = AccountStorageStat{&account.account_storage_stat.value()};
>>>>>>> a09a5c94
  }
  {
    TD_PERF_COUNTER(transaction_storage_stat_a);
    td::Timer timer;
<<<<<<< HEAD
    if (is_account_stat && compute_phase) {
      storage_stat.add_hint(compute_phase->vm_loaded_cells);
    }
    StorageStatCalculationContext context{is_account_stat};
    StorageStatCalculationContext::Guard guard{&context};
    TRY_RESULT(info, storage_stat.replace_roots({new_code, new_data, new_library}));
    if (info.max_merkle_depth > max_allowed_merkle_depth) {
      return td::Status::Error("too big Merkle depth");
    }
=======
    TRY_STATUS(storage_stat.replace_roots({new_code, new_data, new_library}, /* check_merkle_depth = */ true));
>>>>>>> a09a5c94
    if (timer.elapsed() > 0.1) {
      LOG(INFO) << "Compute used storage (1) took " << timer.elapsed() << "s";
    }
  }

  if (storage_stat.get_total_cells() > size_limits.max_acc_state_cells ||
      storage_stat.get_total_bits() > size_limits.max_acc_state_bits) {
    return td::Status::Error(PSTRING() << "account state is too big: cells=" << storage_stat.get_total_cells()
                                       << ", bits=" << storage_stat.get_total_bits()
                                       << " (max cells=" << size_limits.max_acc_state_cells
                                       << ", max bits=" << size_limits.max_acc_state_bits << ")");
  }
  if (account.is_masterchain() && !cell_equal(account.library, new_library)) {
    auto libraries_count = get_public_libraries_count(new_library);
    if (libraries_count > size_limits.max_acc_public_libraries) {
      return td::Status::Error(PSTRING() << "too many public libraries: " << libraries_count << " (max "
                                         << size_limits.max_acc_public_libraries << ")");
    }
  }
  if (is_account_stat) {
    // storage_stat will be reused in compute_state()
    new_account_storage_stat.value_force() = std::move(storage_stat);
    storage_stats_updates.push_back(new_code);
    storage_stats_updates.push_back(new_data);
    storage_stats_updates.push_back(new_library);
  }
  return td::Status::OK();
}

/**
 * Prepares the bounce phase of a transaction.
 *
 * @param cfg The configuration for the action phase.
 *
 * @returns True if the bounce phase was successfully prepared, false otherwise.
 */
bool Transaction::prepare_bounce_phase(const ActionPhaseConfig& cfg) {
  if (in_msg.is_null() || !bounce_enabled) {
    return false;
  }
  bounce_phase = std::make_unique<BouncePhase>();
  BouncePhase& bp = *bounce_phase;
  block::gen::Message::Record msg;
  block::gen::CommonMsgInfo::Record_int_msg_info info;
  auto cs = vm::load_cell_slice(in_msg);
  if (!(tlb::unpack(cs, info) && gen::t_Maybe_Either_StateInit_Ref_StateInit.skip(cs) && cs.have(1) &&
        cs.have_refs((int)cs.prefetch_ulong(1)))) {
    bounce_phase.reset();
    return false;
  }
  if (cs.fetch_ulong(1)) {
    cs = vm::load_cell_slice(cs.prefetch_ref());
  }
  info.ihr_disabled = true;
  info.bounce = false;
  info.bounced = true;
  std::swap(info.src, info.dest);
  bool to_mc = false;
  if (!check_rewrite_dest_addr(info.dest, cfg, &to_mc)) {
    LOG(DEBUG) << "invalid destination address in a bounced message";
    bounce_phase.reset();
    return false;
  }
  // fetch message pricing info
  const MsgPrices& msg_prices = cfg.fetch_msg_prices(to_mc || account.is_masterchain());
  // compute size of message
  vm::CellStorageStat sstat;  // for message size
  // preliminary storage estimation of the resulting message
  sstat.compute_used_storage(info.value->prefetch_ref());
  bp.msg_bits = sstat.bits;
  bp.msg_cells = sstat.cells;
  // compute forwarding fees
  bp.fwd_fees = msg_prices.compute_fwd_fees(sstat.cells, sstat.bits);
  // check whether the message has enough funds
  auto msg_balance = msg_balance_remaining;
  if (compute_phase && compute_phase->gas_fees.not_null()) {
    msg_balance.grams -= compute_phase->gas_fees;
  }
  if (action_phase && action_phase->action_fine.not_null()) {
    msg_balance.grams -= action_phase->action_fine;
  }
  if ((msg_balance.grams < 0) ||
      (msg_balance.grams->signed_fits_bits(64) && msg_balance.grams->to_long() < (long long)bp.fwd_fees)) {
    // not enough funds
    bp.nofunds = true;
    return true;
  }
  // debit msg_balance_remaining from account's (tentative) balance
  balance -= msg_balance;
  CHECK(balance.is_valid());
  // debit total forwarding fees from the message's balance, then split forwarding fees into our part and remaining part
  msg_balance -= td::make_refint(bp.fwd_fees);
  bp.fwd_fees_collected = msg_prices.get_first_part(bp.fwd_fees);
  bp.fwd_fees -= bp.fwd_fees_collected;
  total_fees += td::make_refint(bp.fwd_fees_collected);
  // serialize outbound message
  info.created_lt = start_lt + 1 + out_msgs.size();
  end_lt++;
  info.created_at = now;
  vm::CellBuilder cb;
  CHECK(cb.store_long_bool(5, 4)                            // int_msg_info$0 ihr_disabled:Bool bounce:Bool bounced:Bool
        && cb.append_cellslice_bool(info.src)               // src:MsgAddressInt
        && cb.append_cellslice_bool(info.dest)              // dest:MsgAddressInt
        && msg_balance.store(cb)                            // value:CurrencyCollection
        && block::tlb::t_Grams.store_long(cb, 0)            // ihr_fee:Grams
        && block::tlb::t_Grams.store_long(cb, bp.fwd_fees)  // fwd_fee:Grams
        && cb.store_long_bool(info.created_lt, 64)          // created_lt:uint64
        && cb.store_long_bool(info.created_at, 32)          // created_at:uint32
        && cb.store_bool_bool(false));                      // init:(Maybe ...)
  if (cfg.bounce_msg_body) {
    int body_bits = std::min((int)cs.size(), cfg.bounce_msg_body);
    if (cb.remaining_bits() >= body_bits + 33u) {
      CHECK(cb.store_bool_bool(false)                             // body:(Either X ^X) -> left X
            && cb.store_long_bool(-1, 32)                         // int = -1 ("message type")
            && cb.append_bitslice(cs.prefetch_bits(body_bits)));  // truncated message body
    } else {
      vm::CellBuilder cb2;
      CHECK(cb.store_bool_bool(true)                             // body:(Either X ^X) -> right ^X
            && cb2.store_long_bool(-1, 32)                       // int = -1 ("message type")
            && cb2.append_bitslice(cs.prefetch_bits(body_bits))  // truncated message body
            && cb.store_builder_ref_bool(std::move(cb2)));       // ^X
    }
  } else {
    CHECK(cb.store_bool_bool(false));  // body:(Either ..)
  }
  CHECK(cb.finalize_to(bp.out_msg));
  if (verbosity > 2) {
    FLOG(INFO) {
      sb << "generated bounced message: ";
      block::gen::t_Message_Any.print_ref(sb, bp.out_msg);
    };
  }
  out_msgs.push_back(bp.out_msg);
  bp.ok = true;
  return true;
}
}  // namespace transaction

/*
 * 
 *  SERIALIZE PREPARED TRANSACTION
 * 
 */

/**
 * Stores the account status in a CellBuilder object.
 *
 * @param cb The CellBuilder object to store the account status in.
 * @param acc_status The account status to store.
 *
 * @returns True if the account status was successfully stored, false otherwise.
 */
bool Account::store_acc_status(vm::CellBuilder& cb, int acc_status) const {
  int v;
  switch (acc_status) {
    case acc_nonexist:
    case acc_deleted:
      v = 3;  // acc_state_nonexist$11
      break;
    case acc_uninit:
      v = 0;  // acc_state_uninit$00
      break;
    case acc_frozen:
      v = 1;  // acc_state_frozen$01
      break;
    case acc_active:
      v = 2;  // acc_state_active$10
      break;
    default:
      return false;
  }
  return cb.store_long_bool(v, 2);
}

namespace transaction {
/**
 * Computes the new state of the account.
 *
 * @param cfg The configuration for the serialization phase.
 *
 * @returns True if the state computation is successful, false otherwise.
 */
bool Transaction::compute_state(const SerializeConfig& cfg) {
  if (new_total_state.not_null()) {
    return true;
  }
  if (acc_status == Account::acc_uninit && !was_activated && balance.is_zero()) {
    LOG(DEBUG) << "account is uninitialized and has zero balance, deleting it back";
    acc_status = Account::acc_nonexist;
    was_created = false;
  }
  if (acc_status == Account::acc_nonexist || acc_status == Account::acc_deleted) {
    CHECK(balance.is_zero());
    vm::CellBuilder cb;
    CHECK(cb.store_long_bool(0, 1)  // account_none$0
          && cb.finalize_to(new_total_state));
    return true;
  }
  vm::CellBuilder cb;
  CHECK(cb.store_long_bool(end_lt, 64)  // account_storage$_ last_trans_lt:uint64
        && balance.store(cb));          // balance:CurrencyCollection
  int ticktock = new_tick * 2 + new_tock;
  unsigned si_pos = 0;
  if (acc_status == Account::acc_uninit) {
    CHECK(cb.store_long_bool(0, 2));  // account_uninit$00 = AccountState
  } else if (acc_status == Account::acc_frozen) {
    if (was_frozen) {
      vm::CellBuilder cb2;
      CHECK(account.split_depth_ ? cb2.store_long_bool(account.split_depth_ + 32, 6)  // _ ... = StateInit
                                 : cb2.store_long_bool(0, 1));                        // ... split_depth:(Maybe (## 5))
      CHECK(ticktock ? cb2.store_long_bool(ticktock | 4, 3) : cb2.store_long_bool(0, 1));  // special:(Maybe TickTock)
      CHECK(cb2.store_maybe_ref(new_code) && cb2.store_maybe_ref(new_data) && cb2.store_maybe_ref(new_library));
      // code:(Maybe ^Cell) data:(Maybe ^Cell) library:(HashmapE 256 SimpleLib)
      auto frozen_state = cb2.finalize();
      frozen_hash = frozen_state->get_hash().bits();
      if (verbosity >= 3 * 1) {  // !!!DEBUG!!!
        FLOG(INFO) {
          sb << "freezing state of smart contract: ";
          block::gen::t_StateInit.print_ref(sb, frozen_state);
          CHECK(block::gen::t_StateInit.validate_ref(frozen_state));
          CHECK(block::tlb::t_StateInit.validate_ref(frozen_state));
          sb << "with hash " << frozen_hash.to_hex();
        };
      }
    }
    new_code.clear();
    new_data.clear();
    new_library.clear();
    if (frozen_hash == account.addr_orig) {
      // if frozen_hash equals account's "original" address (before rewriting), do not need storing hash
      CHECK(cb.store_long_bool(0, 2));  // account_uninit$00 = AccountState
    } else {
      CHECK(cb.store_long_bool(1, 2)              // account_frozen$01
            && cb.store_bits_bool(frozen_hash));  // state_hash:bits256
    }
  } else {
    CHECK(acc_status == Account::acc_active && !was_frozen && !was_deleted);
    si_pos = cb.size_ext() + 1;
    CHECK(account.split_depth_ ? cb.store_long_bool(account.split_depth_ + 96, 7)      // account_active$1 _:StateInit
                               : cb.store_long_bool(2, 2));                            // ... split_depth:(Maybe (## 5))
    CHECK(ticktock ? cb.store_long_bool(ticktock | 4, 3) : cb.store_long_bool(0, 1));  // special:(Maybe TickTock)
    CHECK(cb.store_maybe_ref(new_code) && cb.store_maybe_ref(new_data) && cb.store_maybe_ref(new_library));
    // code:(Maybe ^Cell) data:(Maybe ^Cell) library:(HashmapE 256 SimpleLib)
  }
  auto storage = cb.finalize();
  new_storage = td::Ref<vm::CellSlice>(true, vm::NoVm(), storage);
  if (si_pos) {
    auto cs_ref = load_cell_slice_ref(storage);
    CHECK(cs_ref.unique_write().skip_ext(si_pos));
    new_inner_state = std::move(cs_ref);
  } else {
    new_inner_state.clear();
  }

  td::Ref<vm::CellSlice> old_storage_for_stat = account.storage;
  td::Ref<vm::CellSlice> new_storage_for_stat = new_storage;
  if (cfg.extra_currency_v2) {
    new_storage_for_stat = storage_without_extra_currencies(new_storage);
    if (new_storage_for_stat.is_null()) {
      return false;
    }
    if (old_storage_for_stat.not_null()) {
      old_storage_for_stat = storage_without_extra_currencies(old_storage_for_stat);
      if (old_storage_for_stat.is_null()) {
        return false;
      }
    }
  } else if (cfg.store_storage_dict_hash) {
    LOG(ERROR) << "unsupported store_storage_dict_hash=true, extra_currency_v2=false";
    return false;
  }

  bool storage_refs_changed = false;
  if (old_storage_for_stat.is_null() || new_storage_for_stat->size_refs() != old_storage_for_stat->size_refs()) {
    storage_refs_changed = true;
  } else {
    for (unsigned i = 0; i < new_storage_for_stat->size_refs(); i++) {
      if (new_storage_for_stat->prefetch_ref(i)->get_hash() != old_storage_for_stat->prefetch_ref(i)->get_hash()) {
        storage_refs_changed = true;
        break;
      }
    }
  }

  if (storage_refs_changed ||
      (cfg.store_storage_dict_hash && !account.storage_dict_hash && account.storage_used.cells > 25)) {
    TD_PERF_COUNTER(transaction_storage_stat_b);
    td::Timer timer;
    if (!new_account_storage_stat && account.account_storage_stat) {
      new_account_storage_stat = AccountStorageStat(&account.account_storage_stat.value());
    }
    AccountStorageStat& stats = new_account_storage_stat.value_force();
    // Don't check Merkle depth and size here - they were checked in check_state_limits
<<<<<<< HEAD
    if (compute_phase) {
      stats.add_hint(compute_phase->vm_loaded_cells);
    }
    auto roots = new_storage_for_stat->prefetch_all_refs();
    storage_stats_updates.insert(storage_stats_updates.end(), roots.begin(), roots.end());
    {
      StorageStatCalculationContext context{true};
      StorageStatCalculationContext::Guard guard{&context};
      auto S = stats.replace_roots(std::move(roots)).move_as_status();
      if (S.is_error()) {
        LOG(ERROR) << "Cannot recompute storage stats for account " << account.addr.to_hex() << ": "
                   << S.move_as_error();
        return false;
      }
=======
    td::Status S = stats.replace_roots(new_storage_for_stat->prefetch_all_refs());
    if (S.is_error()) {
      LOG(ERROR) << "Cannot recompute storage stats for account " << account.addr.to_hex() << ": " << S.move_as_error();
      return false;
>>>>>>> a09a5c94
    }
    // Root of AccountStorage is not counted in AccountStorageStat
    new_storage_used.cells = stats.get_total_cells() + 1;
    new_storage_used.bits = stats.get_total_bits() + new_storage_for_stat->size();
    // TODO: think about this limit (25)
    if (cfg.store_storage_dict_hash && new_storage_used.cells > 25) {
      auto r_hash = stats.get_dict_hash();
      if (r_hash.is_error()) {
        LOG(ERROR) << "Cannot compute storage dict hash for account " << account.addr.to_hex() << ": "
                   << r_hash.move_as_error();
        return false;
      }
      new_storage_dict_hash = r_hash.move_as_ok();
    }
    if (timer.elapsed() > 0.1) {
      LOG(INFO) << "Compute used storage (2) took " << timer.elapsed() << "s";
    }
  } else {
    new_storage_used = account.storage_used;
    new_storage_used.bits -= old_storage_for_stat->size();
    new_storage_used.bits += new_storage_for_stat->size();
    new_account_storage_stat = {};
    if (cfg.store_storage_dict_hash) {
      new_storage_dict_hash = account.storage_dict_hash;
    }
  }

  CHECK(cb.store_long_bool(1, 1)                                 // account$1
        && cb.append_cellslice_bool(account.my_addr)             // addr:MsgAddressInt
        && block::store_UInt7(cb, new_storage_used.cells)        // storage_used$_ cells:(VarUInteger 7)
        && block::store_UInt7(cb, new_storage_used.bits)         //   bits:(VarUInteger 7)
        && cb.store_long_bool(new_storage_dict_hash ? 1 : 0, 3)  // extra:StorageExtraInfo
        && (!new_storage_dict_hash || cb.store_bits_bool(new_storage_dict_hash.value()))  // dict_hash:uint256
        && cb.store_long_bool(last_paid, 32));                                            // last_paid:uint32
  if (due_payment.not_null() && td::sgn(due_payment) != 0) {
    CHECK(cb.store_long_bool(1, 1) && block::tlb::t_Grams.store_integer_ref(cb, due_payment));
    // due_payment:(Maybe Grams)
  } else {
    CHECK(cb.store_long_bool(0, 1));
  }
  CHECK(cb.append_cellslice_bool(new_storage));
  new_total_state = cb.finalize();
  if (verbosity > 2) {
    FLOG(INFO) {
      sb << "new account state: ";
      block::gen::t_Account.print_ref(sb, new_total_state);
    };
  }
  CHECK(block::tlb::t_Account.validate_ref(new_total_state));
  return true;
}

/**
 * Serializes the transaction object using Transaction TLB-scheme.
 * 
 * Updates root.
 *
 * @param cfg The configuration for the serialization.
 *
 * @returns True if the serialization is successful, False otherwise.
 */
bool Transaction::serialize(const SerializeConfig& cfg) {
  if (root.not_null()) {
    return true;
  }
  if (!compute_state(cfg)) {
    return false;
  }
  vm::Dictionary dict{15};
  for (unsigned i = 0; i < out_msgs.size(); i++) {
    td::BitArray<15> key{i};
    if (!dict.set_ref(key, out_msgs[i], vm::Dictionary::SetMode::Add)) {
      return false;
    }
  }
  vm::CellBuilder cb, cb2;
  if (!(cb.store_long_bool(7, 4)                                             // transaction$0111
        && cb.store_bits_bool(account.addr)                                  // account_addr:bits256
        && cb.store_long_bool(start_lt)                                      // lt:uint64
        && cb.store_bits_bool(account.last_trans_hash_)                      // prev_trans_hash:bits256
        && cb.store_long_bool(account.last_trans_lt_, 64)                    // prev_trans_lt:uint64
        && cb.store_long_bool(account.now_, 32)                              // now:uint32
        && cb.store_ulong_rchk_bool(out_msgs.size(), 15)                     // outmsg_cnt:uint15
        && account.store_acc_status(cb)                                      // orig_status:AccountStatus
        && account.store_acc_status(cb, acc_status)                          // end_status:AccountStatus
        && cb2.store_maybe_ref(in_msg)                                       // ^[ in_msg:(Maybe ^(Message Any)) ...
        && std::move(dict).append_dict_to_bool(cb2)                          //    out_msgs:(HashmapE 15 ^(Message Any))
        && cb.store_ref_bool(cb2.finalize())                                 // ]
        && total_fees.store(cb)                                              // total_fees:CurrencyCollection
        && cb2.store_long_bool(0x72, 8)                                      //   update_hashes#72
        && cb2.store_bits_bool(account.total_state->get_hash().bits(), 256)  //   old_hash:bits256
        && cb2.store_bits_bool(new_total_state->get_hash().bits(), 256)      //   new_hash:bits256
        && cb.store_ref_bool(cb2.finalize()))) {                             // state_update:^(HASH_UPDATE Account)
    return false;
  }

  switch (trans_type) {
    case tr_tick:  // fallthrough
    case tr_tock: {
      vm::CellBuilder cb3;
      bool act = compute_phase->success;
      bool act_ok = act && action_phase->success;
      CHECK(cb2.store_long_bool(trans_type == tr_tick ? 2 : 3, 4)  // trans_tick_tock$000 is_tock:Bool
            && serialize_storage_phase(cb2)                        // storage:TrStoragePhase
            && serialize_compute_phase(cb2)                        // compute_ph:TrComputePhase
            && cb2.store_bool_bool(act)                            // action:(Maybe
            && (!act || (serialize_action_phase(cb3)               //   ^TrActionPhase)
                         && cb2.store_ref_bool(cb3.finalize()))) &&
            cb2.store_bool_bool(!act_ok)         // aborted:Bool
            && cb2.store_bool_bool(was_deleted)  // destroyed:Bool
            && cb.store_ref_bool(cb2.finalize()) && cb.finalize_to(root));
      break;
    }
    case tr_ord: {
      vm::CellBuilder cb3;
      bool have_storage = (bool)storage_phase;
      bool have_credit = (bool)credit_phase;
      bool have_bounce = (bool)bounce_phase;
      bool act = compute_phase->success;
      bool act_ok = act && action_phase->success;
      CHECK(cb2.store_long_bool(0, 4)                           // trans_ord$0000
            && cb2.store_long_bool(!bounce_enabled, 1)          // credit_first:Bool
            && cb2.store_bool_bool(have_storage)                // storage_ph:(Maybe
            && (!have_storage || serialize_storage_phase(cb2))  //   TrStoragePhase)
            && cb2.store_bool_bool(have_credit)                 // credit_ph:(Maybe
            && (!have_credit || serialize_credit_phase(cb2))    //   TrCreditPhase)
            && serialize_compute_phase(cb2)                     // compute_ph:TrComputePhase
            && cb2.store_bool_bool(act)                         // action:(Maybe
            && (!act || (serialize_action_phase(cb3) && cb2.store_ref_bool(cb3.finalize())))  //   ^TrActionPhase)
            && cb2.store_bool_bool(!act_ok)                                                   // aborted:Bool
            && cb2.store_bool_bool(have_bounce)                                               // bounce:(Maybe
            && (!have_bounce || serialize_bounce_phase(cb2))                                  //   TrBouncePhase
            && cb2.store_bool_bool(was_deleted)                                               // destroyed:Bool
            && cb.store_ref_bool(cb2.finalize()) && cb.finalize_to(root));
      break;
    }
    default:
      return false;
  }
  if (verbosity >= 3 * 1) {
    FLOG(INFO) {
      sb << "new transaction: ";
      block::gen::t_Transaction.print_ref(sb, root);
      vm::load_cell_slice(root).print_rec(sb);
    };
  }

  if (!block::gen::t_Transaction.validate_ref(4096, root)) {
    LOG(ERROR) << "newly-generated transaction failed to pass automated validation:";
    FLOG(INFO) {
      vm::load_cell_slice(root).print_rec(sb);
      block::gen::t_Transaction.print_ref(sb, root);
    };
    root.clear();
    return false;
  }
  if (!block::tlb::t_Transaction.validate_ref(4096, root)) {
    LOG(ERROR) << "newly-generated transaction failed to pass hand-written validation:";
    FLOG(INFO) {
      vm::load_cell_slice(root).print_rec(sb);
      block::gen::t_Transaction.print_ref(sb, root);
    };
    root.clear();
    return false;
  }

  return true;
}

/**
 * Serializes the storage phase of a transaction.
 *
 * @param cb The CellBuilder to store the serialized data.
 *
 * @returns True if the serialization is successful, false otherwise.
 */
bool Transaction::serialize_storage_phase(vm::CellBuilder& cb) {
  if (!storage_phase) {
    return false;
  }
  StoragePhase& sp = *storage_phase;
  bool ok;
  // tr_phase_storage$_ storage_fees_collected:Grams
  if (sp.fees_collected.not_null()) {
    ok = block::tlb::t_Grams.store_integer_ref(cb, sp.fees_collected);
  } else {
    ok = block::tlb::t_Grams.null_value(cb);
  }
  // storage_fees_due:(Maybe Grams)
  ok &= block::store_Maybe_Grams_nz(cb, sp.fees_due);
  // status_change:AccStatusChange
  if (sp.deleted || sp.frozen) {
    ok &= cb.store_long_bool(sp.deleted ? 3 : 2, 2);  // acst_frozen$10 acst_deleted$11
  } else {
    ok &= cb.store_long_bool(0, 1);  // acst_unchanged$0 = AccStatusChange
  }
  return ok;
}

/**
 * Serializes the credit phase of a transaction.
 *
 * @param cb The CellBuilder to store the serialized data.
 *
 * @returns True if the credit phase was successfully serialized, false otherwise.
 */
bool Transaction::serialize_credit_phase(vm::CellBuilder& cb) {
  if (!credit_phase) {
    return false;
  }
  CreditPhase& cp = *credit_phase;
  // tr_phase_credit$_ due_fees_collected:(Maybe Grams) credit:CurrencyCollection
  return block::store_Maybe_Grams_nz(cb, cp.due_fees_collected) && cp.credit.store(cb);
}

/**
 * Serializes the compute phase of a transaction.
 *
 * @param cb The CellBuilder to store the serialized data.
 *
 * @returns True if the serialization was successful, false otherwise.
 */
bool Transaction::serialize_compute_phase(vm::CellBuilder& cb) {
  if (!compute_phase) {
    return false;
  }
  ComputePhase& cp = *compute_phase;
  switch (cp.skip_reason) {
    // tr_compute_phase_skipped$0 reason:ComputeSkipReason;
    case ComputePhase::sk_no_state:
      return cb.store_long_bool(0, 3);  // cskip_no_state$00 = ComputeSkipReason;
    case ComputePhase::sk_bad_state:
      return cb.store_long_bool(1, 3);  // cskip_bad_state$01 = ComputeSkipReason;
    case ComputePhase::sk_no_gas:
      return cb.store_long_bool(2, 3);  // cskip_no_gas$10 = ComputeSkipReason;
    case ComputePhase::sk_suspended:
      return cb.store_long_bool(0b0110, 4);  // cskip_suspended$110 = ComputeSkipReason;
    case ComputePhase::sk_none:
      break;
    default:
      return false;
  }
  vm::CellBuilder cb2;
  bool ok, credit = (cp.gas_credit != 0), exarg = (cp.exit_arg != 0);
  ok = cb.store_long_bool(1, 1)                                   // tr_phase_compute_vm$1
       && cb.store_long_bool(cp.success, 1)                       // success:Bool
       && cb.store_long_bool(cp.msg_state_used, 1)                // msg_state_used:Bool
       && cb.store_long_bool(cp.account_activated, 1)             // account_activated:Bool
       && block::tlb::t_Grams.store_integer_ref(cb, cp.gas_fees)  // gas_fees:Grams
       && block::store_UInt7(cb2, cp.gas_used)                    // ^[ gas_used:(VarUInteger 7)
       && block::store_UInt7(cb2, cp.gas_limit)                   //    gas_limit:(VarUInteger 7)
       && cb2.store_long_bool(credit, 1)                          //    gas_credit:(Maybe (VarUInteger 3))
       && (!credit || block::tlb::t_VarUInteger_3.store_long(cb2, cp.gas_credit)) &&
       cb2.store_long_rchk_bool(cp.mode, 8)      //    mode:int8
       && cb2.store_long_bool(cp.exit_code, 32)  //    exit_code:int32
       && cb2.store_long_bool(exarg, 1)          //    exit_arg:(Maybe int32)
       && (!exarg || cb2.store_long_bool(cp.exit_arg, 32)) &&
       cb2.store_ulong_rchk_bool(cp.vm_steps, 32)      //    vm_steps:uint32
       && cb2.store_bits_bool(cp.vm_init_state_hash)   //    vm_init_state_hash:bits256
       && cb2.store_bits_bool(cp.vm_final_state_hash)  //    vm_final_state_hash:bits256
       && cb.store_ref_bool(cb2.finalize());           // ] = TrComputePhase
  return ok;
}

/**
 * Serializes the action phase of a transaction.
 *
 * @param cb The CellBuilder to store the serialized data.
 *
 * @returns True if the serialization is successful, false otherwise.
 */
bool Transaction::serialize_action_phase(vm::CellBuilder& cb) {
  if (!action_phase) {
    return false;
  }
  ActionPhase& ap = *action_phase;
  bool ok, arg = (ap.result_arg != 0);
  ok = cb.store_long_bool(ap.success, 1)                                             // tr_phase_action$_ success:Bool
       && cb.store_long_bool(ap.valid, 1)                                            // valid:Bool
       && cb.store_long_bool(ap.no_funds, 1)                                         // no_funds:Bool
       && cb.store_long_bool(ap.acc_status_change, (ap.acc_status_change >> 1) + 1)  // status_change:AccStatusChange
       && block::store_Maybe_Grams_nz(cb, ap.total_fwd_fees)                         // total_fwd_fees:(Maybe Grams)
       && block::store_Maybe_Grams_nz(cb, ap.total_action_fees)                      // total_action_fees:(Maybe Grams)
       && cb.store_long_bool(ap.result_code, 32)                                     // result_code:int32
       && cb.store_long_bool(arg, 1)                                                 // result_arg:(Maybe
       && (!arg || cb.store_long_bool(ap.result_arg, 32))                            //    uint32)
       && cb.store_ulong_rchk_bool(ap.tot_actions, 16)                               // tot_actions:uint16
       && cb.store_ulong_rchk_bool(ap.spec_actions, 16)                              // spec_actions:uint16
       && cb.store_ulong_rchk_bool(ap.skipped_actions, 16)                           // skipped_actions:uint16
       && cb.store_ulong_rchk_bool(ap.msgs_created, 16)                              // msgs_created:uint16
       && cb.store_bits_bool(ap.action_list_hash)                                    // action_list_hash:bits256
       && block::store_UInt7(cb, ap.tot_msg_cells, ap.tot_msg_bits);                 // tot_msg_size:StorageUsed
  return ok;
}

/**
 * Serializes the bounce phase of a transaction.
 *
 * @param cb The CellBuilder to store the serialized data.
 *
 * @returns True if the bounce phase was successfully serialized, false otherwise.
 */
bool Transaction::serialize_bounce_phase(vm::CellBuilder& cb) {
  if (!bounce_phase) {
    return false;
  }
  BouncePhase& bp = *bounce_phase;
  if (!(bp.ok ^ bp.nofunds)) {
    return false;
  }
  if (bp.nofunds) {
    return cb.store_long_bool(1, 2)                              // tr_phase_bounce_nofunds$01
           && block::store_UInt7(cb, bp.msg_cells, bp.msg_bits)  // msg_size:StorageUsed
           && block::tlb::t_Grams.store_long(cb, bp.fwd_fees);   // req_fwd_fees:Grams
  } else {
    return cb.store_long_bool(1, 1)                                      // tr_phase_bounce_ok$1
           && block::store_UInt7(cb, bp.msg_cells, bp.msg_bits)          // msg_size:StorageUsed
           && block::tlb::t_Grams.store_long(cb, bp.fwd_fees_collected)  // msg_fees:Grams
           && block::tlb::t_Grams.store_long(cb, bp.fwd_fees);           // fwd_fees:Grams
  }
}

/**
 * Estimates the block storage profile increment if the transaction is added to the block.
 *
 * @param store_stat The current storage statistics of the block.
 * @param usage_tree The usage tree of the block.
 *
 * @returns The estimated block storage profile increment.
 *          Returns Error if the transaction is not serialized or if its new state is not computed.
 */
td::Result<vm::NewCellStorageStat::Stat> Transaction::estimate_block_storage_profile_incr(
    const vm::NewCellStorageStat& store_stat, const vm::CellUsageTree* usage_tree) const {
  if (root.is_null()) {
    return td::Status::Error("Cannot estimate the size profile of a transaction before it is serialized");
  }
  if (new_total_state.is_null()) {
    return td::Status::Error("Cannot estimate the size profile of a transaction before its new state is computed");
  }
  return store_stat.tentative_add_proof(new_total_state, usage_tree) + store_stat.tentative_add_cell(root);
}

/**
 * Updates the limits status of a block.
 *
 * @param blimst The block limit status object to update.
 * @param with_size Flag indicating whether to update the size limits.
 *
 * @returns True if the limits were successfully updated, False otherwise.
 */
bool Transaction::update_limits(block::BlockLimitStatus& blimst, bool with_gas, bool with_size) const {
  if (!(blimst.update_lt(end_lt) && blimst.update_gas(with_gas ? gas_used() : 0))) {
    return false;
  }
  if (with_size) {
    if (!(blimst.add_proof(new_total_state) && blimst.add_cell(root) && blimst.add_transaction() &&
          blimst.add_account(is_first))) {
      return false;
    }
    if (account.is_masterchain()) {
      if (was_frozen || was_deleted) {
        blimst.public_library_diff += get_public_libraries_count(account.orig_library);
      } else {
        blimst.public_library_diff += get_public_libraries_diff_count(account.orig_library, new_library);
      }
    }
  }
  return true;
}

/*
 * 
 *  COMMIT TRANSACTION
 * 
 */

/**
 * Commits a transaction for a given account.
 *
 * @param acc The account to commit the transaction for.
 *
 * @returns A reference to the root cell of the serialized transaction.
 */
Ref<vm::Cell> Transaction::commit(Account& acc) {
  CHECK(account.last_trans_end_lt_ <= start_lt && start_lt < end_lt);
  CHECK(root.not_null());
  CHECK(new_total_state.not_null());
  CHECK((const void*)&acc == (const void*)&account);
  // export all fields modified by the Transaction into original account
  // NB: this is the only method that modifies account
  if (orig_addr_rewrite_set && new_split_depth >= 0 && acc.status != Account::acc_active &&
      acc_status == Account::acc_active) {
    LOG(DEBUG) << "setting address rewriting info for newly-activated account " << acc.addr.to_hex()
               << " with split_depth=" << new_split_depth
               << ", orig_addr_rewrite=" << orig_addr_rewrite.bits().to_hex(new_split_depth);
    CHECK(acc.init_rewrite_addr(new_split_depth, orig_addr_rewrite.bits()));
  }
  acc.status = (acc_status == Account::acc_deleted ? Account::acc_nonexist : acc_status);
  acc.last_trans_lt_ = start_lt;
  acc.last_trans_end_lt_ = end_lt;
  acc.last_trans_hash_ = root->get_hash().bits();
  acc.last_paid = last_paid;
  acc.storage_used = new_storage_used;
  if (new_account_storage_stat) {
    if (acc.account_storage_stat) {
      acc.account_storage_stat.value().apply_child_stat(std::move(new_account_storage_stat.value()));
    } else {
      acc.account_storage_stat = std::move(new_account_storage_stat);
    }
  }
  acc.storage_dict_hash = new_storage_dict_hash;
  acc.storage = new_storage;
  acc.balance = std::move(balance);
  acc.due_payment = std::move(due_payment);
  acc.total_state = std::move(new_total_state);
  acc.inner_state = std::move(new_inner_state);
  if (was_frozen) {
    acc.state_hash = frozen_hash;
  }
  acc.my_addr = std::move(my_addr);
  // acc.my_addr_exact = std::move(my_addr_exact);
  acc.code = std::move(new_code);
  acc.data = std::move(new_data);
  acc.library = std::move(new_library);
  if (acc.status == Account::acc_active) {
    acc.tick = new_tick;
    acc.tock = new_tock;
  } else {
    CHECK(acc.deactivate());
  }
  end_lt = 0;
  acc.push_transaction(root, start_lt);
  return root;
}

/**
 * Extracts the output message at the specified index from the transaction.
 *
 * @param i The index of the output message to extract.
 *
 * @returns A pair of the logical time and the extracted output message.
 */
LtCellRef Transaction::extract_out_msg(unsigned i) {
  return {start_lt + i + 1, std::move(out_msgs.at(i))};
}

/**
 * Extracts the output message at index i from the transaction.
 *
 * @param i The index of the output message to extract.
 *
 * @returns A triple of the logical time, the extracted output message and the transaction root.
 */
NewOutMsg Transaction::extract_out_msg_ext(unsigned i) {
  return {start_lt + i + 1, std::move(out_msgs.at(i)), root, i};
}

/**
 * Extracts the outgoing messages from the transaction and adds them to the given list.
 *
 * @param list The list to which the outgoing messages will be added.
 */
void Transaction::extract_out_msgs(std::vector<LtCellRef>& list) {
  for (unsigned i = 0; i < out_msgs.size(); i++) {
    list.emplace_back(start_lt + i + 1, std::move(out_msgs[i]));
  }
}
}  // namespace transaction

/**
 * Adds a transaction to the account's transaction list.
 *
 * @param trans_root The root of the transaction cell.
 * @param trans_lt The logical time of the transaction.
 */
void Account::push_transaction(Ref<vm::Cell> trans_root, ton::LogicalTime trans_lt) {
  transactions.emplace_back(trans_lt, std::move(trans_root));
}

/**
 * Serializes an account block for the account using AccountBlock TLB-scheme.
 *
 * @param cb The CellBuilder used to store the serialized data.
 *
 * @returns True if the account block was successfully created, false otherwise.
 */
bool Account::create_account_block(vm::CellBuilder& cb) {
  if (transactions.empty()) {
    return false;
  }
  if (!(cb.store_long_bool(5, 4)         // acc_trans#5
        && cb.store_bits_bool(addr))) {  // account_addr:bits256
    return false;
  }
  vm::AugmentedDictionary dict{64, block::tlb::aug_AccountTransactions};
  for (auto& z : transactions) {
    if (!dict.set_ref(td::BitArray<64>{(long long)z.first}, z.second, vm::Dictionary::SetMode::Add)) {
      LOG(ERROR) << "error creating the list of transactions for account " << addr.to_hex()
                 << " : cannot add transaction with lt=" << z.first;
      return false;
    }
  }
  Ref<vm::Cell> dict_root = std::move(dict).extract_root_cell();
  // transactions:(HashmapAug 64 ^Transaction Grams)
  if (dict_root.is_null() || !cb.append_cellslice_bool(vm::load_cell_slice(std::move(dict_root)))) {
    return false;
  }
  vm::CellBuilder cb2;
  return cb2.store_long_bool(0x72, 8)                                      // update_hashes#72
         && cb2.store_bits_bool(orig_total_state->get_hash().bits(), 256)  // old_hash:bits256
         && cb2.store_bits_bool(total_state->get_hash().bits(), 256)       // new_hash:bits256
         && cb.store_ref_bool(cb2.finalize());                             // state_update:^(HASH_UPDATE Account)
}

/**
 * Checks if the libraries stored in the account object have changed.
 *
 * @returns True if the libraries have changed, False otherwise.
 */
bool Account::libraries_changed() const {
  bool s = orig_library.not_null();
  bool t = library.not_null();
  if (s & t) {
    return orig_library->get_hash() != library->get_hash();
  } else {
    return s != t;
  }
}

/**
 * Fetches and initializes various configuration parameters from masterchain config for transaction processing.
 *
 * @param config The masterchain configuration.
 * @param old_mparams Pointer to store a dictionary of mandatory parameters (ConfigParam 9).
 * @param storage_prices Pointer to store the storage prices.
 * @param storage_phase_cfg Pointer to store the storage phase configuration.
 * @param rand_seed Pointer to the random seed. Generates a new seed if the value is `td::Bits256::zero()`.
 * @param compute_phase_cfg Pointer to store the compute phase configuration.
 * @param action_phase_cfg Pointer to store the action phase configuration.
 * @param serialize_cfg Pointer to store the serialize phase configuration.
 * @param masterchain_create_fee Pointer to store the masterchain create fee.
 * @param basechain_create_fee Pointer to store the basechain create fee.
 * @param wc The workchain ID.
 * @param now The current Unix time.
 */
td::Status FetchConfigParams::fetch_config_params(
    const block::ConfigInfo& config, Ref<vm::Cell>* old_mparams, std::vector<block::StoragePrices>* storage_prices,
    StoragePhaseConfig* storage_phase_cfg, td::BitArray<256>* rand_seed, ComputePhaseConfig* compute_phase_cfg,
    ActionPhaseConfig* action_phase_cfg, SerializeConfig* serialize_cfg, td::RefInt256* masterchain_create_fee,
    td::RefInt256* basechain_create_fee, ton::WorkchainId wc, ton::UnixTime now) {
  auto prev_blocks_info = config.get_prev_blocks_info();
  if (prev_blocks_info.is_error()) {
    return prev_blocks_info.move_as_error_prefix(
        td::Status::Error(-668, "cannot fetch prev blocks info from masterchain configuration: "));
  }
  return fetch_config_params(config, prev_blocks_info.move_as_ok(), old_mparams, storage_prices, storage_phase_cfg,
                             rand_seed, compute_phase_cfg, action_phase_cfg, serialize_cfg, masterchain_create_fee,
                             basechain_create_fee, wc, now);
}

/**
 * Fetches and initializes various configuration parameters from masterchain config for transaction processing.
 *
 * @param config The masterchain configuration.
 * @param prev_blocks_info The tuple with information about previous blocks.
 * @param old_mparams Pointer to store a dictionary of mandatory parameters (ConfigParam 9).
 * @param storage_prices Pointer to store the storage prices.
 * @param storage_phase_cfg Pointer to store the storage phase configuration.
 * @param rand_seed Pointer to the random seed. Generates a new seed if the value is `td::Bits256::zero()`.
 * @param compute_phase_cfg Pointer to store the compute phase configuration.
 * @param action_phase_cfg Pointer to store the action phase configuration.
 * @param serialize_cfg Pointer to store the serialize phase configuration.
 * @param masterchain_create_fee Pointer to store the masterchain create fee.
 * @param basechain_create_fee Pointer to store the basechain create fee.
 * @param wc The workchain ID.
 * @param now The current Unix time.
 */
td::Status FetchConfigParams::fetch_config_params(
    const block::Config& config, td::Ref<vm::Tuple> prev_blocks_info, Ref<vm::Cell>* old_mparams,
    std::vector<block::StoragePrices>* storage_prices, StoragePhaseConfig* storage_phase_cfg,
    td::BitArray<256>* rand_seed, ComputePhaseConfig* compute_phase_cfg, ActionPhaseConfig* action_phase_cfg,
    SerializeConfig* serialize_cfg, td::RefInt256* masterchain_create_fee, td::RefInt256* basechain_create_fee,
    ton::WorkchainId wc, ton::UnixTime now) {
  *old_mparams = config.get_config_param(9);
  {
    auto res = config.get_storage_prices();
    if (res.is_error()) {
      return res.move_as_error();
    }
    *storage_prices = res.move_as_ok();
  }
  if (rand_seed->is_zero()) {
    // generate rand seed
    prng::rand_gen().strong_rand_bytes(rand_seed->data(), 32);
    LOG(DEBUG) << "block random seed set to " << rand_seed->to_hex();
  }
  TRY_RESULT(size_limits, config.get_size_limits_config());
  {
    // compute compute_phase_cfg / storage_phase_cfg
    auto cell = config.get_config_param(wc == ton::masterchainId ? 20 : 21);
    if (cell.is_null()) {
      return td::Status::Error(-668, "cannot fetch current gas prices and limits from masterchain configuration");
    }
    if (!compute_phase_cfg->parse_GasLimitsPrices(std::move(cell), storage_phase_cfg->freeze_due_limit,
                                                  storage_phase_cfg->delete_due_limit)) {
      return td::Status::Error(-668, "cannot unpack current gas prices and limits from masterchain configuration");
    }
    TRY_RESULT_PREFIX(mc_gas_prices, config.get_gas_limits_prices(true),
                      "cannot unpack masterchain gas prices and limits: ");
    compute_phase_cfg->mc_gas_prices = std::move(mc_gas_prices);
    compute_phase_cfg->special_gas_full = config.get_global_version() >= 5;
    storage_phase_cfg->enable_due_payment = config.get_global_version() >= 4;
    storage_phase_cfg->global_version = config.get_global_version();
    compute_phase_cfg->block_rand_seed = *rand_seed;
    compute_phase_cfg->max_vm_data_depth = size_limits.max_vm_data_depth;
    compute_phase_cfg->global_config = config.get_root_cell();
    compute_phase_cfg->global_version = config.get_global_version();
    if (compute_phase_cfg->global_version >= 4) {
      compute_phase_cfg->prev_blocks_info = std::move(prev_blocks_info);
    }
    if (compute_phase_cfg->global_version >= 6) {
      compute_phase_cfg->unpacked_config_tuple = config.get_unpacked_config_tuple(now);
    }
    compute_phase_cfg->suspended_addresses = config.get_suspended_addresses(now);
    compute_phase_cfg->size_limits = size_limits;
    compute_phase_cfg->precompiled_contracts = config.get_precompiled_contracts_config();
    compute_phase_cfg->allow_external_unfreeze = compute_phase_cfg->global_version >= 8;
  }
  {
    // compute action_phase_cfg
    block::gen::MsgForwardPrices::Record rec;
    auto cell = config.get_config_param(24);
    if (cell.is_null() || !tlb::unpack_cell(std::move(cell), rec)) {
      return td::Status::Error(-668, "cannot fetch masterchain message transfer prices from masterchain configuration");
    }
    action_phase_cfg->fwd_mc =
        block::MsgPrices{rec.lump_price,           rec.bit_price,          rec.cell_price, rec.ihr_price_factor,
                         (unsigned)rec.first_frac, (unsigned)rec.next_frac};
    cell = config.get_config_param(25);
    if (cell.is_null() || !tlb::unpack_cell(std::move(cell), rec)) {
      return td::Status::Error(-668, "cannot fetch standard message transfer prices from masterchain configuration");
    }
    action_phase_cfg->fwd_std =
        block::MsgPrices{rec.lump_price,           rec.bit_price,          rec.cell_price, rec.ihr_price_factor,
                         (unsigned)rec.first_frac, (unsigned)rec.next_frac};
    action_phase_cfg->workchains = &config.get_workchain_list();
    action_phase_cfg->bounce_msg_body = (config.has_capability(ton::capBounceMsgBody) ? 256 : 0);
    action_phase_cfg->size_limits = size_limits;
    action_phase_cfg->action_fine_enabled = config.get_global_version() >= 4;
    action_phase_cfg->bounce_on_fail_enabled = config.get_global_version() >= 4;
    action_phase_cfg->message_skip_enabled = config.get_global_version() >= 8;
    action_phase_cfg->disable_custom_fess = config.get_global_version() >= 8;
    action_phase_cfg->reserve_extra_enabled = config.get_global_version() >= 9;
    action_phase_cfg->mc_blackhole_addr = config.get_burning_config().blackhole_addr;
    action_phase_cfg->extra_currency_v2 = config.get_global_version() >= 10;
  }
  {
    serialize_cfg->extra_currency_v2 = config.get_global_version() >= 10;
    serialize_cfg->store_storage_dict_hash = config.get_global_version() >= 11;
  }
  {
    // fetch block_grams_created
    auto cell = config.get_config_param(14);
    if (cell.is_null()) {
      *basechain_create_fee = *masterchain_create_fee = td::zero_refint();
    } else {
      block::gen::BlockCreateFees::Record create_fees;
      if (!(tlb::unpack_cell(cell, create_fees) &&
            block::tlb::t_Grams.as_integer_to(create_fees.masterchain_block_fee, *masterchain_create_fee) &&
            block::tlb::t_Grams.as_integer_to(create_fees.basechain_block_fee, *basechain_create_fee))) {
        return td::Status::Error(-668, "cannot unpack BlockCreateFees from configuration parameter #14");
      }
    }
  }
  return td::Status::OK();
}

}  // namespace block<|MERGE_RESOLUTION|>--- conflicted
+++ resolved
@@ -3059,30 +3059,18 @@
     return td::Status::OK();
   }
   AccountStorageStat storage_stat;
-<<<<<<< HEAD
   if (is_account_stat && account.account_storage_stat) {
-    storage_stat = account.account_storage_stat.value();
-=======
-  if (update_storage_stat && account.account_storage_stat) {
     storage_stat = AccountStorageStat{&account.account_storage_stat.value()};
->>>>>>> a09a5c94
   }
   {
     TD_PERF_COUNTER(transaction_storage_stat_a);
     td::Timer timer;
-<<<<<<< HEAD
     if (is_account_stat && compute_phase) {
       storage_stat.add_hint(compute_phase->vm_loaded_cells);
     }
     StorageStatCalculationContext context{is_account_stat};
     StorageStatCalculationContext::Guard guard{&context};
-    TRY_RESULT(info, storage_stat.replace_roots({new_code, new_data, new_library}));
-    if (info.max_merkle_depth > max_allowed_merkle_depth) {
-      return td::Status::Error("too big Merkle depth");
-    }
-=======
     TRY_STATUS(storage_stat.replace_roots({new_code, new_data, new_library}, /* check_merkle_depth = */ true));
->>>>>>> a09a5c94
     if (timer.elapsed() > 0.1) {
       LOG(INFO) << "Compute used storage (1) took " << timer.elapsed() << "s";
     }
@@ -3376,7 +3364,6 @@
     }
     AccountStorageStat& stats = new_account_storage_stat.value_force();
     // Don't check Merkle depth and size here - they were checked in check_state_limits
-<<<<<<< HEAD
     if (compute_phase) {
       stats.add_hint(compute_phase->vm_loaded_cells);
     }
@@ -3385,18 +3372,11 @@
     {
       StorageStatCalculationContext context{true};
       StorageStatCalculationContext::Guard guard{&context};
-      auto S = stats.replace_roots(std::move(roots)).move_as_status();
+      td::Status S = stats.replace_roots(roots);
       if (S.is_error()) {
-        LOG(ERROR) << "Cannot recompute storage stats for account " << account.addr.to_hex() << ": "
-                   << S.move_as_error();
+        LOG(ERROR) << "Cannot recompute storage stats for account " << account.addr.to_hex() << ": " << S.move_as_error();
         return false;
       }
-=======
-    td::Status S = stats.replace_roots(new_storage_for_stat->prefetch_all_refs());
-    if (S.is_error()) {
-      LOG(ERROR) << "Cannot recompute storage stats for account " << account.addr.to_hex() << ": " << S.move_as_error();
-      return false;
->>>>>>> a09a5c94
     }
     // Root of AccountStorage is not counted in AccountStorageStat
     new_storage_used.cells = stats.get_total_cells() + 1;
