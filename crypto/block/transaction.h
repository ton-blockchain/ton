/*
    This file is part of TON Blockchain Library.

    TON Blockchain Library is free software: you can redistribute it and/or modify
    it under the terms of the GNU Lesser General Public License as published by
    the Free Software Foundation, either version 2 of the License, or
    (at your option) any later version.

    TON Blockchain Library is distributed in the hope that it will be useful,
    but WITHOUT ANY WARRANTY; without even the implied warranty of
    MERCHANTABILITY or FITNESS FOR A PARTICULAR PURPOSE.  See the
    GNU Lesser General Public License for more details.

    You should have received a copy of the GNU Lesser General Public License
    along with TON Blockchain Library.  If not, see <http://www.gnu.org/licenses/>.

    Copyright 2017-2020 Telegram Systems LLP
*/
#pragma once
#include "account-storage-stat.h"
#include "common/refcnt.hpp"
#include "common/refint.h"
#include "vm/cells.h"
#include "vm/cellslice.h"
#include "vm/dict.h"
#include "vm/boc.h"
#include <ostream>
#include "tl/tlblib.hpp"
#include "td/utils/bits.h"
#include "ton/ton-types.h"
#include "block/block.h"
#include "block/mc-config.h"
#include "precompiled-smc/PrecompiledSmartContract.h"
#include "block/block-auto.h"

namespace block {
using td::Ref;
using LtCellRef = std::pair<ton::LogicalTime, Ref<vm::Cell>>;

struct Account;

namespace transaction {
struct Transaction;
}  // namespace transaction

struct CollatorError {
  std::string msg;
  CollatorError(std::string _msg) : msg(_msg) {
  }
  CollatorError(const char* _msg) : msg(_msg) {
  }
  std::string get_msg() const {
    return msg;
  }
};

static inline bool operator<(const LtCellRef& a, const LtCellRef& b) {
  return a.first < b.first;
}

struct LtCellCompare {
  bool operator()(const LtCellRef& a, const LtCellRef& b) {
    return a.first < b.first;
  }
};

struct NewOutMsg {
  ton::LogicalTime lt;
  Ref<vm::Cell> msg;
  Ref<vm::Cell> trans;
  unsigned msg_idx;
  td::optional<MsgMetadata> metadata;
  td::Ref<vm::Cell> msg_env_from_dispatch_queue;  // Not null if from dispatch queue; in this case lt is emitted_lt
  NewOutMsg(ton::LogicalTime _lt, Ref<vm::Cell> _msg, Ref<vm::Cell> _trans, unsigned _msg_idx)
      : lt(_lt), msg(std::move(_msg)), trans(std::move(_trans)), msg_idx(_msg_idx) {
  }
  bool operator<(const NewOutMsg& other) const& {
    return lt < other.lt || (lt == other.lt && msg->get_hash() < other.msg->get_hash());
  }
  bool operator>(const NewOutMsg& other) const& {
    return lt > other.lt || (lt == other.lt && other.msg->get_hash() < msg->get_hash());
  }
};

struct StoragePhaseConfig {
  const std::vector<block::StoragePrices>* pricing{nullptr};
  td::RefInt256 freeze_due_limit;
  td::RefInt256 delete_due_limit;
  bool enable_due_payment{false};
  int global_version = 0;
  StoragePhaseConfig() = default;
  StoragePhaseConfig(const std::vector<block::StoragePrices>* _pricing, td::RefInt256 freeze_limit = {},
                     td::RefInt256 delete_limit = {})
      : pricing(_pricing), freeze_due_limit(freeze_limit), delete_due_limit(delete_limit) {
  }
};

struct StoragePhase {
  td::RefInt256 fees_collected;
  td::RefInt256 fees_due;
  ton::UnixTime last_paid_updated;
  bool frozen{false};
  bool deleted{false};
  bool is_special{false};
};

struct ComputePhaseConfig {
  td::uint64 gas_price;
  td::uint64 gas_limit;
  td::uint64 special_gas_limit;
  td::uint64 gas_credit;
  td::uint64 flat_gas_limit = 0;
  td::uint64 flat_gas_price = 0;
  bool special_gas_full = false;
  block::GasLimitsPrices mc_gas_prices;
  static constexpr td::uint64 gas_infty = (1ULL << 63) - 1;
  td::RefInt256 gas_price256;
  td::RefInt256 max_gas_threshold;
  std::unique_ptr<vm::Dictionary> libraries;
  Ref<vm::Cell> global_config;
  td::BitArray<256> block_rand_seed;
  bool ignore_chksig{false};
  bool with_vm_log{false};
  td::uint16 max_vm_data_depth = 512;
  int global_version = 0;
  Ref<vm::Tuple> prev_blocks_info;
  Ref<vm::Tuple> unpacked_config_tuple;
  std::unique_ptr<vm::Dictionary> suspended_addresses;
  SizeLimitsConfig size_limits;
  int vm_log_verbosity = 0;
  bool stop_on_accept_message = false;
  PrecompiledContractsConfig precompiled_contracts;
  bool dont_run_precompiled_ = false;
  bool allow_external_unfreeze{false};
  bool disable_anycast{false};

  ComputePhaseConfig() : gas_price(0), gas_limit(0), special_gas_limit(0), gas_credit(0) {
    compute_threshold();
  }
  void compute_threshold();
  td::uint64 gas_bought_for(td::RefInt256 nanograms) const;
  td::RefInt256 compute_gas_price(td::uint64 gas_used) const;
  void set_gas_price(td::uint64 _gas_price) {
    gas_price = _gas_price;
    compute_threshold();
  }
  Ref<vm::Cell> lookup_library(td::ConstBitPtr key) const;
  Ref<vm::Cell> lookup_library(const td::Bits256& key) const {
    return lookup_library(key.bits());
  }
  Ref<vm::Cell> get_lib_root() const {
    return libraries ? libraries->get_root_cell() : Ref<vm::Cell>{};
  }
  bool parse_GasLimitsPrices(Ref<vm::CellSlice> cs, td::RefInt256& freeze_due_limit, td::RefInt256& delete_due_limit);
  bool parse_GasLimitsPrices(Ref<vm::Cell> cell, td::RefInt256& freeze_due_limit, td::RefInt256& delete_due_limit);
  bool is_address_suspended(ton::WorkchainId wc, td::Bits256 addr) const;

 private:
  bool parse_GasLimitsPrices_internal(Ref<vm::CellSlice> cs, td::RefInt256& freeze_due_limit,
                                      td::RefInt256& delete_due_limit, td::uint64 flat_gas_limit = 0,
                                      td::uint64 flat_gas_price = 0);
};

struct ActionPhaseConfig {
  int max_actions{255};
  int bounce_msg_body{0};  // usually 0 or 256 bits
  MsgPrices fwd_std;
  MsgPrices fwd_mc;  // from/to masterchain
  SizeLimitsConfig size_limits;
  const WorkchainSet* workchains{nullptr};
  bool action_fine_enabled{false};
  bool bounce_on_fail_enabled{false};
  bool message_skip_enabled{false};
  bool disable_custom_fess{false};
  bool reserve_extra_enabled{false};
  bool extra_currency_v2{false};
  td::optional<td::Bits256> mc_blackhole_addr;
  bool disable_anycast{false};
  const MsgPrices& fetch_msg_prices(bool is_masterchain) const {
    return is_masterchain ? fwd_mc : fwd_std;
  }
};

struct SerializeConfig {
  bool extra_currency_v2{false};
<<<<<<< HEAD
  bool disable_anycast{false};
=======
  bool store_storage_dict_hash{false};
>>>>>>> 86e6726e
};

struct CreditPhase {
  td::RefInt256 due_fees_collected;
  block::CurrencyCollection credit;
};

struct ComputePhase {
  enum { sk_none, sk_no_state, sk_bad_state, sk_no_gas, sk_suspended };
  int skip_reason{sk_none};
  bool success{false};
  bool msg_state_used{false};
  bool account_activated{false};
  bool out_of_gas{false};
  bool accepted{false};
  td::RefInt256 gas_fees;
  td::uint64 gas_used, gas_max, gas_limit, gas_credit;
  int mode;
  int exit_code;
  int exit_arg;
  int vm_steps;
  ton::Bits256 vm_init_state_hash, vm_final_state_hash;
  Ref<vm::Cell> in_msg;
  Ref<vm::Cell> new_data;
  Ref<vm::Cell> actions;
  std::string vm_log;
  td::optional<td::uint64> precompiled_gas_usage;
};

struct ActionPhase {
  bool success{false};
  bool valid{false};
  bool no_funds{false};
  bool code_changed{false};
  bool action_list_invalid{false};
  bool acc_delete_req{false};
  bool state_exceeds_limits{false};
  enum { acst_unchanged = 0, acst_frozen = 2, acst_deleted = 3 };
  int acc_status_change{acst_unchanged};
  td::RefInt256 total_fwd_fees;     // all fees debited from the account
  td::RefInt256 total_action_fees;  // fees credited to validators in this action phase
  int result_code;
  int result_arg;
  int tot_actions;
  int spec_actions;
  int skipped_actions;
  int msgs_created;
  Ref<vm::Cell> new_code;
  td::BitArray<256> action_list_hash;
  block::CurrencyCollection remaining_balance, reserved_balance;
  std::vector<Ref<vm::Cell>> action_list;  // processed in reverse order
  std::vector<Ref<vm::Cell>> out_msgs;
  ton::LogicalTime end_lt;
  unsigned long long tot_msg_bits{0}, tot_msg_cells{0};
  td::RefInt256 action_fine;
  bool need_bounce_on_fail = false;
  bool bounce = false;
};

struct BouncePhase {
  bool ok{false};
  bool nofunds{false};
  unsigned long long msg_bits, msg_cells;
  unsigned long long fwd_fees, fwd_fees_collected;
  Ref<vm::Cell> out_msg;
};

struct Account {
  enum { acc_nonexist = 0, acc_uninit = 1, acc_frozen = 2, acc_active = 3, acc_deleted = 4 };
  int status{acc_nonexist}, orig_status{acc_nonexist};
  bool is_special{false};
  bool tick{false};
  bool tock{false};
  int fixed_prefix_length{0};
  int verbosity{3 * 0};
  ton::UnixTime now_{0};
  ton::WorkchainId workchain{ton::workchainInvalid};
  td::BitArray<32> addr_rewrite;     // rewrite (anycast) data, addr_rewrite_length bits
  bool addr_rewrite_length_set{false};
  unsigned char addr_rewrite_length{0};
  ton::StdSmcAddress addr;           // rewritten address (by replacing a prefix of `addr_orig` with `addr_rewrite`); it is the key in ShardAccounts
  ton::StdSmcAddress addr_orig;      // address indicated in smart-contract data (must coincide with hash of StateInit)
  Ref<vm::CellSlice> my_addr;        // address as stored in the smart contract (MsgAddressInt); corresponds to `addr_orig` + anycast info
  Ref<vm::CellSlice> my_addr_exact;  // exact address without anycast info; corresponds to `addr` and has no anycast (rewrite) info
  ton::LogicalTime last_trans_end_lt_;
  ton::LogicalTime last_trans_lt_;
  ton::Bits256 last_trans_hash_;
  ton::LogicalTime block_lt;

  ton::UnixTime last_paid;
  StorageUsed storage_used;
  td::optional<td::Bits256> storage_dict_hash;
  td::optional<AccountStorageStat> account_storage_stat;

  block::CurrencyCollection balance;
  td::RefInt256 due_payment;
  Ref<vm::Cell> orig_total_state;  // ^Account
  Ref<vm::Cell> total_state;       // ^Account
  Ref<vm::CellSlice> storage;      // AccountStorage
  Ref<vm::CellSlice> inner_state;  // StateInit
  ton::Bits256 state_hash;         // hash of StateInit for frozen accounts
  Ref<vm::Cell> code, data, library, orig_library;
  std::vector<LtCellRef> transactions;
  Account() = default;
  Account(ton::WorkchainId wc, td::ConstBitPtr _addr) : workchain(wc), addr(_addr) {
  }
  block::CurrencyCollection get_balance() const {
    return balance;
  }
  bool set_address(ton::WorkchainId wc, td::ConstBitPtr new_addr);
  bool unpack(Ref<vm::CellSlice> account, ton::UnixTime now, bool special);
  bool init_new(ton::UnixTime now);
  bool deactivate();
  bool recompute_tmp_addr(Ref<vm::CellSlice>& tmp_addr, int fixed_prefix_length, td::ConstBitPtr orig_addr_rewrite) const;
  td::RefInt256 compute_storage_fees(ton::UnixTime now, const std::vector<block::StoragePrices>& pricing) const;
  bool is_masterchain() const {
    return workchain == ton::masterchainId;
  }
  bool belongs_to_shard(ton::ShardIdFull shard) const;
  bool store_acc_status(vm::CellBuilder& cb, int status) const;
  bool store_acc_status(vm::CellBuilder& cb) const {
    return store_acc_status(cb, status);
  }
  void push_transaction(Ref<vm::Cell> trans_root, ton::LogicalTime trans_lt);
  bool libraries_changed() const;
  bool create_account_block(vm::CellBuilder& cb);  // stores an AccountBlock with all transactions

 protected:
  friend struct transaction::Transaction;
  bool set_addr_rewrite_length(int new_length);
  bool check_addr_rewrite_length(int length) const;
  bool forget_addr_rewrite_length();
  bool init_rewrite_addr(int rewrite_length, td::ConstBitPtr orig_addr_rewrite);

 private:
  bool unpack_address(vm::CellSlice& addr_cs);
  bool unpack_storage_info(vm::CellSlice& cs);
  bool unpack_state(vm::CellSlice& cs);
  bool parse_maybe_anycast(vm::CellSlice& cs);
  bool store_maybe_anycast(vm::CellBuilder& cb) const;
  bool compute_my_addr(bool force = false);
};

namespace transaction {
struct Transaction {
  static constexpr unsigned max_allowed_merkle_depth = 2;
  enum {
    tr_none,
    tr_ord,
    tr_storage,
    tr_tick,
    tr_tock,
    tr_split_prepare,
    tr_split_install,
    tr_merge_prepare,
    tr_merge_install
  };
  int trans_type{tr_none};
  bool was_deleted{false};
  bool was_frozen{false};
  bool was_activated{false};
  bool was_created{false};
  bool bounce_enabled{false};
  bool in_msg_extern{false};
  gen::CommonMsgInfo::Record_int_msg_info in_msg_info;
  bool use_msg_state{false};
  bool is_first{false};
  bool orig_addr_rewrite_set{false};
  bool new_tick;
  bool new_tock;
  int new_fixed_prefix_length{-1};
  int new_addr_rewrite_length{-1};
  bool force_remove_anycast_address = false;
  ton::UnixTime now;
  int acc_status;
  int verbosity{3 * 0};
  int in_msg_type{0};
  const Account& account;                     // only `commit` method modifies the account
  Ref<vm::CellSlice> my_addr, my_addr_exact;  // almost the same as in account.*
  ton::LogicalTime start_lt, end_lt;
  block::CurrencyCollection balance, original_balance;
  block::CurrencyCollection msg_balance_remaining;
  td::RefInt256 due_payment;
  td::RefInt256 in_fwd_fee, msg_fwd_fees;
  block::CurrencyCollection total_fees{0};
  block::CurrencyCollection blackhole_burned{0};
  ton::UnixTime last_paid;
  Ref<vm::Cell> root;
  Ref<vm::Cell> new_total_state;
  Ref<vm::CellSlice> new_storage;
  Ref<vm::CellSlice> new_inner_state;
  Ref<vm::Cell> new_code, new_data, new_library;
  Ref<vm::Cell> in_msg, in_msg_state;
  Ref<vm::CellSlice> in_msg_body;
  Ref<vm::Cell> in_msg_library;
  td::BitArray<256> frozen_hash;
  td::BitArray<32> orig_addr_rewrite;
  std::vector<Ref<vm::Cell>> out_msgs;
  std::unique_ptr<StoragePhase> storage_phase;
  std::unique_ptr<CreditPhase> credit_phase;
  std::unique_ptr<ComputePhase> compute_phase;
  std::unique_ptr<ActionPhase> action_phase;
  std::unique_ptr<BouncePhase> bounce_phase;
  StorageUsed new_storage_used;
  td::optional<AccountStorageStat> new_account_storage_stat;
  td::optional<td::Bits256> new_storage_dict_hash;
  bool gas_limit_overridden{false};
  Transaction(const Account& _account, int ttype, ton::LogicalTime req_start_lt, ton::UnixTime _now,
              Ref<vm::Cell> _inmsg = {});
  bool unpack_input_msg(bool ihr_delivered, const ActionPhaseConfig* cfg);
  bool check_in_msg_state_hash(const ComputePhaseConfig& cfg);
  bool prepare_storage_phase(const StoragePhaseConfig& cfg, bool force_collect = true, bool adjust_msg_value = false);
  bool prepare_credit_phase();
  td::uint64 gas_bought_for(const ComputePhaseConfig& cfg, td::RefInt256 nanograms);
  bool compute_gas_limits(ComputePhase& cp, const ComputePhaseConfig& cfg);
  Ref<vm::Stack> prepare_vm_stack(ComputePhase& cp);
  std::vector<Ref<vm::Cell>> compute_vm_libraries(const ComputePhaseConfig& cfg);
  bool run_precompiled_contract(const ComputePhaseConfig& cfg, precompiled::PrecompiledSmartContract& precompiled);
  bool prepare_compute_phase(const ComputePhaseConfig& cfg);
  bool prepare_action_phase(const ActionPhaseConfig& cfg);
  td::Status check_state_limits(const SizeLimitsConfig& size_limits, bool update_storage_stat = true);
  bool prepare_bounce_phase(const ActionPhaseConfig& cfg);
  bool compute_state(const SerializeConfig& cfg);
  bool serialize(const SerializeConfig& cfg);
  td::uint64 gas_used() const {
    return compute_phase ? compute_phase->gas_used : 0;
  }

  td::Result<vm::NewCellStorageStat::Stat> estimate_block_storage_profile_incr(
      const vm::NewCellStorageStat& store_stat, const vm::CellUsageTree* usage_tree) const;
  bool update_limits(block::BlockLimitStatus& blk_lim_st, bool with_gas = true, bool with_size = true) const;

  Ref<vm::Cell> commit(Account& _account);  // _account should point to the same account
  LtCellRef extract_out_msg(unsigned i);
  NewOutMsg extract_out_msg_ext(unsigned i);
  void extract_out_msgs(std::vector<LtCellRef>& list);

 private:
  Ref<vm::Tuple> prepare_vm_c7(const ComputePhaseConfig& cfg) const;
  bool prepare_rand_seed(td::BitArray<256>& rand_seed, const ComputePhaseConfig& cfg) const;
  int try_action_set_code(vm::CellSlice& cs, ActionPhase& ap, const ActionPhaseConfig& cfg);
  int try_action_change_library(vm::CellSlice& cs, ActionPhase& ap, const ActionPhaseConfig& cfg);
  int try_action_send_msg(const vm::CellSlice& cs, ActionPhase& ap, const ActionPhaseConfig& cfg, int redoing = 0);
  int try_action_reserve_currency(vm::CellSlice& cs, ActionPhase& ap, const ActionPhaseConfig& cfg);
  bool check_replace_src_addr(Ref<vm::CellSlice>& src_addr) const;
  bool check_rewrite_dest_addr(Ref<vm::CellSlice>& dest_addr, const ActionPhaseConfig& cfg,
                               bool* is_mc = nullptr, bool allow_anycast = true) const;
  bool serialize_storage_phase(vm::CellBuilder& cb);
  bool serialize_credit_phase(vm::CellBuilder& cb);
  bool serialize_compute_phase(vm::CellBuilder& cb);
  bool serialize_action_phase(vm::CellBuilder& cb);
  bool serialize_bounce_phase(vm::CellBuilder& cb);
  bool unpack_msg_state(const ComputePhaseConfig& cfg, bool lib_only = false, bool forbid_public_libs = false);

 public:
  static Ref<vm::Tuple> prepare_in_msg_params_tuple(const gen::CommonMsgInfo::Record_int_msg_info* info,
                                                    const Ref<vm::Cell>& state_init,
                                                    const CurrencyCollection& msg_balance_remaining);
};
}  // namespace transaction

struct FetchConfigParams {
  static td::Status fetch_config_params(const block::ConfigInfo& config, Ref<vm::Cell>* old_mparams,
                                        std::vector<block::StoragePrices>* storage_prices,
                                        StoragePhaseConfig* storage_phase_cfg, td::BitArray<256>* rand_seed,
                                        ComputePhaseConfig* compute_phase_cfg, ActionPhaseConfig* action_phase_cfg,
                                        SerializeConfig* serialize_cfg, td::RefInt256* masterchain_create_fee,
                                        td::RefInt256* basechain_create_fee, ton::WorkchainId wc, ton::UnixTime now);
  static td::Status fetch_config_params(const block::Config& config, Ref<vm::Tuple> prev_blocks_info,
                                        Ref<vm::Cell>* old_mparams, std::vector<block::StoragePrices>* storage_prices,
                                        StoragePhaseConfig* storage_phase_cfg, td::BitArray<256>* rand_seed,
                                        ComputePhaseConfig* compute_phase_cfg, ActionPhaseConfig* action_phase_cfg,
                                        SerializeConfig* serialize_cfg, td::RefInt256* masterchain_create_fee,
                                        td::RefInt256* basechain_create_fee, ton::WorkchainId wc, ton::UnixTime now);
};

}  // namespace block<|MERGE_RESOLUTION|>--- conflicted
+++ resolved
@@ -183,11 +183,8 @@
 
 struct SerializeConfig {
   bool extra_currency_v2{false};
-<<<<<<< HEAD
   bool disable_anycast{false};
-=======
   bool store_storage_dict_hash{false};
->>>>>>> 86e6726e
 };
 
 struct CreditPhase {
