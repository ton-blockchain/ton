/* 
    This file is part of TON Blockchain source code.

    TON Blockchain is free software; you can redistribute it and/or
    modify it under the terms of the GNU General Public License
    as published by the Free Software Foundation; either version 2
    of the License, or (at your option) any later version.

    TON Blockchain is distributed in the hope that it will be useful,
    but WITHOUT ANY WARRANTY; without even the implied warranty of
    MERCHANTABILITY or FITNESS FOR A PARTICULAR PURPOSE.  See the
    GNU General Public License for more details.

    You should have received a copy of the GNU General Public License
    along with TON Blockchain.  If not, see <http://www.gnu.org/licenses/>.

    Copyright 2017-2020 Telegram Systems LLP
*/
#pragma once
#include "common/refcnt.hpp"
#include "vm/db/StaticBagOfCellsDb.h"
#include "vm/dict.h"
#include "ton/ton-types.h"
#include "ton/ton-shard.h"
#include "common/bitstring.h"
#include "block.h"

#include <vector>
#include <limits>
#include <map>
#include <set>
#include <cstring>

namespace block {
using td::Ref;

struct ValidatorDescr {
  ton::Ed25519_PublicKey pubkey;
  td::Bits256 adnl_addr;
  td::uint64 weight;
  td::uint64 cum_weight;
  ValidatorDescr(const td::Bits256& _pubkey, td::uint64 _weight, td::uint64 _cum_weight)
      : pubkey(_pubkey), weight(_weight), cum_weight(_cum_weight) {
    adnl_addr.set_zero();
  }
  ValidatorDescr(const td::Bits256& _pubkey, td::uint64 _weight, td::uint64 _cum_weight, const td::Bits256& _adnl_addr)
      : pubkey(_pubkey), adnl_addr(_adnl_addr), weight(_weight), cum_weight(_cum_weight) {
  }
  ValidatorDescr(const ton::Ed25519_PublicKey& _pubkey, td::uint64 _weight, td::uint64 _cum_weight)
      : pubkey(_pubkey), weight(_weight), cum_weight(_cum_weight) {
    adnl_addr.set_zero();
  }
  bool operator<(td::uint64 wt_pos) const& {
    return cum_weight < wt_pos;
  }
};

struct ValidatorSet {
  unsigned utime_since;
  unsigned utime_until;
  int total;
  int main;
  td::uint64 total_weight;
  std::vector<ValidatorDescr> list;
  ValidatorSet() = default;
  ValidatorSet(unsigned _since, unsigned _until, int _total, int _main = 0)
      : utime_since(_since), utime_until(_until), total(_total), main(_main > 0 ? _main : _total), total_weight(0) {
  }
  const ValidatorDescr& operator[](unsigned i) const {
    return list[i];
  }
  const ValidatorDescr& at_weight(td::uint64 weight_pos) const;
  std::vector<ton::ValidatorDescr> export_validator_set() const;
  std::map<ton::Bits256, int> compute_validator_map() const;
  std::vector<double> export_scaled_validator_weights() const;
  int lookup_public_key(td::ConstBitPtr pubkey) const;
  int lookup_public_key(const td::Bits256& pubkey) const {
    return lookup_public_key(pubkey.bits());
  }
};

#pragma pack(push, 1)
// this structure is hashed with SHA512 to produce pseudo-random bit stream in do_compute_validator_set()
// NB: all integers (including 256-bit seed) are actually big-endian
struct validator_set_descr {
  unsigned char seed[32];  // seed for validator set computation, set to zero if none
  td::uint64 shard;
  td::int32 workchain;
  td::uint32 cc_seqno;
  validator_set_descr() = default;
  validator_set_descr(ton::ShardIdFull shard_id, ton::CatchainSeqno cc_seqno_, bool flag)
      : shard(td::bswap64(shard_id.shard))
      , workchain(td::bswap32(shard_id.workchain))
      , cc_seqno(td::bswap32(cc_seqno_)) {
  }
  validator_set_descr(ton::ShardIdFull shard_id, ton::CatchainSeqno cc_seqno_)
      : validator_set_descr(shard_id, cc_seqno_, false) {
    std::memset(seed, 0, 32);
  }
  validator_set_descr(ton::ShardIdFull shard_id, ton::CatchainSeqno cc_seqno_, const unsigned char seed_[32])
      : validator_set_descr(shard_id, cc_seqno_, false) {
    std::memcpy(seed, seed_, 32);
  }
  validator_set_descr(ton::ShardIdFull shard_id, ton::CatchainSeqno cc_seqno_, td::ConstBitPtr seed_)
      : validator_set_descr(shard_id, cc_seqno_, false) {
    td::BitPtr{seed}.copy_from(seed_, 256);
  }
  validator_set_descr(ton::ShardIdFull shard_id, ton::CatchainSeqno cc_seqno_, const td::Bits256& seed_)
      : validator_set_descr(shard_id, cc_seqno_, false) {
    td::BitPtr{seed}.copy_from(seed_.cbits(), 256);
  }
  void incr_seed();
  void hash_to(unsigned char hash_buffer[64]) const;
};
#pragma pack(pop)

class ValidatorSetPRNG {
  validator_set_descr data;
  union {
    unsigned char hash[64];
    td::uint64 hash_longs[8];
  };
  int pos{0}, limit{0};

 public:
  ValidatorSetPRNG() = default;
  ValidatorSetPRNG(ton::ShardIdFull shard_id, ton::CatchainSeqno cc_seqno_) : data(shard_id, cc_seqno_) {
  }
  ValidatorSetPRNG(ton::ShardIdFull shard_id, ton::CatchainSeqno cc_seqno_, const unsigned char seed_[32])
      : data(shard_id, cc_seqno_, seed_) {
  }
  ValidatorSetPRNG(ton::ShardIdFull shard_id, ton::CatchainSeqno cc_seqno_, td::ConstBitPtr seed_)
      : data(shard_id, cc_seqno_, std::move(seed_)) {
  }
  ValidatorSetPRNG(ton::ShardIdFull shard_id, ton::CatchainSeqno cc_seqno_, const td::Bits256& seed_)
      : data(shard_id, cc_seqno_, seed_) {
  }
  td::uint64 next_ulong();
  td::uint64 next_ranged(td::uint64 range);  // integer in 0 .. range-1
  ValidatorSetPRNG& operator>>(td::uint64& x) {
    x = next_ulong();
    return *this;
  }
};

class McShardHashI : public td::CntObject {
 public:
  enum class FsmState { fsm_none, fsm_split, fsm_merge };
  virtual ton::BlockIdExt top_block_id() const = 0;
  virtual ton::LogicalTime start_lt() const = 0;
  virtual ton::LogicalTime end_lt() const = 0;
  virtual ton::UnixTime fsm_utime() const = 0;
  virtual FsmState fsm_state() const = 0;
  virtual ton::ShardIdFull shard() const = 0;
  virtual bool before_split() const = 0;
  virtual bool before_merge() const = 0;
};

struct McShardHash : public McShardHashI {
  ton::BlockIdExt blk_;
  ton::LogicalTime start_lt_, end_lt_;
  ton::UnixTime gen_utime_{0};
  ton::UnixTime fsm_utime_{0};
  ton::UnixTime fsm_interval_{0};
  ton::BlockSeqno min_ref_mc_seqno_{std::numeric_limits<ton::BlockSeqno>::max()};
  ton::BlockSeqno reg_mc_seqno_{std::numeric_limits<ton::BlockSeqno>::max()};
  FsmState fsm_{FsmState::fsm_none};
  bool disabled_{false};
  bool before_split_{false}, before_merge_{false}, want_split_{false}, want_merge_{false};
  ton::CatchainSeqno next_catchain_seqno_{std::numeric_limits<ton::CatchainSeqno>::max()};
  ton::ShardId next_validator_shard_{ton::shardIdAll};
  CurrencyCollection fees_collected_, funds_created_;
  McShardHash(const ton::BlockId& id, ton::LogicalTime start_lt, ton::LogicalTime end_lt, ton::UnixTime gen_utime,
              const ton::BlockHash& root_hash, const ton::FileHash& file_hash, CurrencyCollection fees_collected = {},
              CurrencyCollection funds_created = {},
              ton::BlockSeqno reg_mc_seqno = std::numeric_limits<ton::BlockSeqno>::max(),
              ton::BlockSeqno min_ref_mc_seqno = std::numeric_limits<ton::BlockSeqno>::max(),
              ton::CatchainSeqno cc_seqno = std::numeric_limits<ton::CatchainSeqno>::max(), ton::ShardId val_shard = 0,
              bool nx_cc_updated = false, bool before_split = false, bool before_merge = false, bool want_split = false,
              bool want_merge = false)
      : blk_(id, root_hash, file_hash)
      , start_lt_(start_lt)
      , end_lt_(end_lt)
      , gen_utime_(gen_utime)
      , min_ref_mc_seqno_(min_ref_mc_seqno)
      , reg_mc_seqno_(reg_mc_seqno)
      , before_split_(before_split)
      , before_merge_(before_merge)
      , want_split_(want_split)
      , want_merge_(want_merge)
      , next_catchain_seqno_(cc_seqno)
      , next_validator_shard_(val_shard ? val_shard : id.shard)
      , fees_collected_(fees_collected)
      , funds_created_(funds_created) {
  }
  McShardHash(const ton::BlockIdExt& blk, ton::LogicalTime start_lt, ton::LogicalTime end_lt)
      : blk_(blk), start_lt_(start_lt), end_lt_(end_lt) {
  }
  McShardHash(const McShardHash&) = default;
  bool is_valid() const {
    return blk_.is_valid();
  }
  ton::BlockIdExt top_block_id() const override final {
    return blk_;
  }
  //  ZeroStateIdExt zero_state() const override;
  ton::LogicalTime start_lt() const override final {
    return start_lt_;
  }
  ton::LogicalTime end_lt() const override final {
    return end_lt_;
  }
  ton::UnixTime fsm_utime() const override final {
    return fsm_utime_;
  }
  ton::UnixTime fsm_utime_end() const {
    return fsm_utime_ + fsm_interval_;
  }
  ton::UnixTime created_at() const {
    return gen_utime_;
  }
  FsmState fsm_state() const override final {
    return fsm_;
  }
  bool is_fsm_none() const {
    return fsm_ == FsmState::fsm_none;
  }
  bool is_fsm_split() const {
    return fsm_ == FsmState::fsm_split;
  }
  bool is_fsm_merge() const {
    return fsm_ == FsmState::fsm_merge;
  }
  ton::ShardIdFull shard() const override final {
    return ton::ShardIdFull(blk_);
  }
  ton::WorkchainId workchain() const {
    return blk_.id.workchain;
  }
  bool contains(const ton::AccountIdPrefixFull& pfx) const {
    return ton::shard_contains(shard(), pfx);
  }
  bool before_split() const override final {
    return before_split_;
  }
  bool before_merge() const override final {
    return before_merge_;
  }
  bool is_disabled() const {
    return disabled_;
  }
  void disable() {
    blk_.invalidate();
    disabled_ = true;
  }
  ton::BlockSeqno seqno() const {
    return blk_.id.seqno;
  }
  bool set_reg_mc_seqno(ton::BlockSeqno reg_mc_seqno) {
    reg_mc_seqno_ = reg_mc_seqno;
    return true;
  }
  // compares all fields except fsm*, before_merge_, nx_cc_updated_, next_catchain_seqno_, fees_collected_
  bool basic_info_equal(const McShardHash& other, bool compare_fees = false, bool compare_reg_seqno = true) const;
  void clear_fsm() {
    fsm_ = FsmState::fsm_none;
  }
  void set_fsm(FsmState fsm, ton::UnixTime fsm_utime, ton::UnixTime fsm_interval);
  void set_fsm_split(ton::UnixTime fsm_utime, ton::UnixTime fsm_interval) {
    set_fsm(FsmState::fsm_split, fsm_utime, fsm_interval);
  }
  void set_fsm_merge(ton::UnixTime fsm_utime, ton::UnixTime fsm_interval) {
    set_fsm(FsmState::fsm_merge, fsm_utime, fsm_interval);
  }
  bool fsm_equal(const McShardHash& other) const {
    return fsm_ == other.fsm_ &&
           (is_fsm_none() || (fsm_utime_ == other.fsm_utime_ && fsm_interval_ == other.fsm_interval_));
  }
  bool pack(vm::CellBuilder& cb) const;
  static Ref<McShardHash> unpack(vm::CellSlice& cs, ton::ShardIdFull id);
  static Ref<McShardHash> from_block(Ref<vm::Cell> block_root, const ton::FileHash& _fhash, bool init_fees = false);
  static bool extract_cc_seqno(vm::CellSlice& cs, ton::CatchainSeqno* cc);
  McShardHash* make_copy() const override {
    return new McShardHash(*this);
  }
};

struct McShardDescr final : public McShardHash {
  Ref<vm::Cell> block_root;
  Ref<vm::Cell> state_root;
  Ref<vm::Cell> outmsg_root;
  std::unique_ptr<vm::AugmentedDictionary> out_msg_queue;
  std::shared_ptr<block::MsgProcessedUptoCollection> processed_upto;
  McShardDescr(const ton::BlockId& id, ton::LogicalTime start_lt, ton::LogicalTime end_lt, ton::UnixTime gen_utime,
               const ton::BlockHash& root_hash, const ton::FileHash& file_hash, CurrencyCollection fees_collected = {},
               CurrencyCollection funds_created = {},
               ton::BlockSeqno reg_mc_seqno = std::numeric_limits<ton::BlockSeqno>::max(),
               ton::BlockSeqno min_ref_mc_seqno = std::numeric_limits<ton::BlockSeqno>::max(),
               ton::CatchainSeqno cc_seqno = std::numeric_limits<ton::CatchainSeqno>::max(),
               ton::ShardId val_shard = ton::shardIdAll, bool nx_cc_updated = false, bool before_split = false,
               bool before_merge = false, bool want_split = false, bool want_merge = false)
      : McShardHash(id, start_lt, end_lt, gen_utime, root_hash, file_hash, fees_collected, funds_created, reg_mc_seqno,
                    min_ref_mc_seqno, cc_seqno, val_shard, nx_cc_updated, before_split, before_merge, want_split,
                    want_merge) {
  }
  McShardDescr(const ton::BlockIdExt& blk, ton::LogicalTime start_lt, ton::LogicalTime end_lt)
      : McShardHash(blk, start_lt, end_lt) {
  }
  McShardDescr(const McShardHash& shard_hash) : McShardHash(shard_hash) {
  }
  McShardDescr(const McShardDescr& other);
  McShardDescr(McShardDescr&& other) = default;
  McShardDescr& operator=(const McShardDescr& other);
  McShardDescr& operator=(McShardDescr&& other) = default;
  bool set_queue_root(Ref<vm::Cell> queue_root);
  void disable();
  static Ref<McShardDescr> from_block(Ref<vm::Cell> block_root, Ref<vm::Cell> state_root, const ton::FileHash& _fhash,
                                      bool init_fees = false);
  static Ref<McShardDescr> from_state(ton::BlockIdExt blkid, Ref<vm::Cell> state_root);
};

struct StoragePrices {
  ton::UnixTime valid_since{0};
  td::uint64 bit_price{0};
  td::uint64 cell_price{0};
  td::uint64 mc_bit_price{0};
  td::uint64 mc_cell_price{0};
  StoragePrices() = default;
  StoragePrices(ton::UnixTime _valid_since, td::uint64 _bprice, td::uint64 _cprice, td::uint64 _mc_bprice,
                td::uint64 _mc_cprice)
      : valid_since(_valid_since)
      , bit_price(_bprice)
      , cell_price(_cprice)
      , mc_bit_price(_mc_bprice)
      , mc_cell_price(_mc_cprice) {
  }
  static td::RefInt256 compute_storage_fees(ton::UnixTime now, const std::vector<block::StoragePrices>& pricing,
                                            const vm::CellStorageStat& storage_stat, ton::UnixTime last_paid,
                                            bool is_special, bool is_masterchain);
};

struct GasLimitsPrices {
  td::uint64 flat_gas_limit{0};
  td::uint64 flat_gas_price{0};
  td::uint64 gas_price{0};
  td::uint64 special_gas_limit{0};
  td::uint64 gas_limit{0};
  td::uint64 gas_credit{0};
  td::uint64 block_gas_limit{0};
  td::uint64 freeze_due_limit{0};
  td::uint64 delete_due_limit{0};

  td::RefInt256 compute_gas_price(td::uint64 gas_used) const;
};

// msg_fwd_fees = (lump_price + ceil((bit_price * msg.bits + cell_price * msg.cells)/2^16)) nanograms
// ihr_fwd_fees = ceil((msg_fwd_fees * ihr_price_factor)/2^16) nanograms
// bits in the root cell of a message are not included in msg.bits (lump_price pays for them)

struct MsgPrices {
  td::uint64 lump_price;
  td::uint64 bit_price;
  td::uint64 cell_price;
  td::uint32 ihr_factor;
  td::uint32 first_frac;
  td::uint32 next_frac;
  td::uint64 compute_fwd_fees(td::uint64 cells, td::uint64 bits) const;
  std::pair<td::uint64, td::uint64> compute_fwd_ihr_fees(td::uint64 cells, td::uint64 bits,
                                                         bool ihr_disabled = false) const;
  MsgPrices() = default;
  MsgPrices(td::uint64 lump, td::uint64 bitp, td::uint64 cellp, td::uint32 ihrf, td::uint32 firstf, td::uint32 nextf)
      : lump_price(lump), bit_price(bitp), cell_price(cellp), ihr_factor(ihrf), first_frac(firstf), next_frac(nextf) {
  }
  td::RefInt256 get_first_part(td::RefInt256 total) const;
  td::uint64 get_first_part(td::uint64 total) const;
  td::RefInt256 get_next_part(td::RefInt256 total) const;
};

struct SizeLimitsConfig {
  // Default values are used when not present in global config
  struct ExtMsgLimits {
    td::uint32 max_size = 65535;
    td::uint16 max_depth = 512;
  };
  td::uint32 max_msg_bits = 1 << 21;
  td::uint32 max_msg_cells = 1 << 13;
  td::uint32 max_library_cells = 1000;
  td::uint16 max_vm_data_depth = 512;
  ExtMsgLimits ext_msg_limits;
  td::uint32 max_acc_state_cells = 1 << 16;
  td::uint32 max_acc_state_bits = (1 << 16) * 1023;
};

struct CatchainValidatorsConfig {
  td::uint32 mc_cc_lifetime, shard_cc_lifetime, shard_val_lifetime, shard_val_num;
  bool shuffle_mc_val;
  CatchainValidatorsConfig(td::uint32 mc_cc_lt_, td::uint32 sh_cc_lt_, td::uint32 sh_val_lt_, td::uint32 sh_val_num_,
                           bool shuffle_mc = false)
      : mc_cc_lifetime(mc_cc_lt_)
      , shard_cc_lifetime(sh_cc_lt_)
      , shard_val_lifetime(sh_val_lt_)
      , shard_val_num(sh_val_num_)
      , shuffle_mc_val(shuffle_mc) {
  }
};

struct WorkchainInfo : public td::CntObject {
  ton::WorkchainId workchain{ton::workchainInvalid};
  ton::UnixTime enabled_since;
  td::uint32 actual_min_split;
  td::uint32 min_split, max_split;
  bool basic;
  bool active;
  bool accept_msgs;
  int flags;
  td::uint32 version;
  ton::RootHash zerostate_root_hash;
  ton::FileHash zerostate_file_hash;
  int min_addr_len, max_addr_len, addr_len_step;

  // Default values are used when split_merge_timings is not set in config
  unsigned split_merge_delay = 100;       // prepare (delay) split/merge for 100 seconds
  unsigned split_merge_interval = 100;    // split/merge is enabled during 60 second interval
  unsigned min_split_merge_interval = 30; // split/merge interval must be at least 30 seconds
  unsigned max_split_merge_delay = 1000;  // end of split/merge interval must be at most 1000 seconds in the future

  bool is_valid() const {
    return workchain != ton::workchainInvalid;
  }
  bool is_valid_addr_len(int addr_len) const {
    return addr_len >= min_addr_len && addr_len <= max_addr_len &&
           (addr_len == min_addr_len || addr_len == max_addr_len ||
            (addr_len_step > 0 && !((addr_len - min_addr_len) % addr_len_step)));
  }
  bool unpack(ton::WorkchainId wc, vm::CellSlice& cs);
};

using WorkchainSet = std::map<td::int32, Ref<WorkchainInfo>>;

class ShardConfig {
  Ref<vm::Cell> shard_hashes_;
  Ref<McShardHash> mc_shard_hash_;
  std::unique_ptr<vm::Dictionary> shard_hashes_dict_;
  std::set<ton::ShardIdFull> shards_updated_;
  bool valid_{false};

 public:
  ShardConfig() = default;
  ShardConfig(const ShardConfig& other);
  ShardConfig(ShardConfig&& other) = default;
  ShardConfig(Ref<vm::Cell> shard_hashes, Ref<McShardHash> mc_shard_hash = {})
      : shard_hashes_(std::move(shard_hashes)), mc_shard_hash_(std::move(mc_shard_hash)) {
    init();
  }
  bool is_valid() const {
    return valid_;
  }
  bool unpack(Ref<vm::Cell> shard_hashes, Ref<McShardHash> mc_shard_hash = {});
  bool unpack(Ref<vm::CellSlice> shard_hashes, Ref<McShardHash> mc_shard_hash = {});
  Ref<vm::CellSlice> get_root_csr() const;
  bool has_workchain(ton::WorkchainId workchain) const;
  std::vector<ton::WorkchainId> get_workchains() const;
  Ref<McShardHash> get_shard_hash(ton::ShardIdFull id, bool exact = true) const;
  bool contains(ton::BlockIdExt blkid) const;
  bool get_shard_hash_raw(vm::CellSlice& cs, ton::ShardIdFull id, ton::ShardIdFull& true_id, bool exact = true) const;
  ton::LogicalTime get_shard_end_lt(ton::AccountIdPrefixFull acc) const;
  ton::LogicalTime get_shard_end_lt_ext(ton::AccountIdPrefixFull acc, ton::ShardIdFull& actual_shard) const;
  static bool get_shard_hash_raw_from(vm::Dictionary& shard_hashes_dict, vm::CellSlice& cs, ton::ShardIdFull id,
                                      ton::ShardIdFull& true_id, bool exact = true, Ref<vm::Cell>* leaf = nullptr);
  std::vector<ton::BlockId> get_shard_hash_ids(bool skip_mc = false) const;
  std::vector<ton::BlockId> get_shard_hash_ids(const std::function<bool(ton::ShardIdFull, bool)>& filter) const;
  std::vector<ton::BlockId> get_intersecting_shard_hash_ids(ton::ShardIdFull myself) const;
  std::vector<ton::BlockId> get_neighbor_shard_hash_ids(ton::ShardIdFull myself) const;
  std::vector<ton::BlockId> get_proper_neighbor_shard_hash_ids(ton::ShardIdFull myself) const;
  static std::unique_ptr<vm::Dictionary> extract_shard_hashes_dict(Ref<vm::Cell> mc_state_root);
  bool process_shard_hashes(std::function<int(McShardHash&)> func);
  bool process_sibling_shard_hashes(std::function<int(McShardHash&, const McShardHash*)> func);
  // may become non-static const in the future
  static bool is_neighbor(ton::ShardIdFull x, ton::ShardIdFull y);
  Ref<McShardHash> get_mc_hash() const {
    return mc_shard_hash_;
  }
  void set_mc_hash(Ref<McShardHash> mc_shard_hash) {
    mc_shard_hash_ = std::move(mc_shard_hash);
  }
  ton::CatchainSeqno get_shard_cc_seqno(ton::ShardIdFull shard) const;
  block::compute_shard_end_lt_func_t get_compute_shard_end_lt_func() const {
    return std::bind(&ShardConfig::get_shard_end_lt, *this, std::placeholders::_1);
  }
  bool new_workchain(ton::WorkchainId workchain, ton::BlockSeqno reg_mc_seqno, const ton::RootHash& zerostate_root_hash,
                     const ton::FileHash& zerostate_file_hash);
  td::Result<bool> update_shard_block_info(Ref<McShardHash> new_info, const std::vector<ton::BlockIdExt>& old_blkids);
  td::Result<bool> update_shard_block_info2(Ref<McShardHash> new_info1, Ref<McShardHash> new_info2,
                                            const std::vector<ton::BlockIdExt>& old_blkids);
  td::Result<bool> may_update_shard_block_info(Ref<McShardHash> new_info,
                                               const std::vector<ton::BlockIdExt>& old_blkids,
                                               ton::LogicalTime lt_limit = std::numeric_limits<ton::LogicalTime>::max(),
                                               Ref<McShardHash>* ancestor = nullptr) const;

 private:
  bool init();
  bool do_update_shard_info(Ref<McShardHash> new_info);
  bool do_update_shard_info2(Ref<McShardHash> new_info1, Ref<McShardHash> new_info2);
  bool set_shard_info(ton::ShardIdFull shard, Ref<vm::Cell> value);
};

struct CollatorNodeDescr {
  ton::ShardIdFull shard;
  ton::NodeIdShort adnl_id;
  ton::NodeIdShort full_node_id;
};

struct CollatorConfig {
  bool full_collated_data = false;
  std::vector<CollatorNodeDescr> collator_nodes;
};

class Config {
  enum {
    default_mc_catchain_lifetime = 200,
    default_shard_catchain_lifetime = 200,
    default_shard_validators_lifetime = 3000,
    default_shard_validators_num = 7
  };

 public:
  enum { needValidatorSet = 16, needSpecialSmc = 32, needWorkchainInfo = 256, needCapabilities = 512 };
  int mode{0};
  ton::BlockIdExt block_id;

 private:
  td::BitArray<256> config_addr;
  Ref<vm::Cell> config_root;
  std::unique_ptr<vm::Dictionary> config_dict;
  std::unique_ptr<ValidatorSet> cur_validators_;
  std::unique_ptr<vm::Dictionary> workchains_dict_;
  WorkchainSet workchains_;
  int version_{-1};
  long long capabilities_{-1};

 protected:
  std::unique_ptr<vm::Dictionary> special_smc_dict;

 public:
  static constexpr ton::LogicalTime get_lt_align() {
    return 1000000;
  }
  static constexpr ton::LogicalTime get_max_lt_growth() {
    return 10 * get_lt_align() - 1;
  }
  Ref<vm::Cell> get_config_param(int idx) const;
  Ref<vm::Cell> get_config_param(int idx, int idx2) const;
  Ref<vm::Cell> operator[](int idx) const {
    return get_config_param(idx);
  }
  Ref<vm::Cell> get_root_cell() const {
    return config_root;
  }
  bool is_masterchain() const {
    return block_id.is_masterchain();
  }
  bool has_capabilities() const {
    return capabilities_ >= 0;
  }
  long long get_capabilities() const {
    return capabilities_;
  }
  int get_global_version() const {
    return version_;
  }
  bool has_capability(long long cap_set) const {
    return has_capabilities() && (capabilities_ & cap_set) == cap_set;
  }
  bool ihr_enabled() const {
    return has_capability(ton::capIhrEnabled);
  }
  bool create_stats_enabled() const {
    return has_capability(ton::capCreateStatsEnabled);
  }
  std::unique_ptr<vm::Dictionary> get_param_dict(int idx) const;
  td::Result<std::vector<int>> unpack_param_list(int idx) const;
  std::unique_ptr<vm::Dictionary> get_mandatory_param_dict() const {
    return get_param_dict(9);
  }
  std::unique_ptr<vm::Dictionary> get_critical_param_dict() const {
    return get_param_dict(10);
  }
  td::Result<std::vector<int>> get_mandatory_param_list() const {
    return unpack_param_list(9);
  }
  td::Result<std::vector<int>> get_critical_param_list() const {
    return unpack_param_list(10);
  }
  bool all_mandatory_params_defined(int* bad_idx_ptr = nullptr) const;
  td::Result<ton::StdSmcAddress> get_dns_root_addr() const;
  bool set_block_id_ext(const ton::BlockIdExt& block_id_ext);
  td::Result<std::vector<ton::StdSmcAddress>> get_special_smartcontracts(bool without_config = false) const;
  bool is_special_smartcontract(const ton::StdSmcAddress& addr) const;
  static td::Result<std::unique_ptr<ValidatorSet>> unpack_validator_set(Ref<vm::Cell> valset_root);
  td::Result<std::vector<StoragePrices>> get_storage_prices() const;
  td::Result<GasLimitsPrices> get_gas_limits_prices(bool is_masterchain = false) const;
  static td::Result<GasLimitsPrices> do_get_gas_limits_prices(td::Ref<vm::Cell> cell, int id);
  td::Result<MsgPrices> get_msg_prices(bool is_masterchain = false) const;
  static CatchainValidatorsConfig unpack_catchain_validators_config(Ref<vm::Cell> cell);
  CatchainValidatorsConfig get_catchain_validators_config() const;
  td::Status visit_validator_params() const;
  td::Result<std::unique_ptr<BlockLimits>> get_block_limits(bool is_masterchain = false) const;
  auto get_mc_block_limits() const {
    return get_block_limits(true);
  }
  static td::Result<std::pair<WorkchainSet, std::unique_ptr<vm::Dictionary>>> unpack_workchain_list_ext(
      Ref<vm::Cell> cell);
  static td::Result<WorkchainSet> unpack_workchain_list(Ref<vm::Cell> cell);
  const WorkchainSet& get_workchain_list() const {
    return workchains_;
  }
  const ValidatorSet* get_cur_validator_set() const {
    return cur_validators_.get();
  }
  std::pair<ton::UnixTime, ton::UnixTime> get_validator_set_start_stop(int next = 0) const;
  ton::ValidatorSessionConfig get_consensus_config() const;
  bool foreach_config_param(std::function<bool(int, Ref<vm::Cell>)> scan_func) const;
  Ref<WorkchainInfo> get_workchain_info(ton::WorkchainId workchain_id) const;
  std::vector<ton::ValidatorDescr> compute_validator_set(ton::ShardIdFull shard, const block::ValidatorSet& vset,
                                                         ton::UnixTime time, ton::CatchainSeqno cc_seqno) const;
  std::vector<ton::ValidatorDescr> compute_validator_set(ton::ShardIdFull shard, ton::UnixTime time,
                                                         ton::CatchainSeqno cc_seqno) const;
  std::vector<ton::ValidatorDescr> compute_total_validator_set(int next) const;
<<<<<<< HEAD
  CollatorConfig get_collator_config(bool need_collator_nodes) const;
=======
  td::Result<SizeLimitsConfig> get_size_limits_config() const;
>>>>>>> 898d1ff8
  static std::vector<ton::ValidatorDescr> do_compute_validator_set(const block::CatchainValidatorsConfig& ccv_conf,
                                                                   ton::ShardIdFull shard,
                                                                   const block::ValidatorSet& vset, ton::UnixTime time,
                                                                   ton::CatchainSeqno cc_seqno);

  static td::Result<std::unique_ptr<Config>> unpack_config(Ref<vm::Cell> config_root,
                                                           const td::Bits256& config_addr = td::Bits256::zero(),
                                                           int mode = 0);
  static td::Result<std::unique_ptr<Config>> unpack_config(Ref<vm::CellSlice> config_csr, int mode = 0);
  static td::Result<std::unique_ptr<Config>> extract_from_state(Ref<vm::Cell> mc_state_root, int mode = 0);
  static td::Result<std::unique_ptr<Config>> extract_from_key_block(Ref<vm::Cell> key_block_root, int mode = 0);
  static td::Result<std::pair<ton::UnixTime, ton::UnixTime>> unpack_validator_set_start_stop(Ref<vm::Cell> root);
  static td::Result<std::vector<int>> unpack_param_dict(vm::Dictionary& dict);
  static td::Result<std::vector<int>> unpack_param_dict(Ref<vm::Cell> dict_root);

 protected:
  Config(int _mode) : mode(_mode) {
    config_addr.set_zero();
  }
  Config(Ref<vm::Cell> config_root, const td::Bits256& config_addr = td::Bits256::zero(), int _mode = 0);
  td::Status unpack_wrapped(Ref<vm::CellSlice> config_csr);
  td::Status unpack(Ref<vm::CellSlice> config_csr);
  td::Status unpack_wrapped();
  td::Status unpack();
};

class ConfigInfo : public Config, public ShardConfig {
 public:
  enum {
    needStateRoot = 1,
    needLibraries = 2,
    needStateExtraRoot = 4,
    needShardHashes = 8,
    needAccountsRoot = 64,
    needPrevBlocks = 128
  };
  ton::BlockSeqno vert_seqno{~0U};
  int global_id_{0};
  ton::UnixTime utime{0};
  ton::LogicalTime lt{0};
  ton::BlockSeqno min_ref_mc_seqno_{std::numeric_limits<ton::BlockSeqno>::max()};
  ton::CatchainSeqno cc_seqno_{std::numeric_limits<ton::CatchainSeqno>::max()};
  int shard_cc_updated{-1};
  bool nx_cc_updated;
  bool is_key_state_{false};

 private:
  Ref<vm::Cell> state_root;
  Ref<vm::Cell> lib_root_;
  Ref<vm::Cell> state_extra_root_;
  Ref<vm::CellSlice> accounts_root;
  ton::ZeroStateIdExt zerostate_id_;
  ton::BlockIdExt last_key_block_;
  ton::LogicalTime last_key_block_lt_;
  Ref<vm::Cell> shard_hashes;
  std::unique_ptr<vm::Dictionary> shard_hashes_dict;
  std::unique_ptr<vm::AugmentedDictionary> accounts_dict;
  std::unique_ptr<vm::AugmentedDictionary> prev_blocks_dict_;
  std::unique_ptr<vm::Dictionary> libraries_dict_;

 public:
  bool set_block_id_ext(const ton::BlockIdExt& block_id_ext);
  bool rotated_all_shards() const {
    return nx_cc_updated;
  }
  int get_global_blockchain_id() const {
    return global_id_;
  }
  ton::ZeroStateIdExt get_zerostate_id() const {
    return zerostate_id_;
  }
  Ref<vm::Cell> lookup_library(const ton::Bits256& root_hash) const {
    return lookup_library(root_hash.bits());
  }
  Ref<vm::Cell> lookup_library(td::ConstBitPtr root_hash) const;
  Ref<vm::Cell> get_libraries_root() const {
    return lib_root_;
  }
  bool is_key_state() const {
    return is_key_state_;
  }
  Ref<vm::Cell> get_state_extra_root() const {
    return state_extra_root_;
  }
  ton::BlockSeqno get_vert_seqno() const {
    return vert_seqno;
  }
  ton::CatchainSeqno get_shard_cc_seqno(ton::ShardIdFull shard) const;
  bool get_last_key_block(ton::BlockIdExt& blkid, ton::LogicalTime& blklt, bool strict = false) const;
  bool get_old_mc_block_id(ton::BlockSeqno seqno, ton::BlockIdExt& blkid, ton::LogicalTime* end_lt = nullptr) const;
  bool check_old_mc_block_id(const ton::BlockIdExt& blkid, bool strict = false) const;
  // returns block with min seqno and req_lt <= block.end_lt
  bool get_mc_block_by_lt(ton::LogicalTime lt, ton::BlockIdExt& blkid, ton::LogicalTime* end_lt = nullptr) const;
  bool get_prev_key_block(ton::BlockSeqno req_seqno, ton::BlockIdExt& blkid, ton::LogicalTime* end_lt = nullptr) const;
  bool get_next_key_block(ton::BlockSeqno req_seqno, ton::BlockIdExt& blkid, ton::LogicalTime* end_lt = nullptr) const;
  td::Result<std::vector<std::pair<ton::StdSmcAddress, int>>> get_special_ticktock_smartcontracts(
      int tick_tock = 3) const;
  int get_smc_tick_tock(td::ConstBitPtr smc_addr) const;
  std::unique_ptr<vm::AugmentedDictionary> create_accounts_dict() const;
  const vm::AugmentedDictionary& get_accounts_dict() const;
  std::vector<ton::ValidatorDescr> compute_validator_set_cc(ton::ShardIdFull shard, const block::ValidatorSet& vset,
                                                            ton::UnixTime time,
                                                            ton::CatchainSeqno* cc_seqno_delta = nullptr) const;
  std::vector<ton::ValidatorDescr> compute_validator_set_cc(ton::ShardIdFull shard, ton::UnixTime time,
                                                            ton::CatchainSeqno* cc_seqno_delta = nullptr) const;
  static td::Result<std::unique_ptr<ConfigInfo>> extract_config(std::shared_ptr<vm::StaticBagOfCellsDb> static_boc,
                                                                int mode = 0);
  static td::Result<std::unique_ptr<ConfigInfo>> extract_config(Ref<vm::Cell> mc_state_root, int mode = 0);

 private:
  ConfigInfo(Ref<vm::Cell> mc_state_root, int _mode = 0);
  td::Status unpack_wrapped();
  td::Status unpack();
  void reset_mc_hash();
  void cleanup();
};

}  // namespace block<|MERGE_RESOLUTION|>--- conflicted
+++ resolved
@@ -626,11 +626,8 @@
   std::vector<ton::ValidatorDescr> compute_validator_set(ton::ShardIdFull shard, ton::UnixTime time,
                                                          ton::CatchainSeqno cc_seqno) const;
   std::vector<ton::ValidatorDescr> compute_total_validator_set(int next) const;
-<<<<<<< HEAD
   CollatorConfig get_collator_config(bool need_collator_nodes) const;
-=======
   td::Result<SizeLimitsConfig> get_size_limits_config() const;
->>>>>>> 898d1ff8
   static std::vector<ton::ValidatorDescr> do_compute_validator_set(const block::CatchainValidatorsConfig& ccv_conf,
                                                                    ton::ShardIdFull shard,
                                                                    const block::ValidatorSet& vset, ton::UnixTime time,
