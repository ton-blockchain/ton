--- conflicted
+++ resolved
@@ -37,7 +37,6 @@
 td::Result<td::BufferSlice> boc_compress_baseline_lz4(const std::vector<td::Ref<vm::Cell>>& boc_roots);
 td::Result<std::vector<td::Ref<vm::Cell>>> boc_decompress_baseline_lz4(td::Slice compressed, int max_decompressed_size);
 
-<<<<<<< HEAD
 td::Result<td::BufferSlice> boc_compress_improved_structure_lz4(const std::vector<td::Ref<vm::Cell>>& boc_roots,
     bool compress_merkle_update = false, td::Ref<vm::Cell> state = td::Ref<vm::Cell>());
 td::Result<std::vector<td::Ref<vm::Cell>>> boc_decompress_improved_structure_lz4(td::Slice compressed, int max_decompressed_size,
@@ -49,14 +48,5 @@
     td::Ref<vm::Cell> state = td::Ref<vm::Cell>());
 
 td::Result<bool> boc_need_state_for_decompression(td::Slice compressed);
-=======
-td::Result<td::BufferSlice> boc_compress_improved_structure_lz4(const std::vector<td::Ref<vm::Cell>>& boc_roots);
-td::Result<std::vector<td::Ref<vm::Cell>>> boc_decompress_improved_structure_lz4(td::Slice compressed,
-                                                                                 int max_decompressed_size);
-
-td::Result<td::BufferSlice> boc_compress(const std::vector<td::Ref<vm::Cell>>& boc_roots,
-                                         CompressionAlgorithm algo = CompressionAlgorithm::BaselineLZ4);
-td::Result<std::vector<td::Ref<vm::Cell>>> boc_decompress(td::Slice compressed, int max_decompressed_size);
->>>>>>> f801e1c1
 
 }  // namespace vm