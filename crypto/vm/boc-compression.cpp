--- conflicted
+++ resolved
@@ -20,13 +20,7 @@
 #include <bitset>
 #include <set>
 
-<<<<<<< HEAD
 #include "common/bitstring.h"
-=======
-#include "common/refint.h"
-#include "crypto/block/block-auto.h"
-#include "crypto/block/block-parse.h"
->>>>>>> f801e1c1
 #include "td/utils/Slice-decl.h"
 #include "td/utils/lz4.h"
 #include "vm/boc-writers.h"
@@ -35,12 +29,9 @@
 #include "vm/cellslice.h"
 
 #include "boc-compression.h"
-<<<<<<< HEAD
 #include "common/refint.h"
 #include "crypto/block/block-auto.h"
 #include "crypto/block/block-parse.h"
-=======
->>>>>>> f801e1c1
 
 namespace vm {
 
@@ -57,8 +48,7 @@
   return compressed_with_size;
 }
 
-td::Result<std::vector<td::Ref<vm::Cell>>> boc_decompress_baseline_lz4(td::Slice compressed,
-                                                                       int max_decompressed_size) {
+td::Result<std::vector<td::Ref<vm::Cell>>> boc_decompress_baseline_lz4(td::Slice compressed, int max_decompressed_size) {
   // Check minimum input size for decompressed size header
   if (compressed.size() < kDecompressedSizeBytes) {
     return td::Status::Error("BOC decompression failed: input too small for header");
@@ -129,15 +119,11 @@
   return td::RefInt256{};
 }
 
-<<<<<<< HEAD
 td::Result<td::BufferSlice> boc_compress_improved_structure_lz4(
   const std::vector<td::Ref<vm::Cell>>& boc_roots, 
   bool compress_merkle_update,
   td::Ref<vm::Cell> state
 ) {
-=======
-td::Result<td::BufferSlice> boc_compress_improved_structure_lz4(const std::vector<td::Ref<vm::Cell>>& boc_roots) {
->>>>>>> f801e1c1
   const bool kMURemoveSubtreeSums = true;
   // Input validation
   if (boc_roots.empty()) {
@@ -160,8 +146,6 @@
   size_t total_size_estimate = 0;
 
   // Build graph representation using recursive lambda
-<<<<<<< HEAD
-  // When traversing RIGHT side of a MerkleUpdate, pass corresponding left_cell and non-null sum_diff_out
   const auto build_graph = [&](auto&& self,
                                td::Ref<vm::Cell> cell,
                                bool under_mu_left = false,
@@ -169,11 +153,6 @@
                                td::Ref<vm::Cell> left_cell = td::Ref<vm::Cell>(),
                                td::RefInt256* sum_diff_out = nullptr,
                                td::Ref<vm::Cell> state_cell = td::Ref<vm::Cell>()) -> td::Result<size_t> {
-=======
-  const auto build_graph = [&](auto&& self, td::Ref<vm::Cell> cell, td::Ref<vm::Cell> left_cell = td::Ref<vm::Cell>(),
-                               bool under_mu_right = false,
-                               td::RefInt256* sum_diff_out = nullptr) -> td::Result<size_t> {
->>>>>>> f801e1c1
     if (cell.is_null()) {
       return td::Status::Error("Error while importing a cell during serialization: cell is null");
     }
@@ -219,17 +198,10 @@
     // Process cell references
     if (kMURemoveSubtreeSums && cell_slice.special_type() == vm::CellTraits::SpecialType::MerkleUpdate) {
       // Left branch: traverse normally
-<<<<<<< HEAD
       TRY_RESULT(child_left_id, self(self, cell_slice.prefetch_ref(0), true));
       boc_graph[current_cell_id][0] = child_left_id;
       // Right branch: traverse paired with left and compute diffs inline
       TRY_RESULT(child_right_id, self(self, cell_slice.prefetch_ref(1), false, true, cell_slice.prefetch_ref(0)));
-=======
-      TRY_RESULT(child_left_id, self(self, cell_slice.prefetch_ref(0)));
-      boc_graph[current_cell_id][0] = child_left_id;
-      // Right branch: traverse paired with left and compute diffs inline
-      TRY_RESULT(child_right_id, self(self, cell_slice.prefetch_ref(1), cell_slice.prefetch_ref(0), true));
->>>>>>> f801e1c1
       boc_graph[current_cell_id][1] = child_right_id;
     } else if (under_mu_right && left_cell.not_null()) {
       // Inline computation for RIGHT subtree nodes under MerkleUpdate
@@ -237,38 +209,22 @@
       td::RefInt256 sum_child_diff = td::make_refint(0);
       // Recurse children first
       for (int i = 0; i < cell_slice.size_refs(); ++i) {
-<<<<<<< HEAD
         TRY_RESULT(child_id, self(self, cell_slice.prefetch_ref(i), false, true, cs_left.prefetch_ref(i), &sum_child_diff));
         boc_graph[current_cell_id][i] = child_id;
       }
     
-      // Compute this vertex diff and check skippable condition
-      td::RefInt256 vertex_diff = process_shard_accounts_vertex(cs_left, cell_slice);
-      if (!is_special && vertex_diff.not_null() && sum_child_diff.not_null() && cmp(sum_child_diff, vertex_diff) == 0) {
-          cell_data[current_cell_id] = td::BitSlice();
-          prunned_branch_level[current_cell_id] = 9;
-=======
-        TRY_RESULT(child_id, self(self, cell_slice.prefetch_ref(i), cs_left.prefetch_ref(i), true, &sum_child_diff));
-        boc_graph[current_cell_id][i] = child_id;
-      }
-
       // Compute this vertex diff and check skippable condition
       td::RefInt256 vertex_diff = process_shard_accounts_vertex(cs_left, cell_slice);
       if (!is_special && vertex_diff.not_null() && sum_child_diff.not_null() && cmp(sum_child_diff, vertex_diff) == 0) {
         cell_data[current_cell_id] = td::BitSlice();
         prunned_branch_level[current_cell_id] = 9;
->>>>>>> f801e1c1
       }
       if (sum_diff_out && vertex_diff.not_null()) {
         *sum_diff_out += vertex_diff;
       }
     } else {
       for (int i = 0; i < cell_slice.size_refs(); ++i) {
-<<<<<<< HEAD
         TRY_RESULT(child_id, self(self, cell_slice.prefetch_ref(i), under_mu_left, under_mu_right));
-=======
-        TRY_RESULT(child_id, self(self, cell_slice.prefetch_ref(i)));
->>>>>>> f801e1c1
         boc_graph[current_cell_id][i] = child_id;
       }
     }
@@ -372,16 +328,12 @@
     size_t node = topo_order[i];
     size_t current_cell_type = bool(cell_type[node]) + prunned_branch_level[node];
     append_uint(result, current_cell_type, 4);
-<<<<<<< HEAD
     int current_refs_cnt = refs_cnt[node];
     if (cell_type[node] == 1 && cell_data[node].size() == 0) {
       DCHECK(current_refs_cnt == 0);
       current_refs_cnt = 1;
     }
     append_uint(result, current_refs_cnt, 4);
-=======
-    append_uint(result, refs_cnt[node], 4);
->>>>>>> f801e1c1
 
     if (cell_type[node] != 1 && current_cell_type != 9) {
       if (is_data_small[node]) {
@@ -486,11 +438,6 @@
   return compressed_with_size;
 }
 
-<<<<<<< HEAD
-td::Result<std::vector<td::Ref<vm::Cell>>> boc_decompress_improved_structure_lz4(td::Slice compressed, int max_decompressed_size,
-    bool decompress_merkle_update, td::Ref<vm::Cell> state
-  ) {
-=======
 // Helper: write ShardAccounts augmentation (DepthBalanceInfo with grams) into builder
 bool write_depth_balance_grams(vm::CellBuilder& cb, const td::RefInt256& grams) {
   if (!cb.store_zeroes_bool(7)) {  // empty HmLabel and split_depth
@@ -515,9 +462,9 @@
   return first_byte == 0x04;
 }
 
-td::Result<std::vector<td::Ref<vm::Cell>>> boc_decompress_improved_structure_lz4(td::Slice compressed,
-                                                                                 int max_decompressed_size) {
->>>>>>> f801e1c1
+td::Result<std::vector<td::Ref<vm::Cell>>> boc_decompress_improved_structure_lz4(td::Slice compressed, int max_decompressed_size,
+    bool decompress_merkle_update, td::Ref<vm::Cell> state
+  ) {
   constexpr size_t kMaxCellDataLengthBits = 1024;
 
   if (decompress_merkle_update && state.is_null()) {
@@ -749,30 +696,6 @@
     bit_reader.advance(remaining_data_bits);
   }
 
-<<<<<<< HEAD
-    // Build cell tree
-    std::vector<td::Ref<vm::Cell>> nodes(node_count);
-
-    // Helper: write ShardAccounts augmentation (DepthBalanceInfo with grams) into builder
-    auto write_depth_balance_grams = [&](vm::CellBuilder& cb, const td::RefInt256& grams) -> bool {
-      if (!cb.store_zeroes_bool(7)) {  // empty HmLabel and split_depth
-        return false;
-      }
-      if (!block::tlb::t_CurrencyCollection.pack_special(cb, grams, td::Ref<vm::Cell>())) {
-        return false;
-      }
-      return true;
-    };
-  
-    // Helper: detect MerkleUpdate (is_special AND first byte == 0x04) without finalizing
-    auto is_merkle_update_node = [&](size_t idx) -> bool {
-      if (!is_special[idx]) {
-        return false;
-      }
-      // Need at least one full byte in data to read the tag
-      if (cell_builders[idx].get_bits() < 8) {
-        return false;
-=======
   // Build cell tree
   std::vector<td::Ref<vm::Cell>> nodes(node_count);
 
@@ -781,41 +704,8 @@
     try {
       for (int j = 0; j < cell_refs_cnt[idx]; ++j) {
         cell_builders[idx].store_ref(nodes[boc_graph[idx][j]]);
->>>>>>> f801e1c1
-      }
-      unsigned first_byte = cell_builders[idx].get_data()[0];
-      return first_byte == 0x04;
-    };
-  
-    // Helper: finalize a node by storing refs and finalizing the builder
-    auto finalize_node = [&](size_t idx) -> td::Status {
+      }
       try {
-<<<<<<< HEAD
-        for (int j = 0; j < cell_refs_cnt[idx]; ++j) {
-          cell_builders[idx].store_ref(nodes[boc_graph[idx][j]]);
-        }
-        try {
-          nodes[idx] = cell_builders[idx].finalize(is_special[idx]);
-        } catch (vm::CellBuilder::CellWriteError& e) {
-          return td::Status::Error(PSTRING() << "BOC decompression failed: failed to finalize node (CellWriteError)");
-        }
-      } catch (vm::VmError& e) {
-        return td::Status::Error(PSTRING() << "BOC decompression failed: failed to finalize node (VmError)");
-      }
-      return td::Status::OK();
-    };
-  
-    auto build_prunned_branch_from_state = [&](size_t idx, td::Ref<vm::Cell> source_cell) -> td::Status {
-      size_t mask_value = prunned_branch_level[idx];
-      if (!mask_value) {
-        return td::Status::Error(
-            "BOC decompression failed: invalid prunned branch metadata inside MerkleUpdate left subtree");
-      }
-      if (cell_refs_cnt[idx] != 0) {
-        return td::Status::Error(
-            "BOC decompression failed: prunned branch node unexpectedly has references inside MerkleUpdate left subtree");
-      }
-=======
         nodes[idx] = cell_builders[idx].finalize(is_special[idx]);
       } catch (vm::CellBuilder::CellWriteError& e) {
         return td::Status::Error(PSTRING() << "BOC decompression failed: failed to finalize node (CellWriteError)");
@@ -823,6 +713,100 @@
     } catch (vm::VmError& e) {
       return td::Status::Error(PSTRING() << "BOC decompression failed: failed to finalize node (VmError)");
     }
+    return td::Status::OK();
+  };
+
+  auto build_prunned_branch_from_state = [&](size_t idx, td::Ref<vm::Cell> source_cell) -> td::Status {
+    size_t mask_value = prunned_branch_level[idx];
+    if (!mask_value) {
+      return td::Status::Error(
+          "BOC decompression failed: invalid prunned branch metadata inside MerkleUpdate left subtree");
+    }
+    if (cell_refs_cnt[idx] != 0) {
+      return td::Status::Error(
+          "BOC decompression failed: prunned branch node unexpectedly has references inside MerkleUpdate left subtree");
+    }
+
+    td::uint32 mask = static_cast<td::uint32>(mask_value);
+    int leading_zeroes = td::count_leading_zeroes32(mask);
+    if (leading_zeroes >= 32) {
+      return td::Status::Error(
+          "BOC decompression failed: unable to determine level mask for prunned branch under MerkleUpdate");
+    }
+    td::uint32 highest_bit = 31 - leading_zeroes;
+    td::uint32 highest_bit_mask = 1u << highest_bit;
+    td::uint32 base_mask = mask & (highest_bit_mask ? (highest_bit_mask - 1) : 0);
+    vm::Cell::LevelMask level_mask(base_mask);
+    td::uint32 max_level = level_mask.get_level();
+    if (source_cell->get_level() < max_level) {
+      return td::Status::Error(
+          "BOC decompression failed: state subtree level is too small for requested prunned branch");
+    }
+
+    cell_builders[idx].reset();
+    cell_builders[idx].store_long(static_cast<td::uint8>(vm::CellTraits::SpecialType::PrunnedBranch), 8);
+    cell_builders[idx].store_long(mask, 8);
+
+    for (td::uint32 lvl = 0; lvl <= max_level; ++lvl) {
+      if (!level_mask.is_significant(lvl)) {
+        continue;
+      }
+      cell_builders[idx].store_bytes(source_cell->get_hash(lvl).as_slice());
+    }
+    for (td::uint32 lvl = 0; lvl <= max_level; ++lvl) {
+      if (!level_mask.is_significant(lvl)) {
+        continue;
+      }
+      cell_builders[idx].store_long(source_cell->get_depth(lvl), 16);
+    }
+
+    return finalize_node(idx);
+  };
+
+  // Recursively rebuild the left subtree of a MerkleUpdate by mirroring the provided state tree.
+  std::function<td::Status(size_t, td::Ref<vm::Cell>)> build_left_under_mu =
+      [&](size_t left_idx, td::Ref<vm::Cell> state_cell) -> td::Status {
+    if (state_cell.is_null()) {
+      return td::Status::Error("BOC decompression failed: missing state subtree for MerkleUpdate left branch");
+    }
+    bool is_prunned_branch = prunned_branch_level[left_idx] != 0;
+    if (nodes[left_idx].not_null()) {
+      if (!is_prunned_branch && nodes[left_idx]->get_hash() != state_cell->get_hash()) {
+        return td::Status::Error(
+            "BOC decompression failed: inconsistent state subtree reused within MerkleUpdate left branch");
+      }
+      return td::Status::OK();
+    }
+
+    bool state_is_special = false;
+    vm::CellSlice state_slice = vm::load_cell_slice_special(state_cell, state_is_special);
+    if (!state_slice.is_valid()) {
+      return td::Status::Error(
+          "BOC decompression failed: invalid state cell while restoring MerkleUpdate left subtree");
+    }
+    if (is_prunned_branch) {
+      TRY_STATUS(build_prunned_branch_from_state(left_idx, state_cell));
+      return td::Status::OK();
+    } 
+    
+    if (state_slice.size_refs() != cell_refs_cnt[left_idx]) {
+      return td::Status::Error(
+          "BOC decompression failed: state subtree refs mismatch while restoring MerkleUpdate left subtree");
+    }
+    if (static_cast<bool>(is_special[left_idx]) != state_is_special) {
+      return td::Status::Error(
+          "BOC decompression failed: state subtree special flag mismatch while restoring MerkleUpdate left subtree");
+    }
+
+    for (size_t j = 0; j < cell_refs_cnt[left_idx]; ++j) {
+      td::Ref<vm::Cell> child_state = state_slice.prefetch_ref(j);
+      TRY_STATUS(build_left_under_mu(boc_graph[left_idx][j], child_state));
+    }
+
+    cell_builders[left_idx].reset();
+    cell_builders[left_idx].store_bits(state_slice.as_bitslice());
+    TRY_STATUS(finalize_node(left_idx));
+
     return td::Status::OK();
   };
 
@@ -847,8 +831,8 @@
     for (int j = 0; j < cell_refs_cnt[right_idx]; ++j) {
       size_t right_child = boc_graph[right_idx][j];
       size_t left_child = (left_idx != std::numeric_limits<size_t>::max() && j < cell_refs_cnt[left_idx])
-                              ? boc_graph[left_idx][j]
-                              : std::numeric_limits<size_t>::max();
+                            ? boc_graph[left_idx][j]
+                            : std::numeric_limits<size_t>::max();
       TRY_STATUS(build_right_under_mu(right_child, left_child, &sum_child_diff));
     }
     // If this vertex was depth-balance-compressed, reconstruct its data from left + children sum
@@ -890,7 +874,11 @@
     if (is_merkle_update_node(is_special[idx], cell_builders[idx])) {
       size_t left_idx = boc_graph[idx][0];
       size_t right_idx = boc_graph[idx][1];
-      TRY_STATUS(build_node(left_idx));
+      if (decompress_merkle_update) {
+        TRY_STATUS(build_left_under_mu(left_idx, state));
+      } else {
+        TRY_STATUS(build_node(left_idx));
+      }
       TRY_STATUS(build_right_under_mu(right_idx, left_idx, nullptr));
       TRY_STATUS(finalize_node(idx));
       return td::Status::OK();
@@ -898,9 +886,9 @@
       // Default: build children normally then finalize
       for (int j = 0; j < cell_refs_cnt[idx]; ++j) {
         TRY_STATUS(build_node(boc_graph[idx][j]));
-      }
-    }
-
+      } 
+    }
+    
     TRY_STATUS(finalize_node(idx));
     return td::Status::OK();
   };
@@ -909,187 +897,15 @@
   for (size_t index : root_indexes) {
     TRY_STATUS(build_node(index));
   }
->>>>>>> f801e1c1
-
-      td::uint32 mask = static_cast<td::uint32>(mask_value);
-      int leading_zeroes = td::count_leading_zeroes32(mask);
-      if (leading_zeroes >= 32) {
-        return td::Status::Error(
-            "BOC decompression failed: unable to determine level mask for prunned branch under MerkleUpdate");
-      }
-      td::uint32 highest_bit = 31 - leading_zeroes;
-      td::uint32 highest_bit_mask = 1u << highest_bit;
-      td::uint32 base_mask = mask & (highest_bit_mask ? (highest_bit_mask - 1) : 0);
-      vm::Cell::LevelMask level_mask(base_mask);
-      td::uint32 max_level = level_mask.get_level();
-      if (source_cell->get_level() < max_level) {
-        return td::Status::Error(
-            "BOC decompression failed: state subtree level is too small for requested prunned branch");
-      }
-
-      cell_builders[idx].reset();
-      cell_builders[idx].store_long(static_cast<td::uint8>(vm::CellTraits::SpecialType::PrunnedBranch), 8);
-      cell_builders[idx].store_long(mask, 8);
-
-      for (td::uint32 lvl = 0; lvl <= max_level; ++lvl) {
-        if (!level_mask.is_significant(lvl)) {
-          continue;
-        }
-        cell_builders[idx].store_bytes(source_cell->get_hash(lvl).as_slice());
-      }
-      for (td::uint32 lvl = 0; lvl <= max_level; ++lvl) {
-        if (!level_mask.is_significant(lvl)) {
-          continue;
-        }
-        cell_builders[idx].store_long(source_cell->get_depth(lvl), 16);
-      }
-
-      return finalize_node(idx);
-    };
-
-    // Recursively rebuild the left subtree of a MerkleUpdate by mirroring the provided state tree.
-    std::function<td::Status(size_t, td::Ref<vm::Cell>)> build_left_under_mu =
-        [&](size_t left_idx, td::Ref<vm::Cell> state_cell) -> td::Status {
-      if (state_cell.is_null()) {
-        return td::Status::Error("BOC decompression failed: missing state subtree for MerkleUpdate left branch");
-      }
-      bool is_prunned_branch = prunned_branch_level[left_idx] != 0;
-      if (nodes[left_idx].not_null()) {
-        if (!is_prunned_branch && nodes[left_idx]->get_hash() != state_cell->get_hash()) {
-          return td::Status::Error(
-              "BOC decompression failed: inconsistent state subtree reused within MerkleUpdate left branch");
-        }
-        return td::Status::OK();
-      }
-
-      bool state_is_special = false;
-      vm::CellSlice state_slice = vm::load_cell_slice_special(state_cell, state_is_special);
-      if (!state_slice.is_valid()) {
-        return td::Status::Error(
-            "BOC decompression failed: invalid state cell while restoring MerkleUpdate left subtree");
-      }
-      if (is_prunned_branch) {
-        TRY_STATUS(build_prunned_branch_from_state(left_idx, state_cell));
-        return td::Status::OK();
-      } 
-      
-      if (state_slice.size_refs() != cell_refs_cnt[left_idx]) {
-        return td::Status::Error(
-            "BOC decompression failed: state subtree refs mismatch while restoring MerkleUpdate left subtree");
-      }
-      if (static_cast<bool>(is_special[left_idx]) != state_is_special) {
-        return td::Status::Error(
-            "BOC decompression failed: state subtree special flag mismatch while restoring MerkleUpdate left subtree");
-      }
-
-      for (size_t j = 0; j < cell_refs_cnt[left_idx]; ++j) {
-        td::Ref<vm::Cell> child_state = state_slice.prefetch_ref(j);
-        TRY_STATUS(build_left_under_mu(boc_graph[left_idx][j], child_state));
-      }
-
-      cell_builders[left_idx].reset();
-      cell_builders[left_idx].store_bits(state_slice.as_bitslice());
-      TRY_STATUS(finalize_node(left_idx));
-
-      return td::Status::OK();
-    };
-
-    // Recursively build right subtree under MerkleUpdate, pairing with left subtree, computing sum diffs.
-    // Sum is accumulated into sum_diff_out (if non-null), similar to compression flow.
-    std::function<td::Status(size_t, size_t, td::RefInt256*)> build_right_under_mu =
-        [&](size_t right_idx, size_t left_idx, td::RefInt256* sum_diff_out) -> td::Status {
-      if (nodes[right_idx].not_null()) {
-        if (left_idx != std::numeric_limits<size_t>::max() && sum_diff_out) {
-          vm::CellSlice cs_left(NoVm(), nodes[left_idx]);
-          vm::CellSlice cs_right(NoVm(), nodes[right_idx]);
-          td::RefInt256 vertex_diff = process_shard_accounts_vertex(cs_left, cs_right);
-          if (vertex_diff.not_null()) {
-            *sum_diff_out += vertex_diff;
-          }
-        }
-        return td::Status::OK();
-      }
-      td::RefInt256 cur_right_left_diff;
-      // Build children first
-      td::RefInt256 sum_child_diff = td::make_refint(0);
-      for (int j = 0; j < cell_refs_cnt[right_idx]; ++j) {
-        size_t right_child = boc_graph[right_idx][j];
-        size_t left_child = (left_idx != std::numeric_limits<size_t>::max() && j < cell_refs_cnt[left_idx])
-                              ? boc_graph[left_idx][j]
-                              : std::numeric_limits<size_t>::max();
-        TRY_STATUS(build_right_under_mu(right_child, left_child, &sum_child_diff));
-      }
-      // If this vertex was depth-balance-compressed, reconstruct its data from left + children sum
-      if (is_depth_balance[right_idx]) {
-        vm::CellSlice cs_left(NoVm(), nodes[left_idx]);
-        td::RefInt256 left_grams = extract_balance_from_depth_balance_info(cs_left);
-        if (left_grams.is_null()) {
-          return td::Status::Error("BOC decompression failed: depth-balance left vertex has no grams");
-        }
-        td::RefInt256 expected_right_grams = left_grams;
-        expected_right_grams += sum_child_diff;
-        if (!write_depth_balance_grams(cell_builders[right_idx], expected_right_grams)) {
-          return td::Status::Error("BOC decompression failed: failed to write depth-balance grams");
-        }
-        cur_right_left_diff = sum_child_diff;
-      }
-  
-      // Store children refs and finalize this right node
-      TRY_STATUS(finalize_node(right_idx));
-  
-      // Compute this vertex diff (right - left) to propagate upward
-      if (cur_right_left_diff.is_null() &&left_idx != std::numeric_limits<size_t>::max()) {
-        vm::CellSlice cs_left(NoVm(), nodes[left_idx]);
-        vm::CellSlice cs_right(NoVm(), nodes[right_idx]);
-        cur_right_left_diff = process_shard_accounts_vertex(cs_left, cs_right);
-      }
-      if (sum_diff_out && cur_right_left_diff.not_null()) {
-        *sum_diff_out += cur_right_left_diff;
-      }
-      return td::Status::OK();
-    };
-  
-    // General recursive build that handles MerkleUpdate by pairing left/right subtrees
-    std::function<td::Status(size_t)> build_node = [&](size_t idx) -> td::Status {
-      if (nodes[idx].not_null()) {
-        return td::Status::OK();
-      }
-      // If this node is a MerkleUpdate, build left subtree normally first, then right subtree paired with left
-      if (is_merkle_update_node(idx)) {
-        size_t left_idx = boc_graph[idx][0];
-        size_t right_idx = boc_graph[idx][1];
-        if (decompress_merkle_update) {
-          TRY_STATUS(build_left_under_mu(left_idx, state));
-        } else {
-          TRY_STATUS(build_node(left_idx));
-        }
-        TRY_STATUS(build_right_under_mu(right_idx, left_idx, nullptr));
-        TRY_STATUS(finalize_node(idx));
-        return td::Status::OK();
-      } else {
-      // Default: build children normally then finalize
-        for (int j = 0; j < cell_refs_cnt[idx]; ++j) {
-          TRY_STATUS(build_node(boc_graph[idx][j]));
-        } 
-      }
-      
-      TRY_STATUS(finalize_node(idx));
-      return td::Status::OK();
-    };
-  
-    // Build from roots using DFS
-    for (size_t index : root_indexes) {
-      TRY_STATUS(build_node(index));
-    }
-  
-    std::vector<td::Ref<vm::Cell>> root_nodes;
-    root_nodes.reserve(root_count);
-    for (size_t index : root_indexes) {
-      root_nodes.push_back(nodes[index]);
-    }
-  
-    return root_nodes;
-  }
+
+  std::vector<td::Ref<vm::Cell>> root_nodes;
+  root_nodes.reserve(root_count);
+  for (size_t index : root_indexes) {
+    root_nodes.push_back(nodes[index]);
+  }
+
+  return root_nodes;
+}
 
 td::Result<td::BufferSlice> boc_compress(const std::vector<td::Ref<vm::Cell>>& boc_roots, CompressionAlgorithm algo, 
   td::Ref<vm::Cell> state
@@ -1107,7 +923,7 @@
   } else if (algo == CompressionAlgorithm::ImprovedStructureLZ4WithMU) {
     TRY_RESULT_ASSIGN(compressed, boc_compress_improved_structure_lz4(boc_roots, true, state));
   } else {
-    return td::Status::Error("Unknown compression algorithm");
+      return td::Status::Error("Unknown compression algorithm");
   }
 
   td::BufferSlice compressed_with_algo(compressed.size() + 1);
