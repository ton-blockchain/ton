--- conflicted
+++ resolved
@@ -97,11 +97,8 @@
   int stack_trace{0}, debug_off{0};
   bool chksig_always_succeed{false};
   td::ConstBitPtr missing_library{0};
-<<<<<<< HEAD
+  td::uint16 max_data_depth = 512; // Default value
   int global_version{0};
-=======
-  td::uint16 max_data_depth = 512; // Default value
->>>>>>> 8bfad35e
 
  public:
   enum {
