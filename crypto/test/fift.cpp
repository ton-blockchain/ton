/*
    This file is part of TON Blockchain Library.

    TON Blockchain Library is free software: you can redistribute it and/or modify
    it under the terms of the GNU Lesser General Public License as published by
    the Free Software Foundation, either version 2 of the License, or
    (at your option) any later version.

    TON Blockchain Library is distributed in the hope that it will be useful,
    but WITHOUT ANY WARRANTY; without even the implied warranty of
    MERCHANTABILITY or FITNESS FOR A PARTICULAR PURPOSE.  See the
    GNU Lesser General Public License for more details.

    You should have received a copy of the GNU Lesser General Public License
    along with TON Blockchain Library.  If not, see <http://www.gnu.org/licenses/>.

    Copyright 2017-2020 Telegram Systems LLP
*/
#include "fift/words.h"
#include "fift/Fift.h"
#include "fift/utils.h"

#include "td/utils/tests.h"
#include "td/utils/PathView.h"
#include "td/utils/port/path.h"
#include "td/utils/filesystem.h"

std::string current_dir() {
  return td::PathView(td::realpath(__FILE__).move_as_ok()).parent_dir().str();
}

std::string load_test(std::string name) {
  return td::read_file_str(current_dir() + "fift/" + name).move_as_ok();
}

td::Status run_fift(std::string name, bool expect_error = false, bool preload_fift = true) {
  auto res = fift::mem_run_fift(load_test(name));
  if (expect_error) {
    res.ensure_error();
    return td::Status::OK();
  }
  res.ensure();
  REGRESSION_VERIFY(res.ok().output);
  return td::Status::OK();
}

TEST(Fift, testvm) {
  run_fift("testvm.fif");
}
TEST(Fift, testvm2) {
  run_fift("testvm2.fif");
}
TEST(Fift, testvm3) {
  run_fift("testvm3.fif");
}
TEST(Fift, testvm4) {
  run_fift("testvm2.fif");
}
TEST(Fift, testvm4a) {
  run_fift("testvm4a.fif");
}
TEST(Fift, testvm4b) {
  run_fift("testvm4b.fif");
}
TEST(Fift, testvm4c) {
  run_fift("testvm4c.fif");
}
TEST(Fift, testvm4d) {
  run_fift("testvm4d.fif");
}
TEST(Fift, testvm5) {
  run_fift("testvm5.fif");
}
TEST(Fift, testvm6) {
  run_fift("testvm6.fif");
}
TEST(Fift, testvm7) {
  run_fift("testvm7.fif");
}
TEST(Fift, testvm8) {
  run_fift("testvm8.fif");
}
TEST(Fift, testvmprog) {
  run_fift("testvmprog.fif");
}
TEST(Fift, bug) {
  run_fift("bug.fif", true);
}
TEST(Fift, contfrac) {
  run_fift("contfrac.fif");
}
TEST(Fift, test) {
  run_fift("test.fif");
}
TEST(Fift, bug_div) {
  run_fift("bug_div.fif");
}

TEST(Fift, bug_ufits) {
  run_fift("bug_ufits.fif");
}

TEST(Fift, test_dict) {
  run_fift("testdict.fif");
}

TEST(Fift, test_fixed) {
  run_fift("fixed.fif");
}

TEST(Fift, test_sort) {
  run_fift("sort.fif");
}

TEST(Fift, test_sort2) {
  run_fift("sort2.fif");
}

TEST(Fift, test_hmap) {
  run_fift("hmap.fif");
}

TEST(Fift, test_disasm) {
  run_fift("disasm.fif");
}

TEST(Fift, test_fiftext) {
  run_fift("fift-ext.fif");
}

TEST(Fift, test_namespaces) {
  run_fift("namespaces.fif");
}

<<<<<<< HEAD
TEST(Fift, test_adddiv) {
  run_fift("adddiv.fif");
}

TEST(Fift, test_tvm_runvm) {
  run_fift("tvm_runvm.fif");
}

TEST(Fift, test_hash_ext) {
  run_fift("hash_ext.fif");
}

TEST(Fift, test_deep_stack_ops) {
  run_fift("deep_stack_ops.fif");
}

TEST(Fift, test_rist255) {
  run_fift("rist255.fif");
=======
TEST(Fift, test_asm_nested_program) {
  run_fift("asm-nested-program.fif");
>>>>>>> 7da30e1e
}<|MERGE_RESOLUTION|>--- conflicted
+++ resolved
@@ -132,7 +132,10 @@
   run_fift("namespaces.fif");
 }
 
-<<<<<<< HEAD
+TEST(Fift, test_asm_nested_program) {
+  run_fift("asm-nested-program.fif");
+}
+
 TEST(Fift, test_adddiv) {
   run_fift("adddiv.fif");
 }
@@ -151,8 +154,4 @@
 
 TEST(Fift, test_rist255) {
   run_fift("rist255.fif");
-=======
-TEST(Fift, test_asm_nested_program) {
-  run_fift("asm-nested-program.fif");
->>>>>>> 7da30e1e
 }