--- conflicted
+++ resolved
@@ -433,16 +433,11 @@
   VarDescr &r = res[0], &x = args[0], &y = args[1];
   if (x.is_int_const() && y.is_int_const()) {
     r.set_const(x.int_const + y.int_const);
-<<<<<<< HEAD
-    x.replaced();
-    y.replaced();
-=======
     if (!r.int_const->is_valid()) {
       throw src::ParseError(where, "integer overflow");
     }
-    x.unused();
-    y.unused();
->>>>>>> 4cfe1d1a
+    x.replaced();
+    y.replaced();
     return push_const(r.int_const);
   }
   r.val = emulate_add(x.val, y.val);
@@ -480,16 +475,11 @@
   VarDescr &r = res[0], &x = args[0], &y = args[1];
   if (x.is_int_const() && y.is_int_const()) {
     r.set_const(x.int_const - y.int_const);
-<<<<<<< HEAD
-    x.replaced();
-    y.replaced();
-=======
     if (!r.int_const->is_valid()) {
       throw src::ParseError(where, "integer overflow");
     }
-    x.unused();
-    y.unused();
->>>>>>> 4cfe1d1a
+    x.replaced();
+    y.replaced();
     return push_const(r.int_const);
   }
   r.val = emulate_sub(x.val, y.val);
@@ -518,14 +508,10 @@
   VarDescr &r = res[0], &x = args[0];
   if (x.is_int_const()) {
     r.set_const(-x.int_const);
-<<<<<<< HEAD
-    x.replaced();
-=======
     if (!r.int_const->is_valid()) {
       throw src::ParseError(where, "integer overflow");
     }
-    x.unused();
->>>>>>> 4cfe1d1a
+    x.replaced();
     return push_const(r.int_const);
   }
   r.val = emulate_negate(x.val);
@@ -537,8 +523,8 @@
   VarDescr &r = res[0], &x = args[0], &y = args[1];
   if (x.is_int_const() && y.is_int_const()) {
     r.set_const(x.int_const & y.int_const);
-    x.unused();
-    y.unused();
+    x.replaced();
+    y.replaced();
     return push_const(r.int_const);
   }
   r.val = emulate_and(x.val, y.val);
@@ -550,8 +536,8 @@
   VarDescr &r = res[0], &x = args[0], &y = args[1];
   if (x.is_int_const() && y.is_int_const()) {
     r.set_const(x.int_const | y.int_const);
-    x.unused();
-    y.unused();
+    x.replaced();
+    y.replaced();
     return push_const(r.int_const);
   }
   r.val = emulate_or(x.val, y.val);
@@ -563,8 +549,8 @@
   VarDescr &r = res[0], &x = args[0], &y = args[1];
   if (x.is_int_const() && y.is_int_const()) {
     r.set_const(x.int_const ^ y.int_const);
-    x.unused();
-    y.unused();
+    x.replaced();
+    y.replaced();
     return push_const(r.int_const);
   }
   r.val = emulate_xor(x.val, y.val);
@@ -576,7 +562,7 @@
   VarDescr &r = res[0], &x = args[0];
   if (x.is_int_const()) {
     r.set_const(~x.int_const);
-    x.unused();
+    x.replaced();
     return push_const(r.int_const);
   }
   r.val = emulate_not(x.val);
@@ -586,16 +572,11 @@
 AsmOp compile_mul_internal(VarDescr& r, VarDescr& x, VarDescr& y, const SrcLocation& where) {
   if (x.is_int_const() && y.is_int_const()) {
     r.set_const(x.int_const * y.int_const);
-<<<<<<< HEAD
-    x.replaced();
-    y.replaced();
-=======
     if (!r.int_const->is_valid()) {
       throw src::ParseError(where, "integer overflow");
     }
-    x.unused();
-    y.unused();
->>>>>>> 4cfe1d1a
+    x.replaced();
+    y.replaced();
     return push_const(r.int_const);
   }
   r.val = emulate_mul(x.val, y.val);
@@ -606,7 +587,7 @@
       if (y.always_zero() && x.always_finite()) {
         // dubious optimization: NaN * 0 = ?
         r.set_const(y.int_const);
-        x.unused();
+        x.replaced();
         return push_const(r.int_const);
       }
       if (*y.int_const == 1 && x.always_finite()) {
@@ -633,7 +614,7 @@
       if (x.always_zero() && y.always_finite()) {
         // dubious optimization: NaN * 0 = ?
         r.set_const(x.int_const);
-        y.unused();
+        y.replaced();
         return push_const(r.int_const);
       }
       if (*x.int_const == 1 && y.always_finite()) {
@@ -667,25 +648,14 @@
   if (y.is_int_const()) {
     auto yv = y.int_const->to_long();
     if (yv < 0 || yv > 256) {
-<<<<<<< HEAD
-      r.set_const_nan();
-      x.replaced();
-      y.replaced();
-      return push_const(r.int_const);
-    } else if (x.is_int_const()) {
-      r.set_const(x.int_const << (int)yv);
-      x.replaced();
-      y.replaced();
-=======
       throw src::ParseError(where, "lshift argument is out of range");
     } else if (x.is_int_const()) {
       r.set_const(x.int_const << (int)yv);
       if (!r.int_const->is_valid()) {
         throw src::ParseError(where, "integer overflow");
       }
-      x.unused();
-      y.unused();
->>>>>>> 4cfe1d1a
+      x.replaced();
+      y.replaced();
       return push_const(r.int_const);
     }
   }
@@ -707,13 +677,8 @@
       return exec_op("POW2", 1);
     }
     if (xv == -1) {
-<<<<<<< HEAD
       x.replaced();
-      return exec_op("NEGPOW2", 1);
-=======
-      x.unused();
       return exec_op("-1 PUSHINT SWAP LSHIFT", 1);
->>>>>>> 4cfe1d1a
     }
   }
   return exec_op("LSHIFT", 2);
@@ -726,14 +691,7 @@
   if (y.is_int_const()) {
     auto yv = y.int_const->to_long();
     if (yv < 0 || yv > 256) {
-<<<<<<< HEAD
-      r.set_const_nan();
-      x.replaced();
-      y.replaced();
-      return push_const(r.int_const);
-=======
       throw src::ParseError(where, "rshift argument is out of range");
->>>>>>> 4cfe1d1a
     } else if (x.is_int_const()) {
       r.set_const(td::rshift(x.int_const, (int)yv, round_mode));
       x.replaced();
@@ -759,29 +717,17 @@
 AsmOp compile_div_internal(VarDescr& r, VarDescr& x, VarDescr& y, const SrcLocation& where, int round_mode) {
   if (x.is_int_const() && y.is_int_const()) {
     r.set_const(div(x.int_const, y.int_const, round_mode));
-<<<<<<< HEAD
-    x.replaced();
-    y.replaced();
-=======
     if (!r.int_const->is_valid()) {
       throw src::ParseError(where, *y.int_const == 0 ? "division by zero" : "integer overflow");
     }
-    x.unused();
-    y.unused();
->>>>>>> 4cfe1d1a
+    x.replaced();
+    y.replaced();
     return push_const(r.int_const);
   }
   r.val = emulate_div(x.val, y.val);
   if (y.is_int_const()) {
     if (*y.int_const == 0) {
-<<<<<<< HEAD
-      x.replaced();
-      y.replaced();
-      r.set_const(div(y.int_const, y.int_const));
-      return push_const(r.int_const);
-=======
       throw src::ParseError(where, "division by zero");
->>>>>>> 4cfe1d1a
     }
     if (*y.int_const == 1 && x.always_finite()) {
       y.replaced();
@@ -819,39 +765,22 @@
   VarDescr &r = res[0], &x = args[0], &y = args[1];
   if (x.is_int_const() && y.is_int_const()) {
     r.set_const(mod(x.int_const, y.int_const, round_mode));
-<<<<<<< HEAD
-    x.replaced();
-    y.replaced();
-=======
     if (!r.int_const->is_valid()) {
       throw src::ParseError(where, *y.int_const == 0 ? "division by zero" : "integer overflow");
     }
-    x.unused();
-    y.unused();
->>>>>>> 4cfe1d1a
+    x.replaced();
+    y.replaced();
     return push_const(r.int_const);
   }
   r.val = emulate_mod(x.val, y.val);
   if (y.is_int_const()) {
     if (*y.int_const == 0) {
-<<<<<<< HEAD
-      x.replaced();
-      y.replaced();
-      r.set_const(mod(y.int_const, y.int_const));
-      return push_const(r.int_const);
+      throw src::ParseError(where, "division by zero");
     }
     if ((*y.int_const == 1 || *y.int_const == -1) && x.always_finite()) {
       x.replaced();
       y.replaced();
-      r.set_const(td::RefInt256{true, 0});
-=======
-      throw src::ParseError(where, "division by zero");
-    }
-    if ((*y.int_const == 1 || *y.int_const == -1) && x.always_finite()) {
-      x.unused();
-      y.unused();
       r.set_const(td::zero_refint());
->>>>>>> 4cfe1d1a
       return push_const(r.int_const);
     }
     int k = is_pos_pow2(y.int_const);
@@ -880,16 +809,16 @@
     if (!r.int_const->is_valid()) {
       throw src::ParseError(where, *z.int_const == 0 ? "division by zero" : "integer overflow");
     }
-    x.unused();
-    y.unused();
-    z.unused();
+    x.replaced();
+    y.replaced();
+    z.replaced();
     return push_const(r.int_const);
   }
   if (x.always_zero() || y.always_zero()) {
     // dubious optimization for z=0...
-    x.unused();
-    y.unused();
-    z.unused();
+    x.replaced();
+    y.replaced();
+    z.replaced();
     r.set_const(td::make_refint(0));
     return push_const(r.int_const);
   }
@@ -905,17 +834,17 @@
     }
   }
   if (y.is_int_const() && *y.int_const == 1) {
-    y.unused();
+    y.replaced();
     return compile_div_internal(r, x, z, where, round_mode);
   }
   if (x.is_int_const() && *x.int_const == 1) {
-    x.unused();
+    x.replaced();
     return compile_div_internal(r, y, z, where, round_mode);
   }
   if (z.is_int_const()) {
     int k = is_pos_pow2(z.int_const);
     if (k > 0) {
-      z.unused();
+      z.replaced();
       std::string op = "MULRSHIFT";
       if (c) {
         op += c;
@@ -926,7 +855,7 @@
   if (y.is_int_const()) {
     int k = is_pos_pow2(y.int_const);
     if (k > 0) {
-      y.unused();
+      y.replaced();
       std::string op = "LSHIFT#DIV";
       if (c) {
         op += c;
@@ -937,7 +866,7 @@
   if (x.is_int_const()) {
     int k = is_pos_pow2(x.int_const);
     if (k > 0) {
-      x.unused();
+      x.replaced();
       std::string op = "LSHIFT#DIV";
       if (c) {
         op += c;
@@ -1077,7 +1006,7 @@
   func_assert(res.empty() && args.size() == 2);
   VarDescr &x = args[1];
   if (x.is_int_const() && x.int_const->unsigned_fits_bits(11)) {
-    x.unused();
+    x.replaced();
     return exec_arg_op("THROWARG", x.int_const, 1, 0);
   } else {
     return exec_op("THROWARGANY", 2, 0);
@@ -1090,15 +1019,15 @@
   std::string suff = (mode ? "IF" : "IFNOT");
   bool skip_cond = false;
   if (y.always_true() || y.always_false()) {
-    y.unused();
+    y.replaced();
     skip_cond = true;
     if (y.always_true() != mode) {
-      x.unused();
+      x.replaced();
       return AsmOp::Nop();
     }
   }
   if (x.is_int_const() && x.int_const->unsigned_fits_bits(11)) {
-    x.unused();
+    x.replaced();
     return skip_cond ? exec_arg_op("THROWARG", x.int_const, 1, 0) : exec_arg_op("THROWARG"s + suff, x.int_const, 2, 0);
   } else {
     return skip_cond ? exec_op("THROWARGANY", 2, 0) : exec_op("THROWARGANY"s + suff, 3, 0);
