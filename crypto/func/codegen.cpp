/*
    This file is part of TON Blockchain Library.

    TON Blockchain Library is free software: you can redistribute it and/or modify
    it under the terms of the GNU Lesser General Public License as published by
    the Free Software Foundation, either version 2 of the License, or
    (at your option) any later version.

    TON Blockchain Library is distributed in the hope that it will be useful,
    but WITHOUT ANY WARRANTY; without even the implied warranty of
    MERCHANTABILITY or FITNESS FOR A PARTICULAR PURPOSE.  See the
    GNU Lesser General Public License for more details.

    You should have received a copy of the GNU Lesser General Public License
    along with TON Blockchain Library.  If not, see <http://www.gnu.org/licenses/>.

    Copyright 2017-2020 Telegram Systems LLP
*/
#include "func.h"

namespace funC {

/*
 * 
 *   GENERATE TVM STACK CODE
 * 
 */

StackLayout Stack::vars() const {
  StackLayout res;
  res.reserve(s.size());
  for (auto x : s) {
    res.push_back(x.first);
  }
  return res;
}

int Stack::find(var_idx_t var, int from) const {
  for (int i = from; i < depth(); i++) {
    if (at(i).first == var) {
      return i;
    }
  }
  return -1;
}

// finds var in [from .. to)
int Stack::find(var_idx_t var, int from, int to) const {
  for (int i = from; i < depth() && i < to; i++) {
    if (at(i).first == var) {
      return i;
    }
  }
  return -1;
}

// finds var outside [from .. to)
int Stack::find_outside(var_idx_t var, int from, int to) const {
  from = std::max(from, 0);
  if (from >= to) {
    return find(var);
  } else {
    int t = find(var, 0, from);
    return t >= 0 ? t : find(var, to);
  }
}

int Stack::find_const(const_idx_t cst, int from) const {
  for (int i = from; i < depth(); i++) {
    if (at(i).second == cst) {
      return i;
    }
  }
  return -1;
}

void Stack::forget_const() {
  for (auto& vc : s) {
    if (vc.second != not_const) {
      vc.second = not_const;
    }
  }
}

void Stack::issue_pop(int i) {
  validate(i);
  if (output_enabled()) {
    o << AsmOp::Pop(i);
  }
  at(i) = get(0);
  s.pop_back();
  modified();
}

void Stack::issue_push(int i) {
  validate(i);
  if (output_enabled()) {
    o << AsmOp::Push(i);
  }
  s.push_back(get(i));
  modified();
}

void Stack::issue_xchg(int i, int j) {
  validate(i);
  validate(j);
  if (i != j && get(i) != get(j)) {
    if (output_enabled()) {
      o << AsmOp::Xchg(i, j);
    }
    std::swap(at(i), at(j));
    modified();
  }
}

int Stack::drop_vars_except(const VarDescrList& var_info, int excl_var) {
  int dropped = 0, changes;
  do {
    changes = 0;
    int n = depth();
    for (int i = 0; i < n; i++) {
      var_idx_t idx = at(i).first;
      if (((!var_info[idx] || var_info[idx]->is_unused()) && idx != excl_var) || find(idx, 0, i - 1) >= 0) {
        // unneeded
        issue_pop(i);
        changes = 1;
        break;
      }
    }
    dropped += changes;
  } while (changes);
  return dropped;
}

void Stack::show(int flags) {
  std::ostringstream os;
  for (auto i : s) {
    os << ' ';
    o.show_var_ext(os, i);
  }
  o << AsmOp::Comment(os.str());
  mode |= _Shown;
}

void Stack::forget_var(var_idx_t idx) {
  for (auto& x : s) {
    if (x.first == idx) {
      x = std::make_pair(_Garbage, not_const);
      modified();
    }
  }
}

void Stack::push_new_var(var_idx_t idx) {
  forget_var(idx);
  s.emplace_back(idx, not_const);
  modified();
}

void Stack::push_new_const(var_idx_t idx, const_idx_t cidx) {
  forget_var(idx);
  s.emplace_back(idx, cidx);
  modified();
}

void Stack::assign_var(var_idx_t new_idx, var_idx_t old_idx) {
  int i = find(old_idx);
  assert(i >= 0 && "variable not found in stack");
  if (new_idx != old_idx) {
    at(i).first = new_idx;
    modified();
  }
}

void Stack::do_copy_var(var_idx_t new_idx, var_idx_t old_idx) {
  int i = find(old_idx);
  assert(i >= 0 && "variable not found in stack");
  if (find(old_idx, i + 1) < 0) {
    issue_push(i);
    assert(at(0).first == old_idx);
  }
  assign_var(new_idx, old_idx);
}

void Stack::enforce_state(const StackLayout& req_stack) {
  int k = (int)req_stack.size();
  for (int i = 0; i < k; i++) {
    var_idx_t x = req_stack[i];
    if (i < depth() && s[i].first == x) {
      continue;
    }
    while (depth() > 0 && std::find(req_stack.cbegin(), req_stack.cend(), get(0).first) == req_stack.cend()) {
      // current TOS entry is unused in req_stack, drop it
      issue_pop(0);
    }
    int j = find(x);
    if (j >= depth() - i) {
      issue_push(j);
      j = 0;
    }
    issue_xchg(j, depth() - i - 1);
    assert(s[i].first == x);
  }
  while (depth() > k) {
    issue_pop(0);
  }
  assert(depth() == k);
  for (int i = 0; i < k; i++) {
    assert(s[i].first == req_stack[i]);
  }
}

void Stack::merge_const(const Stack& req_stack) {
  assert(s.size() == req_stack.s.size());
  for (std::size_t i = 0; i < s.size(); i++) {
    assert(s[i].first == req_stack.s[i].first);
    if (s[i].second != req_stack.s[i].second) {
      s[i].second = not_const;
    }
  }
}

void Stack::merge_state(const Stack& req_stack) {
  enforce_state(req_stack.vars());
  merge_const(req_stack);
}

void Stack::rearrange_top(const StackLayout& top, std::vector<bool> last) {
  while (last.size() < top.size()) {
    last.push_back(false);
  }
  int k = (int)top.size();
  for (int i = 0; i < k; i++) {
    for (int j = i + 1; j < k; j++) {
      if (top[i] == top[j]) {
        last[i] = false;
        break;
      }
    }
  }
  int ss = 0;
  for (int i = 0; i < k; i++) {
    if (last[i]) {
      ++ss;
    }
  }
  for (int i = 0; i < k; i++) {
    var_idx_t x = top[i];
    // find s(j) containing x with j not in [ss, ss+i)
    int j = find_outside(x, ss, ss + i);
    if (last[i]) {
      // rearrange x to be at s(ss-1)
      issue_xchg(--ss, j);
      assert(get(ss).first == x);
    } else {
      // create a new copy of x
      issue_push(j);
      issue_xchg(0, ss);
      assert(get(ss).first == x);
    }
  }
  assert(!ss);
}

void Stack::rearrange_top(var_idx_t top, bool last) {
  int i = find(top);
  if (last) {
    issue_xchg(0, i);
  } else {
    issue_push(i);
  }
  assert(get(0).first == top);
}

bool Op::generate_code_step(Stack& stack) {
  stack.opt_show();
  stack.drop_vars_except(var_info);
  stack.opt_show();
  const auto& next_var_info = next->var_info;
  switch (cl) {
    case _Nop:
    case _Import:
      stack.remember_import_pos();
      return true;
    case _Return: {
      stack.enforce_state(left);
      stack.opt_show();
      return false;
    }
    case _IntConst: {
      auto p = next_var_info[left[0]];
      if (!p || p->is_unused()) {
        return true;
      }
      auto cidx = stack.o.register_const(int_const);
      int i = stack.find_const(cidx);
      if (i < 0) {
        stack.o << push_const(int_const);
        stack.push_new_const(left[0], cidx);
      } else {
        assert(stack.at(i).second == cidx);
        stack.do_copy_var(left[0], stack[i]);
      }
      return true;
    }
    case _SliceConst: {
      auto p = next_var_info[left[0]];
      if (!p || p->is_unused()) {
        return true;
      }
      stack.o << AsmOp::Const("x{" + str_const + "} PUSHSLICE");
      stack.push_new_var(left[0]);
      return true;
    }
    case _GlobVar:
      if (dynamic_cast<const SymValGlobVar*>(fun_ref->value)) {
        bool used = false;
        for (auto i : left) {
          auto p = next_var_info[i];
          if (p && !p->is_unused()) {
            used = true;
          }
        }
        if (!used || disabled()) {
          return true;
        }
        std::string name = sym::symbols.get_name(fun_ref->sym_idx);
        stack.o << AsmOp::Custom(name + " GETGLOB", 0, 1);
        if (left.size() != 1) {
          assert(left.size() <= 15);
          stack.o << AsmOp::UnTuple((int)left.size());
        }
        for (auto i : left) {
          stack.push_new_var(i);
        }
        return true;
      } else {
        assert(left.size() == 1);
        auto p = next_var_info[left[0]];
        if (!p || p->is_unused() || disabled()) {
          return true;
        }
        stack.o << "CONT:<{";
        stack.o.indent();
        auto func = dynamic_cast<SymValAsmFunc*>(fun_ref->value);
        if (func) {
          // TODO: create and compile a true lambda instead of this (so that arg_order and ret_order would work correctly)
          std::vector<VarDescr> args0, res;
          TypeExpr::remove_indirect(func->sym_type);
          assert(func->get_type()->is_map());
          auto wr = func->get_type()->args.at(0)->get_width();
          auto wl = func->get_type()->args.at(1)->get_width();
          assert(wl >= 0 && wr >= 0);
          for (int i = 0; i < wl; i++) {
            res.emplace_back(0);
          }
          for (int i = 0; i < wr; i++) {
            args0.emplace_back(0);
          }
          func->compile(stack.o, res, args0);  // compile res := f (args0)
        } else {
          std::string name = sym::symbols.get_name(fun_ref->sym_idx);
          stack.o << AsmOp::Custom(name + " CALLDICT", (int)right.size(), (int)left.size());
        }
        stack.o.undent();
        stack.o << "}>";
        stack.push_new_var(left.at(0));
        return true;
      }
    case _Let: {
      assert(left.size() == right.size());
      int i = 0;
      std::vector<bool> active;
      active.reserve(left.size());
      for (std::size_t k = 0; k < left.size(); k++) {
        var_idx_t y = left[k];  // "y" = "x"
        auto p = next_var_info[y];
        active.push_back(p && !p->is_unused());
      }
      for (std::size_t k = 0; k < left.size(); k++) {
        if (!active[k]) {
          continue;
        }
        var_idx_t x = right[k];  // "y" = "x"
        bool is_last = true;
        for (std::size_t l = k + 1; l < right.size(); l++) {
          if (right[l] == x && active[l]) {
            is_last = false;
          }
        }
        if (is_last) {
          auto info = var_info[x];
          is_last = (info && info->is_last());
        }
        if (is_last) {
          stack.assign_var(--i, x);
        } else {
          stack.do_copy_var(--i, x);
        }
      }
      i = 0;
      for (std::size_t k = 0; k < left.size(); k++) {
        if (active[k]) {
          stack.assign_var(left[k], --i);
        }
      }
      return true;
    }
    case _Tuple:
    case _UnTuple: {
      if (disabled()) {
        return true;
      }
      std::vector<bool> last;
      for (var_idx_t x : right) {
        last.push_back(var_info[x] && var_info[x]->is_last());
      }
      stack.rearrange_top(right, std::move(last));
      stack.opt_show();
      int k = (int)stack.depth() - (int)right.size();
      assert(k >= 0);
      if (cl == _Tuple) {
        stack.o << AsmOp::Tuple((int)right.size());
        assert(left.size() == 1);
      } else {
        stack.o << AsmOp::UnTuple((int)left.size());
        assert(right.size() == 1);
      }
      stack.s.resize(k);
      for (int i = 0; i < (int)left.size(); i++) {
        stack.push_new_var(left.at(i));
      }
      return true;
    }
    case _Call:
    case _CallInd: {
      if (disabled()) {
        return true;
      }
      SymValFunc* func = (fun_ref ? dynamic_cast<SymValFunc*>(fun_ref->value) : nullptr);
      auto arg_order = (func ? func->get_arg_order() : nullptr);
      auto ret_order = (func ? func->get_ret_order() : nullptr);
      assert(!arg_order || arg_order->size() == right.size());
      assert(!ret_order || ret_order->size() == left.size());
      std::vector<var_idx_t> right1;
      if (args.size()) {
        assert(args.size() == right.size());
        for (int i = 0; i < (int)right.size(); i++) {
          int j = arg_order ? arg_order->at(i) : i;
          const VarDescr& arg = args.at(j);
          if (!arg.is_unused()) {
            assert(var_info[arg.idx] && !var_info[arg.idx]->is_unused());
            right1.push_back(arg.idx);
          }
        }
      } else if (arg_order) {
        for (int i = 0; i < (int)right.size(); i++) {
          right1.push_back(right.at(arg_order->at(i)));
        }
      } else {
        right1 = right;
      }
      std::vector<bool> last;
      for (var_idx_t x : right1) {
        last.push_back(var_info[x] && var_info[x]->is_last());
      }
      stack.rearrange_top(right1, std::move(last));
      stack.opt_show();
      int k = (int)stack.depth() - (int)right1.size();
      assert(k >= 0);
      for (int i = 0; i < (int)right1.size(); i++) {
        if (stack.s[k + i].first != right1[i]) {
          std::cerr << stack.o;
        }
        assert(stack.s[k + i].first == right1[i]);
      }
      if (cl == _CallInd) {
        // TODO: replace with exec_arg2_op()
        stack.o << exec_arg2_op("CALLXARGS", (int)right.size() - 1, (int)left.size(), (int)right.size(),
                                (int)left.size());
      } else {
        auto func = dynamic_cast<const SymValAsmFunc*>(fun_ref->value);
        if (func) {
          std::vector<VarDescr> res;
          res.reserve(left.size());
          for (var_idx_t i : left) {
            res.emplace_back(i);
          }
          func->compile(stack.o, res, args);  // compile res := f (args)
        } else {
          auto fv = dynamic_cast<const SymValCodeFunc*>(fun_ref->value);
          std::string name = sym::symbols.get_name(fun_ref->sym_idx);
          bool is_inline = (fv && (fv->flags & 3));
          stack.o << AsmOp::Custom(name + (is_inline ? " INLINECALLDICT" : " CALLDICT"), (int)right.size(),
                                   (int)left.size());
        }
      }
      stack.s.resize(k);
      for (int i = 0; i < (int)left.size(); i++) {
        int j = ret_order ? ret_order->at(i) : i;
        stack.push_new_var(left.at(j));
      }
      return true;
    }
    case _SetGlob: {
      assert(fun_ref && dynamic_cast<const SymValGlobVar*>(fun_ref->value));
      std::vector<bool> last;
      for (var_idx_t x : right) {
        last.push_back(var_info[x] && var_info[x]->is_last());
      }
      stack.rearrange_top(right, std::move(last));
      stack.opt_show();
      int k = (int)stack.depth() - (int)right.size();
      assert(k >= 0);
      for (int i = 0; i < (int)right.size(); i++) {
        if (stack.s[k + i].first != right[i]) {
          std::cerr << stack.o;
        }
        assert(stack.s[k + i].first == right[i]);
      }
      if (right.size() > 1) {
        stack.o << AsmOp::Tuple((int)right.size());
      }
      if (!right.empty()) {
        std::string name = sym::symbols.get_name(fun_ref->sym_idx);
        stack.o << AsmOp::Custom(name + " SETGLOB", 1, 0);
      }
      stack.s.resize(k);
      return true;
    }
    case _If: {
      bool inline_func = stack.mode & Stack::_InlineFunc;
      bool need_retalt = !next->noreturn() && (block0->noreturn() != block1->noreturn());
      if (block0->is_empty() && block1->is_empty()) {
        return true;
      }
      if(need_retalt) {
        if(inline_func) {
          stack.set_wrap_execute();
        }
        stack.set_samealt();
      }
      var_idx_t x = left[0];
      stack.rearrange_top(x, var_info[x] && var_info[x]->is_last());
      assert(stack[0] == x);
      stack.opt_show();
      stack.s.pop_back();
      stack.modified();
      if (inline_func && (block0->noreturn() || block1->noreturn())) {
        bool is0 = block0->noreturn();
        Op* block_noreturn = is0 ? block0.get() : block1.get();
        Op* block_other = is0 ? block1.get() : block0.get();
        stack.mode &= ~Stack::_InlineFunc;
        stack.o << (is0 ? "IF:<{" : "IFNOT:<{");
        stack.o.indent();
        Stack stack_copy{stack};
        block_noreturn->generate_code_all(stack_copy);
        stack.mode |= stack_copy.mode & Stack::_AltSet;
        stack.o.undent();
<<<<<<< HEAD
        stack.o << "}>ELSE<{";
        stack.o.indent();
        block_other->generate_code_all(stack);
        if (!block_other->noreturn()) {
          next->generate_code_all(stack);
=======
        if (block_other->is_empty() && next->is_empty()) {
          stack.o << "}>";
        } else {
          stack.o << "}>ELSE<{";
          stack.o.indent();
          Stack stack_copy_2{stack};
          stack_copy_2.mode &= ~Stack::_InlineFunc;
          block_other->generate_code_all(stack_copy_2);
          if (!block_other->noreturn()){
            next->generate_code_all(stack_copy_2);
          }
          stack.mode |= stack_copy.mode & Stack::_AltSet;
          stack.o.undent();
          stack.o << "}>";
>>>>>>> b4f93d35
        }
        stack.o.undent();
        stack.o << "}>";
        return false;
      }
      if (block1->is_empty() || block0->is_empty()) {
        bool is0 = block1->is_empty();
        Op* block = is0 ? block0.get() : block1.get();
        // if (left) block0; ...
        // if (!left) block1; ...
        if (block->noreturn()) {
          stack.o << (is0 ? "IFJMP:<{" : "IFNOTJMP:<{");
          stack.o.indent();
          Stack stack_copy{stack};
          stack_copy.mode &= ~Stack::_InlineFunc;
          block->generate_code_all(stack_copy);
          stack.mode |= stack_copy.mode & Stack::_AltSet;
          stack.o.undent();
          stack.o << "}>";
          return true;
        }
        stack.o << (is0 ? "IF:<{" : "IFNOT:<{");
        stack.o.indent();
        Stack stack_copy{stack}, stack_target{stack};
        stack_target.disable_output();
        stack_target.drop_vars_except(next->var_info);
        stack_copy.mode &= ~Stack::_InlineFunc;
        block->generate_code_all(stack_copy);
        stack_copy.drop_vars_except(var_info);
        stack_copy.opt_show();
        stack.mode |= stack_copy.mode & Stack::_AltSet;
        if ((is0 && stack_copy == stack) || (!is0 && stack_copy.vars() == stack.vars())) {
          stack.o.undent();
          stack.o << "}>";
          if (!is0) {
            stack.merge_const(stack_copy);
          }
          return true;
        }
        // stack_copy.drop_vars_except(next->var_info);
        stack_copy.enforce_state(stack_target.vars());
        stack_copy.opt_show();
        if (stack_copy.vars() == stack.vars()) {
          stack.o.undent();
          stack.o << "}>";
          stack.merge_const(stack_copy);
          return true;
        }
        stack.o.undent();
        stack.o << "}>ELSE<{";
        stack.o.indent();
        stack.merge_state(stack_copy);
        stack.opt_show();
        stack.o.undent();
        stack.o << "}>";
        return true;
      }
      if (block0->noreturn() || block1->noreturn()) {
        bool is0 = block0->noreturn();
        Op* block_noreturn = is0 ? block0.get() : block1.get();
        Op* block_other = is0 ? block1.get() : block0.get();
        stack.o << (is0 ? "IFJMP:<{" : "IFNOTJMP:<{");
        stack.o.indent();
        Stack stack_copy{stack};
        stack_copy.mode &= ~Stack::_InlineFunc;
        block_noreturn->generate_code_all(stack_copy);
        stack.mode |= stack_copy.mode & Stack::_AltSet;
        stack.o.undent();
        stack.o << "}>";
        block_other->generate_code_all(stack);
        return !block_other->noreturn();
      }
      stack.o << "IF:<{";
      stack.o.indent();
      Stack stack_copy{stack};
      stack_copy.mode &= ~Stack::_InlineFunc;
      block0->generate_code_all(stack_copy);
      stack_copy.drop_vars_except(next->var_info);
      stack_copy.opt_show();
      stack.o.undent();
      stack.o << "}>ELSE<{";
      stack.o.indent();
      stack.mode &= ~Stack::_InlineFunc;
      block1->generate_code_all(stack);
      stack.merge_state(stack_copy);
      stack.opt_show();
      stack.mode |= stack_copy.mode & Stack::_AltSet;
      stack.o.undent();
      stack.o << "}>";
      return true;
    }
    case _Repeat: {
      var_idx_t x = left[0];
      //stack.drop_vars_except(block0->var_info, x);
      stack.rearrange_top(x, var_info[x] && var_info[x]->is_last());
      assert(stack[0] == x);
      stack.opt_show();
      stack.s.pop_back();
      stack.modified();
      if (true || !next->is_empty()) {
        stack.o << "REPEAT:<{";
        stack.o.indent();
        stack.forget_const();
        StackLayout layout1 = stack.vars();
        stack.mode &= ~Stack::_InlineFunc;
        block0->generate_code_all(stack);
        stack.enforce_state(std::move(layout1));
        stack.opt_show();
        stack.o.undent();
        stack.o << "}>";
        return true;
      } else {
        stack.o << "REPEATEND";
        stack.forget_const();
        StackLayout layout1 = stack.vars();
        block0->generate_code_all(stack);
        stack.enforce_state(std::move(layout1));
        stack.opt_show();
        return false;
      }
    }
    case _Again: {
      stack.drop_vars_except(block0->var_info);
      stack.opt_show();
      if (!next->is_empty()) {
        stack.o << "AGAIN:<{";
        stack.o.indent();
        stack.forget_const();
        StackLayout layout1 = stack.vars();
        stack.mode &= ~Stack::_InlineFunc;
        block0->generate_code_all(stack);
        stack.enforce_state(std::move(layout1));
        stack.opt_show();
        stack.o.undent();
        stack.o << "}>";
        return true;
      } else {
        stack.o << "AGAINEND";
        stack.forget_const();
        StackLayout layout1 = stack.vars();
        block0->generate_code_all(stack);
        stack.enforce_state(std::move(layout1));
        stack.opt_show();
        return false;
      }
    }
    case _Until: {
      // stack.drop_vars_except(block0->var_info);
      // stack.opt_show();
      if (true || !next->is_empty()) {
        stack.o << "UNTIL:<{";
        stack.o.indent();
        stack.forget_const();
        auto layout1 = stack.vars();
        stack.mode &= ~Stack::_InlineFunc;
        block0->generate_code_all(stack);
        layout1.push_back(left[0]);
        stack.enforce_state(std::move(layout1));
        stack.opt_show();
        stack.o.undent();
        stack.o << "}>";
        stack.s.pop_back();
        stack.modified();
        return true;
      } else {
        stack.o << "UNTILEND";
        stack.forget_const();
        StackLayout layout1 = stack.vars();
        block0->generate_code_all(stack);
        layout1.push_back(left[0]);
        stack.enforce_state(std::move(layout1));
        stack.opt_show();
        return false;
      }
    }
    case _While: {
      // while (block0 | left) block1; ...next
      var_idx_t x = left[0];
      stack.drop_vars_except(block0->var_info);
      stack.opt_show();
      StackLayout layout1 = stack.vars();
      bool next_empty = false && next->is_empty();
      stack.o << "WHILE:<{";
      stack.o.indent();
      stack.forget_const();
      stack.mode &= ~Stack::_InlineFunc;
      block0->generate_code_all(stack);
      stack.rearrange_top(x, !next->var_info[x] && !block1->var_info[x]);
      stack.opt_show();
      stack.s.pop_back();
      stack.modified();
      stack.o.undent();
      Stack stack_copy{stack};
      stack.o << (next_empty ? "}>DO:" : "}>DO<{");
      if (!next_empty) {
        stack.o.indent();
      }
      stack_copy.opt_show();
      block1->generate_code_all(stack_copy);
      stack_copy.enforce_state(std::move(layout1));
      stack_copy.opt_show();
      if (!next_empty) {
        stack.o.undent();
        stack.o << "}>";
        return true;
      } else {
        return false;
      }
    }
    default:
      std::cerr << "fatal: unknown operation <??" << cl << ">\n";
      throw src::ParseError{where, "unknown operation in generate_code()"};
  }
}

void Op::generate_code_all(Stack& stack) {
  int saved_mode = stack.mode;
  auto cont = generate_code_step(stack);
  stack.mode = (stack.mode & ~Stack::_ModeSave) | (saved_mode & Stack::_ModeSave);
  if (cont && next) {
    next->generate_code_all(stack);
  }
}

void CodeBlob::generate_code(AsmOpList& out, int mode) {
  Stack stack{out, mode};
  assert(ops && ops->cl == Op::_Import);
  for (var_idx_t x : ops->left) {
    stack.push_new_var(x);
  }
  ops->generate_code_all(stack);
  stack.apply_wrappers();
  if (!(mode & Stack::_DisableOpt)) {
    optimize_code(out);
  }
}

void CodeBlob::generate_code(std::ostream& os, int mode, int indent) {
  AsmOpList out_list(indent, &vars);
  generate_code(out_list, mode);
  out_list.out(os, mode);
}

}  // namespace funC<|MERGE_RESOLUTION|>--- conflicted
+++ resolved
@@ -557,29 +557,13 @@
         block_noreturn->generate_code_all(stack_copy);
         stack.mode |= stack_copy.mode & Stack::_AltSet;
         stack.o.undent();
-<<<<<<< HEAD
         stack.o << "}>ELSE<{";
         stack.o.indent();
         block_other->generate_code_all(stack);
         if (!block_other->noreturn()) {
           next->generate_code_all(stack);
-=======
-        if (block_other->is_empty() && next->is_empty()) {
-          stack.o << "}>";
-        } else {
-          stack.o << "}>ELSE<{";
-          stack.o.indent();
-          Stack stack_copy_2{stack};
-          stack_copy_2.mode &= ~Stack::_InlineFunc;
-          block_other->generate_code_all(stack_copy_2);
-          if (!block_other->noreturn()){
-            next->generate_code_all(stack_copy_2);
-          }
-          stack.mode |= stack_copy.mode & Stack::_AltSet;
-          stack.o.undent();
-          stack.o << "}>";
->>>>>>> b4f93d35
-        }
+        }
+        stack.mode |= stack_copy.mode & Stack::_AltSet;
         stack.o.undent();
         stack.o << "}>";
         return false;
