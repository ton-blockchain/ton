--- conflicted
+++ resolved
@@ -2426,21 +2426,12 @@
         }
         it = shard_blocks_.erase(it);
         continue;
-<<<<<<< HEAD
       }
       if (B.ready_desc.not_null() &&
           !B.ready_desc->may_be_valid(last_masterchain_block_handle_, last_masterchain_state_)) {
         cached_msg_queue_to_masterchain_.erase(B.ready_desc->block_id());
         B.ready_desc = {};
       }
-=======
-      }
-      if (B.ready_desc.not_null() &&
-          !B.ready_desc->may_be_valid(last_masterchain_block_handle_, last_masterchain_state_)) {
-        cached_msg_queue_to_masterchain_.erase(B.ready_desc->block_id());
-        B.ready_desc = {};
-      }
->>>>>>> 04a41aa7
       ++it;
     }
   }
