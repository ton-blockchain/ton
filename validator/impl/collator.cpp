--- conflicted
+++ resolved
@@ -914,50 +914,6 @@
   double duration = token.finish(R);
   if (R.is_error()) {
     fatal_error(R.move_as_error_prefix("failed to get neighbor msg queues: "));
-<<<<<<< HEAD
-    return;
-  }
-  LOG(INFO) << "neighbor output queues fetched, took " << duration << "s";
-  auto res = R.move_as_ok();
-  unsigned i = 0;
-  for (block::McShardDescr& descr : neighbors_) {
-    LOG(DEBUG) << "neighbor #" << i << " : " << descr.blk_.to_str();
-    auto it = res.find(descr.blk_);
-    if (it == res.end()) {
-      fatal_error(PSTRING() << "no msg queue from neighbor #" << i);
-      return;
-    }
-    got_neighbor_msg_queue(i, it->second);
-    ++i;
-  }
-  check_pending();
-}
-
-void Collator::got_neighbor_msg_queue(unsigned i, Ref<OutMsgQueueProof> res) {
-  BlockIdExt block_id = neighbors_.at(i).blk_;
-  if (res->block_state_proof_.not_null() && !block_id.is_masterchain()) {
-    block_state_proofs_.emplace(block_id.root_hash, res->block_state_proof_);
-  }
-  Ref<vm::Cell> state_root;
-  if (block_id.is_masterchain()) {
-    state_root = res->state_root_;
-  } else {
-    neighbor_proof_builders_.push_back(vm::MerkleProofBuilder{res->state_root_});
-    state_root = neighbor_proof_builders_.back().root();
-    if (full_collated_data_ && !block_id.is_masterchain()) {
-      neighbor_proof_builders_.back().set_cell_load_callback([&](const td::Ref<vm::DataCell>& cell) {
-        if (block_limit_status_) {
-          block_limit_status_->collated_data_stat.add_cell(cell);
-        }
-      });
-    }
-  }
-  auto state = ShardStateQ::fetch(block_id, {}, state_root);
-  if (state.is_error()) {
-    fatal_error(state.move_as_error());
-    return;
-  }
-=======
     return;
   }
   LOG(INFO) << "neighbor output queues fetched, took " << duration << "s";
@@ -998,7 +954,6 @@
     fatal_error(state.move_as_error());
     return;
   }
->>>>>>> 287fea35
   auto outq_descr_res = state.move_as_ok()->message_queue();
   if (outq_descr_res.is_error()) {
     fatal_error(outq_descr_res.move_as_error());
@@ -1099,15 +1054,8 @@
   // 1. prepare for creating a MerkleUpdate based on previous state
   state_usage_tree_ = std::make_shared<vm::CellUsageTree>();
   if (full_collated_data_ && !is_masterchain()) {
-<<<<<<< HEAD
-    state_usage_tree_->set_cell_load_callback([&](const td::Ref<vm::DataCell>& cell) {
-      if (block_limit_status_) {
-        block_limit_status_->collated_data_stat.add_cell(cell);
-      }
-=======
     state_usage_tree_->set_cell_load_callback([&](const Ref<vm::DataCell>& cell) {
       on_cell_loaded(cell);
->>>>>>> 287fea35
     });
   }
   prev_state_root_ = vm::UsageCell::create(prev_state_root_pure_, state_usage_tree_->root_ptr());
@@ -1155,15 +1103,8 @@
   // prepare for creating a MerkleUpdate based on previous state
   state_usage_tree_ = std::make_shared<vm::CellUsageTree>();
   if (full_collated_data_ && !is_masterchain()) {
-<<<<<<< HEAD
-    state_usage_tree_->set_cell_load_callback([&](const td::Ref<vm::DataCell>& cell) {
-      if (block_limit_status_) {
-        block_limit_status_->collated_data_stat.add_cell(cell);
-      }
-=======
     state_usage_tree_->set_cell_load_callback([&](const Ref<vm::DataCell>& cell) {
       on_cell_loaded(cell);
->>>>>>> 287fea35
     });
   }
   prev_state_root_ = vm::UsageCell::create(prev_state_root_pure_, state_usage_tree_->root_ptr());
@@ -3946,11 +3887,7 @@
   if (!block_limit_status.limits.lt_delta.fits(cls, lt_delta)) {
     return PSTRING() << "block_full lt_delta " << lt_delta;
   }
-<<<<<<< HEAD
-  auto collated_data_bytes = block_limit_status.collated_data_stat.estimate_proof_size();
-=======
   auto collated_data_bytes = block_limit_status.collated_data_size_estimate;
->>>>>>> 287fea35
   if (!block_limit_status.limits.collated_data.fits(cls, collated_data_bytes)) {
     return PSTRING() << "block_full collated_data " << collated_data_bytes;
   }
@@ -5220,11 +5157,7 @@
   LOG(INFO) << "block load statistics: gas=" << block_limit_status_->gas_used
             << " lt_delta=" << block_limit_status_->cur_lt - block_limit_status_->limits.start_lt
             << " size_estimate=" << block_size_estimate_
-<<<<<<< HEAD
-            << " collated_size_estimate=" << block_limit_status_->collated_data_stat.estimate_proof_size();
-=======
             << " collated_size_estimate=" << block_limit_status_->collated_data_size_estimate;
->>>>>>> 287fea35
   block_limit_class_ = std::max(block_limit_class_, block_limit_status_->classify());
   if (block_limit_class_ >= block::ParamLimits::cl_soft || dispatch_queue_total_limit_reached_) {
     std::string message = "block is overloaded ";
@@ -6069,13 +6002,9 @@
     }
 
     state_usage_tree_->set_use_mark_for_is_loaded(false);
-<<<<<<< HEAD
-    Ref<vm::Cell> state_proof = vm::MerkleProof::generate(prev_state_root_, state_usage_tree_.get());
-=======
     Ref<vm::Cell> state_proof = vm::MerkleProof::generate(prev_state_root_, [&](const Ref<vm::Cell>& c) {
       return !collated_data_stat.is_loaded(c->get_hash());
     });
->>>>>>> 287fea35
     if (state_proof.is_null()) {
       return fatal_error("cannot generate Merkle proof for previous state");
     }
@@ -6095,17 +6024,9 @@
   }
   // 4. Proofs for message queues
   for (vm::MerkleProofBuilder &mpb : neighbor_proof_builders_) {
-<<<<<<< HEAD
-    auto r_proof = mpb.extract_proof();
-    if (r_proof.is_error()) {
-      return fatal_error(r_proof.move_as_error_prefix("cannot generate Merkle proof for neighbor: "));
-    }
-    Ref<vm::Cell> proof = r_proof.move_as_ok();
-=======
     Ref<vm::Cell> proof = vm::MerkleProof::generate(mpb.original_root(), [&](const Ref<vm::Cell>& c) {
       return !collated_data_stat.is_loaded(c->get_hash());
     });
->>>>>>> 287fea35
     if (proof.is_null()) {
       return fatal_error("cannot generate Merkle proof for neighbor");
     }
@@ -6121,8 +6042,6 @@
   for (auto& p : proofs) {
     collated_roots_.push_back(std::move(p.second));
   }
-<<<<<<< HEAD
-=======
 
   // 5. Proofs for account storage dicts
   for (auto& [_, dict] : account_storage_dicts_) {
@@ -6140,7 +6059,6 @@
                                   .store_ref(proof)
                                   .finalize_novm());
   }
->>>>>>> 287fea35
   return true;
 }
 
@@ -6198,11 +6116,7 @@
             << st.internal_refs << " " << st.external_refs << " " << block_limit_status_->accounts << " "
             << block_limit_status_->transactions;
   LOG(INFO) << "serialized collated data size " << cdata_slice.size() << " bytes (preliminary estimate was "
-<<<<<<< HEAD
-            << block_limit_status_->collated_data_stat.estimate_proof_size() << ")";
-=======
             << block_limit_status_->collated_data_size_estimate << ")";
->>>>>>> 287fea35
   auto new_block_id_ext = ton::BlockIdExt{ton::BlockId{shard_, new_block_seqno}, new_block->get_hash().bits(),
                                           block::compute_file_hash(blk_slice.as_slice())};
   // 3. create a BlockCandidate
@@ -6449,11 +6363,7 @@
     stats_.estimated_bytes = block_limit_status_->estimate_block_size();
     stats_.gas = block_limit_status_->gas_used;
     stats_.lt_delta = block_limit_status_->cur_lt - block_limit_status_->limits.start_lt;
-<<<<<<< HEAD
-    stats_.estimated_collated_data_bytes = block_limit_status_->collated_data_stat.estimate_proof_size();
-=======
     stats_.estimated_collated_data_bytes = block_limit_status_->collated_data_size_estimate;
->>>>>>> 287fea35
     stats_.cat_bytes = block_limit_status_->limits.classify_size(stats_.estimated_bytes);
     stats_.cat_gas = block_limit_status_->limits.classify_gas(stats_.gas);
     stats_.cat_lt_delta = block_limit_status_->limits.classify_lt(block_limit_status_->cur_lt);
@@ -6466,8 +6376,6 @@
   stats_.time_stats = (PSTRING() << perf_log_);
 }
 
-<<<<<<< HEAD
-=======
 /**
  * This method is called when cell from shard state is loaded.
  * Only if full_collated_data is set.
@@ -6504,7 +6412,6 @@
   current_tx_storage_dict_ = it == account_storage_dicts_.end() ? nullptr : &it->second;
 }
 
->>>>>>> 287fea35
 }  // namespace validator
 
 }  // namespace ton