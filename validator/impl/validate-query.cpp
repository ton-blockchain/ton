/*
    This file is part of TON Blockchain Library.

    TON Blockchain Library is free software: you can redistribute it and/or modify
    it under the terms of the GNU Lesser General Public License as published by
    the Free Software Foundation, either version 2 of the License, or
    (at your option) any later version.

    TON Blockchain Library is distributed in the hope that it will be useful,
    but WITHOUT ANY WARRANTY; without even the implied warranty of
    MERCHANTABILITY or FITNESS FOR A PARTICULAR PURPOSE.  See the
    GNU Lesser General Public License for more details.

    You should have received a copy of the GNU Lesser General Public License
    along with TON Blockchain Library.  If not, see <http://www.gnu.org/licenses/>.

    Copyright 2017-2020 Telegram Systems LLP
*/
#include "validate-query.hpp"
#include "top-shard-descr.hpp"
#include "validator-set.hpp"
#include "adnl/utils.hpp"
#include "ton/ton-tl.hpp"
#include "ton/ton-io.hpp"
#include "vm/boc.h"
#include "block/block-db.h"
#include "block/block.h"
#include "block/block-parse.h"
#include "block/block-auto.h"
#include "block/output-queue-merger.h"
#include "vm/cells/MerkleProof.h"
#include "vm/cells/MerkleUpdate.h"
#include "common/errorlog.h"
#include <ctime>

namespace ton {

namespace validator {
using td::Ref;
using namespace std::literals::string_literals;

std::string ErrorCtx::as_string() const {
  std::string a;
  for (const auto& s : entries_) {
    a += s;
    a += " : ";
  }
  return a;
}

ValidateQuery::ValidateQuery(ShardIdFull shard, UnixTime min_ts, BlockIdExt min_masterchain_block_id,
                             std::vector<BlockIdExt> prev, BlockCandidate candidate, Ref<ValidatorSet> validator_set,
                             td::actor::ActorId<ValidatorManager> manager, td::Timestamp timeout,
                             td::Promise<ValidateCandidateResult> promise, bool is_fake)
    : shard_(shard)
    , id_(candidate.id)
    , min_ts(min_ts)
    , min_mc_block_id(min_masterchain_block_id)
    , prev_blocks(std::move(prev))
    , block_candidate(std::move(candidate))
    , validator_set_(std::move(validator_set))
    , manager(manager)
    , timeout(timeout)
    , main_promise(std::move(promise))
    , is_fake_(is_fake)
    , shard_pfx_(shard_.shard)
    , shard_pfx_len_(ton::shard_prefix_length(shard_))
    , perf_timer_("validateblock", 0.1, [manager](double duration) {
      send_closure(manager, &ValidatorManager::add_perf_timer_stat, "validateblock", duration);
    }) {
  proc_hash_.zero();
}

void ValidateQuery::alarm() {
  abort_query(td::Status::Error(ErrorCode::timeout, "timeout"));
}

void ValidateQuery::abort_query(td::Status error) {
  (void)fatal_error(std::move(error));
}

bool ValidateQuery::reject_query(std::string error, td::BufferSlice reason) {
  error = error_ctx() + error;
  LOG(ERROR) << "REJECT: aborting validation of block candidate for " << shard_.to_str() << " : " << error;
  if (main_promise) {
    errorlog::ErrorLog::log(PSTRING() << "REJECT: aborting validation of block candidate for " << shard_.to_str()
                                      << " : " << error << ": data=" << block_candidate.id.file_hash.to_hex()
                                      << " collated_data=" << block_candidate.collated_file_hash.to_hex());
    errorlog::ErrorLog::log_file(block_candidate.data.clone());
    errorlog::ErrorLog::log_file(block_candidate.collated_data.clone());
    main_promise.set_result(CandidateReject{std::move(error), std::move(reason)});
  }
  stop();
  return false;
}

bool ValidateQuery::reject_query(std::string err_msg, td::Status error, td::BufferSlice reason) {
  error.ensure_error();
  return reject_query(err_msg + " : " + error.to_string(), std::move(reason));
}

bool ValidateQuery::soft_reject_query(std::string error, td::BufferSlice reason) {
  error = error_ctx() + error;
  LOG(ERROR) << "SOFT REJECT: aborting validation of block candidate for " << shard_.to_str() << " : " << error;
  if (main_promise) {
    errorlog::ErrorLog::log(PSTRING() << "SOFT REJECT: aborting validation of block candidate for " << shard_.to_str()
                                      << " : " << error << ": data=" << block_candidate.id.file_hash.to_hex()
                                      << " collated_data=" << block_candidate.collated_file_hash.to_hex());
    errorlog::ErrorLog::log_file(block_candidate.data.clone());
    errorlog::ErrorLog::log_file(block_candidate.collated_data.clone());
    main_promise.set_result(CandidateReject{std::move(error), std::move(reason)});
  }
  stop();
  return false;
}

bool ValidateQuery::fatal_error(td::Status error) {
  error.ensure_error();
  LOG(ERROR) << "aborting validation of block candidate for " << shard_.to_str() << " : " << error.to_string();
  if (main_promise) {
    auto c = error.code();
    if (c <= -667 && c >= -670) {
      errorlog::ErrorLog::log(PSTRING() << "FATAL ERROR: aborting validation of block candidate for " << shard_.to_str()
                                        << " : " << error << ": data=" << block_candidate.id.file_hash.to_hex()
                                        << " collated_data=" << block_candidate.collated_file_hash.to_hex());
      errorlog::ErrorLog::log_file(block_candidate.data.clone());
      errorlog::ErrorLog::log_file(block_candidate.collated_data.clone());
    }
    main_promise(std::move(error));
  }
  stop();
  return false;
}

bool ValidateQuery::fatal_error(int err_code, std::string err_msg) {
  return fatal_error(td::Status::Error(err_code, error_ctx() + err_msg));
}

bool ValidateQuery::fatal_error(int err_code, std::string err_msg, td::Status error) {
  error.ensure_error();
  return fatal_error(err_code, err_msg + " : " + error.to_string());
}

bool ValidateQuery::fatal_error(std::string err_msg, int err_code) {
  return fatal_error(td::Status::Error(err_code, error_ctx() + err_msg));
}

void ValidateQuery::finish_query() {
  if (main_promise) {
    main_promise.set_result(now_);
  }
  stop();
}

/*
 *
 *   INITIAL PARSE & LOAD REQUIRED DATA
 *
 */

void ValidateQuery::start_up() {
  LOG(INFO) << "validate query for " << block_candidate.id.to_str() << " started";
  alarm_timestamp() = timeout;
  rand_seed_.set_zero();
  created_by_ = block_candidate.pubkey;

  CHECK(id_ == block_candidate.id);
  if (ShardIdFull(id_) != shard_) {
    soft_reject_query(PSTRING() << "block candidate belongs to shard " << ShardIdFull(id_).to_str()
                                << " different from current shard " << shard_.to_str());
    return;
  }
  if (workchain() != ton::masterchainId && workchain() != ton::basechainId) {
    soft_reject_query("can validate block candidates only for masterchain (-1) and base workchain (0)");
    return;
  }
  if (!shard_.is_valid_ext()) {
    reject_query("requested to validate a block for an invalid shard");
    return;
  }
  td::uint64 x = td::lower_bit64(shard_.shard);
  if (x < 8) {
    reject_query("a shard cannot be split more than 60 times");
    return;
  }
  if (is_masterchain() && !shard_.is_masterchain_ext()) {
    reject_query("sub-shards cannot exist in the masterchain");
    return;
  }
  if (is_masterchain() && !prev_blocks.size()) {
    min_mc_block_id = BlockIdExt{BlockId{masterchainId, shardIdAll, 0}};
  }
  if (!ShardIdFull(min_mc_block_id).is_masterchain_ext()) {
    soft_reject_query("requested minimal masterchain block id does not belong to masterchain");
    return;
  }
  if (prev_blocks.size() > 2) {
    soft_reject_query("cannot have more than two previous blocks");
    return;
  }
  if (!prev_blocks.size()) {
    soft_reject_query("must have one or two previous blocks to generate a next block");
    return;
  }
  if (prev_blocks.size() == 2) {
    if (is_masterchain()) {
      soft_reject_query("cannot merge shards in masterchain");
      return;
    }
    if (!(shard_is_parent(shard_, ShardIdFull(prev_blocks[0])) &&
          shard_is_parent(shard_, ShardIdFull(prev_blocks[1])) && prev_blocks[0].id.shard < prev_blocks[1].id.shard)) {
      soft_reject_query(
          "the two previous blocks for a merge operation are not siblings or are not children of current shard");
      return;
    }
    for (const auto& blk : prev_blocks) {
      if (!blk.id.seqno) {
        soft_reject_query("previous blocks for a block merge operation must have non-zero seqno");
        return;
      }
    }
    after_merge_ = true;
    // soft_reject_query("merging shards is not implemented yet");
    // return;
  } else {
    CHECK(prev_blocks.size() == 1);
    // creating next block
    if (!ShardIdFull(prev_blocks[0]).is_valid_ext()) {
      soft_reject_query("previous block does not have a valid id");
      return;
    }
    if (ShardIdFull(prev_blocks[0]) != shard_) {
      after_split_ = true;
      if (!shard_is_parent(ShardIdFull(prev_blocks[0]), shard_)) {
        soft_reject_query("previous block does not belong to the shard we are generating a new block for");
        return;
      }
      if (is_masterchain()) {
        soft_reject_query("cannot split shards in masterchain");
        return;
      }
    }
    if (is_masterchain() && min_mc_block_id.id.seqno > prev_blocks[0].id.seqno) {
      soft_reject_query(
          "cannot refer to specified masterchain block because it is later than the immediately preceding "
          "masterchain block");
      return;
    }
    if (after_split_) {
      // soft_reject_query("splitting shards not implemented yet");
      // return;
    }
  }
  // 2. learn latest masterchain state and block id
  LOG(DEBUG) << "sending get_top_masterchain_state_block() to Manager";
  ++pending;
  td::actor::send_closure_later(manager, &ValidatorManager::get_top_masterchain_state_block,
                                [self = get_self()](td::Result<std::pair<Ref<MasterchainState>, BlockIdExt>> res) {
                                  LOG(DEBUG) << "got answer to get_top_masterchain_state_block";
                                  td::actor::send_closure_later(
                                      std::move(self), &ValidateQuery::after_get_latest_mc_state, std::move(res));
                                });
  // 3. load state(s) corresponding to previous block(s)
  prev_states.resize(prev_blocks.size());
  for (int i = 0; (unsigned)i < prev_blocks.size(); i++) {
    // 3.1. load state
    LOG(DEBUG) << "sending wait_block_state() query #" << i << " for " << prev_blocks[i].to_str() << " to Manager";
    ++pending;
    td::actor::send_closure_later(manager, &ValidatorManager::wait_block_state_short, prev_blocks[i], priority(),
                                  timeout, [self = get_self(), i](td::Result<Ref<ShardState>> res) -> void {
                                    LOG(DEBUG) << "got answer to wait_block_state_short query #" << i;
                                    td::actor::send_closure_later(
                                        std::move(self), &ValidateQuery::after_get_shard_state, i, std::move(res));
                                  });
  }
  // 4. unpack block candidate (while necessary data is being loaded)
  if (!unpack_block_candidate()) {
    reject_query("error unpacking block candidate");
    return;
  }
  // 5. request masterchain state referred to in the block
  if (!is_masterchain()) {
    ++pending;
    td::actor::send_closure_later(manager, &ValidatorManager::wait_block_state_short, mc_blkid_, priority(), timeout,
                                  [self = get_self()](td::Result<Ref<ShardState>> res) {
                                    LOG(DEBUG) << "got answer to wait_block_state() query for masterchain block";
                                    td::actor::send_closure_later(std::move(self), &ValidateQuery::after_get_mc_state,
                                                                  std::move(res));
                                  });
    // 5.1. request corresponding block handle
    ++pending;
    td::actor::send_closure_later(manager, &ValidatorManager::get_block_handle, mc_blkid_, true,
                                  [self = get_self()](td::Result<BlockHandle> res) {
                                    LOG(DEBUG) << "got answer to get_block_handle() query for masterchain block";
                                    td::actor::send_closure_later(std::move(self), &ValidateQuery::got_mc_handle,
                                                                  std::move(res));
                                  });
  } else {
    if (prev_blocks[0] != mc_blkid_) {
      soft_reject_query("cannot validate masterchain block "s + id_.to_str() +
                        " because it refers to masterchain block " + mc_blkid_.to_str() +
                        " but its (expected) previous block is " + prev_blocks[0].to_str());
      return;
    }
  }
  // ...
  CHECK(pending);
}

// unpack block candidate, and check root hash and file hash
bool ValidateQuery::unpack_block_candidate() {
  vm::BagOfCells boc1, boc2;
  // 1. deserialize block itself
  FileHash fhash = block::compute_file_hash(block_candidate.data);
  if (fhash != id_.file_hash) {
    return reject_query(PSTRING() << "block candidate has invalid file hash: declared " << id_.file_hash.to_hex()
                                  << ", actual " << fhash.to_hex());
  }
  auto res1 = boc1.deserialize(block_candidate.data);
  if (res1.is_error()) {
    return reject_query("cannot deserialize block", res1.move_as_error());
  }
  if (boc1.get_root_count() != 1) {
    return reject_query("block BoC must contain exactly one root");
  }
  block_root_ = boc1.get_root_cell();
  CHECK(block_root_.not_null());
  // 2. check that root_hash equals the announced one
  RootHash rhash{block_root_->get_hash().bits()};
  if (rhash != id_.root_hash) {
    return reject_query(PSTRING() << "block candidate has invalid root hash: declared " << id_.root_hash.to_hex()
                                  << ", actual " << rhash.to_hex());
  }
  // 3. initial block parse
  {
    auto guard = error_ctx_add_guard("parsing block header");
    try {
      if (!init_parse()) {
        return reject_query("invalid block header");
      }
    } catch (vm::VmError& err) {
      return reject_query(err.get_msg());
    } catch (vm::VmVirtError& err) {
      return reject_query(err.get_msg());
    }
  }
  // ...
  // 8. deserialize collated data
  auto res2 = boc2.deserialize(block_candidate.collated_data);
  if (res2.is_error()) {
    return reject_query("cannot deserialize collated data", res2.move_as_error());
  }
  int n = boc2.get_root_count();
  CHECK(n >= 0);
  for (int i = 0; i < n; i++) {
    collated_roots_.emplace_back(boc2.get_root_cell(i));
  }
  // 9. extract/classify collated data
  return extract_collated_data();
}

bool ValidateQuery::init_parse() {
  CHECK(block_root_.not_null());
  std::vector<BlockIdExt> prev_blks;
  bool after_split;
  auto res = block::unpack_block_prev_blk_try(block_root_, id_, prev_blks, mc_blkid_, after_split);
  if (res.is_error()) {
    return reject_query("cannot unpack block header : "s + res.to_string());
  }
  CHECK(mc_blkid_.id.is_masterchain_ext());
  mc_seqno_ = mc_blkid_.seqno();
  if (prev_blks.size() != prev_blocks.size()) {
    return soft_reject_query(PSTRING() << "block header declares " << prev_blks.size()
                                       << " previous blocks, but we are given " << prev_blocks.size());
  }
  for (std::size_t i = 0; i < prev_blks.size(); i++) {
    if (prev_blks[i] != prev_blocks[i]) {
      return soft_reject_query(PSTRING() << "previous block #" << i + 1 << " mismatch: expected "
                                         << prev_blocks[i].to_str() << ", found in header " << prev_blks[i]);
    }
  }
  if (after_split != after_split_) {
    // ??? impossible
    return fatal_error("after_split mismatch in block header");
  }
  block::gen::Block::Record blk;
  block::gen::BlockInfo::Record info;
  block::gen::BlockExtra::Record extra;
  block::gen::ExtBlkRef::Record mcref;  // _ ExtBlkRef = BlkMasterInfo;
  ShardIdFull shard;
  if (!(tlb::unpack_cell(block_root_, blk) && tlb::unpack_cell(blk.info, info) && !info.version &&
        block::tlb::t_ShardIdent.unpack(info.shard.write(), shard) &&
        block::gen::BlkPrevInfo{info.after_merge}.validate_ref(info.prev_ref) &&
        (!info.not_master || tlb::unpack_cell(info.master_ref, mcref)) && tlb::unpack_cell(blk.extra, extra))) {
    return reject_query("cannot unpack block header");
  }
  if (shard != shard_) {
    return reject_query("shard mismatch in the block header");
  }
  state_update_ = blk.state_update;
  vm::CellSlice upd_cs{vm::NoVmSpec(), blk.state_update};
  if (!(upd_cs.is_special() && upd_cs.prefetch_long(8) == 4  // merkle update
        && upd_cs.size_ext() == 0x20228)) {
    return fatal_error("invalid Merkle update in block");
  }
  global_id_ = blk.global_id;
  vert_seqno_ = info.vert_seq_no;
  prev_state_hash_ = upd_cs.prefetch_ref(0)->get_hash(0).bits();
  state_hash_ = upd_cs.prefetch_ref(1)->get_hash(0).bits();
  start_lt_ = info.start_lt;
  end_lt_ = info.end_lt;
  now_ = info.gen_utime;
  // after_merge_ = info.after_merge;
  before_split_ = info.before_split;
  // after_split_ = info.after_split;
  want_merge_ = info.want_merge;
  want_split_ = info.want_split;
  is_key_block_ = info.key_block;
  prev_key_seqno_ = info.prev_key_block_seqno;
  CHECK(after_split_ == info.after_split);
  if (is_key_block_) {
    LOG(INFO) << "validating key block " << id_.to_str();
  }
  if (start_lt_ >= end_lt_) {
    return reject_query("block has start_lt greater than or equal to end_lt");
  }
  if (shard.is_masterchain() && (info.after_merge | info.before_split | info.after_split)) {
    return reject_query("block header declares split/merge for a masterchain block");
  }
  if (info.after_merge && info.after_split) {
    return reject_query("a block cannot be both after merge and after split at the same time");
  }
  int shard_pfx_len = ton::shard_prefix_length(shard);
  if (info.after_split && !shard_pfx_len) {
    return reject_query("a block with empty shard prefix cannot be after split");
  }
  if (info.after_merge && shard_pfx_len >= 60) {
    return reject_query("a block split 60 times cannot be after merge");
  }
  if (is_key_block_ && !shard.is_masterchain()) {
    return reject_query("a non-masterchain block cannot be a key block");
  }
  if (info.vert_seqno_incr) {
    // what about non-masterchain blocks?
    return reject_query("new blocks cannot have vert_seqno_incr set");
  }
  if (info.after_merge != after_merge_) {
    return reject_query("after_merge value mismatch in block header");
  }
  rand_seed_ = extra.rand_seed;
  if (created_by_ != extra.created_by) {
    return reject_query("block candidate "s + id_.to_str() + " has creator " + created_by_.to_hex() +
                        " but the block header contains different value " + extra.created_by.to_hex());
  }
  if (is_masterchain()) {
    if (!extra.custom->size_refs()) {
      return reject_query("masterchain block candidate without McBlockExtra");
    }
    block::gen::McBlockExtra::Record mc_extra;
    if (!tlb::unpack_cell(extra.custom->prefetch_ref(), mc_extra)) {
      return reject_query("cannot unpack McBlockExtra");
    }
    if (mc_extra.key_block != is_key_block_) {
      return reject_query("key_block flag mismatch in BlockInfo and McBlockExtra");
    }
    shard_hashes_ = mc_extra.shard_hashes;
    if (is_key_block_) {
      blk_config_params_ = mc_extra.config;
    }
    fees_import_dict_ = std::make_unique<vm::AugmentedDictionary>(mc_extra.shard_fees, 96, block::tlb::aug_ShardFees);
    // prev_blk_signatures:(HashmapE 16 CryptoSignaturePair)
    if (mc_extra.r1.prev_blk_signatures->have_refs()) {
      prev_signatures_ = BlockSignatureSetQ::fetch(mc_extra.r1.prev_blk_signatures->prefetch_ref());
      if (prev_signatures_.is_null() || !prev_signatures_->size()) {
        return reject_query("cannot deserialize signature set for the previous masterchain block in prev_signatures");
      }
    }
    recover_create_msg_ = mc_extra.r1.recover_create_msg->prefetch_ref();
    mint_msg_ = mc_extra.r1.mint_msg->prefetch_ref();
    new_shard_conf_ = std::make_unique<block::ShardConfig>(shard_hashes_->prefetch_ref());
    // NB: new_shard_conf_->mc_shard_hash_ is unset at this point
  } else if (extra.custom->size_refs()) {
    return reject_query("non-masterchain block cannot have McBlockExtra");
  }
  // ...
  return true;
}

bool ValidateQuery::extract_collated_data_from(Ref<vm::Cell> croot, int idx) {
  bool is_special = false;
  auto cs = vm::load_cell_slice_special(croot, is_special);
  if (!cs.is_valid()) {
    return reject_query("cannot load root cell");
  }
  if (is_special) {
    if (cs.special_type() != vm::Cell::SpecialType::MerkleProof) {
      return reject_query("it is a special cell, but not a Merkle proof root");
    }
    auto virt_root = vm::MerkleProof::virtualize(croot, 1);
    if (virt_root.is_null()) {
      return reject_query("invalid Merkle proof");
    }
    RootHash virt_hash{virt_root->get_hash().bits()};
    LOG(DEBUG) << "collated datum # " << idx << " is a Merkle proof with root hash " << virt_hash.to_hex();
    auto ins = virt_roots_.emplace(virt_hash, std::move(virt_root));
    if (!ins.second) {
      return reject_query("Merkle proof with duplicate virtual root hash "s + virt_hash.to_hex());
    }
    return true;
  }
  if (block::gen::t_TopBlockDescrSet.has_valid_tag(cs)) {
    LOG(DEBUG) << "collated datum # " << idx << " is a TopBlockDescrSet";
    if (!block::gen::t_TopBlockDescrSet.validate_upto(10000, cs)) {
      return reject_query("invalid TopBlockDescrSet");
    }
    if (top_shard_descr_dict_) {
      return reject_query("duplicate TopBlockDescrSet in collated data");
    }
    top_shard_descr_dict_ = std::make_unique<vm::Dictionary>(cs.prefetch_ref(), 96);
    return true;
  }
  LOG(WARNING) << "collated datum # " << idx << " has unknown type (magic " << cs.prefetch_ulong(32) << "), ignoring";
  return true;
}

// processes further and sorts data in collated_roots_
bool ValidateQuery::extract_collated_data() {
  int i = -1;
  for (auto croot : collated_roots_) {
    ++i;
    auto guard = error_ctx_add_guard(PSTRING() << "collated datum #" << i);
    try {
      if (!extract_collated_data_from(croot, i)) {
        return reject_query("cannot unpack collated datum");
      }
    } catch (vm::VmError& err) {
      return reject_query(PSTRING() << "vm error " << err.get_msg());
    } catch (vm::VmVirtError& err) {
      return reject_query(PSTRING() << "virtualization error " << err.get_msg());
    }
  }
  return true;
}

void ValidateQuery::after_get_latest_mc_state(td::Result<std::pair<Ref<MasterchainState>, BlockIdExt>> res) {
  LOG(DEBUG) << "in ValidateQuery::after_get_latest_mc_state()";
  --pending;
  if (res.is_error()) {
    fatal_error(res.move_as_error());
    return;
  }
  auto state_blk = res.move_as_ok();
  latest_mc_state_ = Ref<MasterchainStateQ>(std::move(state_blk.first));
  latest_mc_blkid_ = state_blk.second;
  latest_mc_seqno_ = latest_mc_blkid_.seqno();
  if (latest_mc_state_.is_null()) {
    fatal_error(-666, "unable to load latest masterchain state");
    return;
  }
  if (!ShardIdFull(latest_mc_blkid_).is_masterchain_ext()) {
    fatal_error(-666, "invalid last masterchain block id "s + latest_mc_blkid_.to_str());
    return;
  }
  if (latest_mc_blkid_.seqno() < min_mc_block_id.seqno()) {
    fatal_error(-666, "requested to validate a block referring to an unknown future masterchain block");
    return;
  }
  if (latest_mc_blkid_ != latest_mc_state_->get_block_id()) {
    if (ShardIdFull(latest_mc_blkid_) != ShardIdFull(latest_mc_state_->get_block_id()) || latest_mc_seqno_) {
      fatal_error(-666, "latest masterchain state does not match latest masterchain block");
      return;
    }
  }
  if (!pending) {
    if (!try_validate()) {
      fatal_error("cannot validate new block");
    }
  }
}

void ValidateQuery::after_get_mc_state(td::Result<Ref<ShardState>> res) {
  LOG(DEBUG) << "in ValidateQuery::after_get_mc_state() for " << mc_blkid_.to_str();
  --pending;
  if (res.is_error()) {
    fatal_error(res.move_as_error());
    return;
  }
  if (!process_mc_state(Ref<MasterchainState>(res.move_as_ok()))) {
    fatal_error("cannot process masterchain state for "s + mc_blkid_.to_str());
    return;
  }
  if (!pending) {
    if (!try_validate()) {
      fatal_error("cannot validate new block");
    }
  }
}

void ValidateQuery::got_mc_handle(td::Result<BlockHandle> res) {
  LOG(DEBUG) << "in ValidateQuery::got_mc_handle() for " << mc_blkid_.to_str();
  --pending;
  if (res.is_error()) {
    fatal_error(res.move_as_error());
    return;
  }
  auto handle = res.move_as_ok();
  if (!handle->inited_proof() && mc_blkid_.seqno()) {
    fatal_error(-666, "reference masterchain block "s + mc_blkid_.to_str() + " for block " + id_.to_str() +
                          " does not have a valid proof");
    return;
  }
}

void ValidateQuery::after_get_shard_state(int idx, td::Result<Ref<ShardState>> res) {
  LOG(DEBUG) << "in ValidateQuery::after_get_shard_state(" << idx << ")";
  --pending;
  if (res.is_error()) {
    fatal_error(res.move_as_error());
    return;
  }
  // got state of previous block #i
  CHECK((unsigned)idx < prev_blocks.size());
  prev_states.at(idx) = res.move_as_ok();
  CHECK(prev_states[idx].not_null());
  CHECK(prev_states[idx]->get_shard() == ShardIdFull(prev_blocks[idx]));
  CHECK(prev_states[idx]->root_cell().not_null());
  if (is_masterchain()) {
    CHECK(!idx);
    if (prev_blocks[0] != mc_blkid_) {
      fatal_error("impossible situation: previous block "s + prev_blocks[0].to_str() + " is not the block " +
                  mc_blkid_.to_str() + " referred to by the current block");
      return;
    }
    if (!process_mc_state(static_cast<Ref<MasterchainState>>(prev_states[0]))) {
      fatal_error("cannot process masterchain state for "s + mc_blkid_.to_str());
      return;
    }
  }
  if (!pending) {
    if (!try_validate()) {
      fatal_error("cannot validate new block");
    }
  }
}

bool ValidateQuery::process_mc_state(Ref<MasterchainState> mc_state) {
  if (mc_state.is_null()) {
    return fatal_error("could not obtain reference masterchain state "s + mc_blkid_.to_str());
  }
  if (mc_state->get_block_id() != mc_blkid_) {
    if (ShardIdFull(mc_blkid_) != ShardIdFull(mc_state->get_block_id()) || mc_blkid_.seqno()) {
      return fatal_error("reference masterchain state for "s + mc_blkid_.to_str() + " is in fact for different block " +
                         mc_state->get_block_id().to_str());
    }
  }
  mc_state_ = Ref<MasterchainStateQ>(std::move(mc_state));
  mc_state_root_ = mc_state_->root_cell();
  if (mc_state_root_.is_null()) {
    return fatal_error(-666, "unable to load reference masterchain state "s + mc_blkid_.to_str());
  }
  if (!try_unpack_mc_state()) {
    return fatal_error(-666, "cannot unpack reference masterchain state "s + mc_blkid_.to_str());
  }
  return register_mc_state(mc_state_);
}

bool ValidateQuery::try_unpack_mc_state() {
  LOG(DEBUG) << "unpacking reference masterchain state";
  auto guard = error_ctx_add_guard("unpack last mc state");
  try {
    if (mc_state_.is_null()) {
      return fatal_error(-666, "no previous masterchain state present");
    }
    mc_state_root_ = mc_state_->root_cell();
    if (mc_state_root_.is_null()) {
      return fatal_error(-666, "latest masterchain state does not have a root cell");
    }
    auto res = block::ConfigInfo::extract_config(
        mc_state_root_,
        block::ConfigInfo::needShardHashes | block::ConfigInfo::needLibraries | block::ConfigInfo::needValidatorSet |
            block::ConfigInfo::needWorkchainInfo | block::ConfigInfo::needStateExtraRoot |
            block::ConfigInfo::needCapabilities | block::ConfigInfo::needPrevBlocks |
            (is_masterchain() ? block::ConfigInfo::needAccountsRoot | block::ConfigInfo::needSpecialSmc : 0));
    if (res.is_error()) {
      return fatal_error(-666, "cannot extract configuration from reference masterchain state "s + mc_blkid_.to_str() +
                                   " : " + res.move_as_error().to_string());
    }
    config_ = res.move_as_ok();
    CHECK(config_);
    config_->set_block_id_ext(mc_blkid_);
    ihr_enabled_ = config_->ihr_enabled();
    create_stats_enabled_ = config_->create_stats_enabled();
    if (config_->has_capabilities() && (config_->get_capabilities() & ~supported_capabilities())) {
      LOG(ERROR) << "block generation capabilities " << config_->get_capabilities()
                 << " have been enabled in global configuration, but we support only " << supported_capabilities()
                 << " (upgrade validator software?)";
    }
    if (config_->get_global_version() > supported_version()) {
      LOG(ERROR) << "block version " << config_->get_global_version()
                 << " have been enabled in global configuration, but we support only " << supported_version()
                 << " (upgrade validator software?)";
    }

    old_shard_conf_ = std::make_unique<block::ShardConfig>(*config_);
    if (!is_masterchain()) {
      new_shard_conf_ = std::make_unique<block::ShardConfig>(*config_);
    } else {
      CHECK(new_shard_conf_);
      new_shard_conf_->set_mc_hash(old_shard_conf_->get_mc_hash());
      CHECK(!mc_seqno_ || new_shard_conf_->get_mc_hash().not_null());
    }
    if (global_id_ != config_->get_global_blockchain_id()) {
      return reject_query(PSTRING() << "blockchain global id mismatch: new block has " << global_id_
                                    << " while the masterchain configuration expects "
                                    << config_->get_global_blockchain_id());
    }
    if (vert_seqno_ != config_->get_vert_seqno()) {
      return reject_query(PSTRING() << "vertical seqno mismatch: new block has " << vert_seqno_
                                    << " while the masterchain configuration expects " << config_->get_vert_seqno());
    }
    prev_key_block_exists_ = config_->get_last_key_block(prev_key_block_, prev_key_block_lt_);
    if (prev_key_block_exists_) {
      prev_key_block_seqno_ = prev_key_block_.seqno();
    } else {
      prev_key_block_seqno_ = 0;
    }
    if (prev_key_seqno_ != prev_key_block_seqno_) {
      return reject_query(PSTRING() << "previous key block seqno value in candidate block header is " << prev_key_seqno_
                                    << " while the correct value corresponding to reference masterchain state "
                                    << mc_blkid_.to_str() << " is " << prev_key_block_seqno_);
    }
    auto limits = config_->get_block_limits(is_masterchain());
    if (limits.is_error()) {
      return fatal_error(limits.move_as_error());
    }
    block_limits_ = limits.move_as_ok();
    block_limits_->start_lt = start_lt_;
    block_limit_status_ = std::make_unique<block::BlockLimitStatus>(*block_limits_);
    if (!fetch_config_params()) {
      return false;
    }
    if (!is_masterchain() && !check_this_shard_mc_info()) {
      return fatal_error("masterchain configuration does not admit creating block "s + id_.to_str());
    }
  } catch (vm::VmError& err) {
    return fatal_error(-666, err.get_msg());
  } catch (vm::VmVirtError& err) {
    return fatal_error(-666, err.get_msg());
  }
  return true;
}

// almost the same as in Collator
bool ValidateQuery::fetch_config_params() {
  old_mparams_ = config_->get_config_param(9);
  {
    auto res = config_->get_storage_prices();
    if (res.is_error()) {
      return fatal_error(res.move_as_error());
    }
    storage_prices_ = res.move_as_ok();
  }
  {
    // recover (not generate) rand seed from block header
    CHECK(!rand_seed_.is_zero());
  }
  block::SizeLimitsConfig size_limits;
  {
    auto res = config_->get_size_limits_config();
    if (res.is_error()) {
      return fatal_error(res.move_as_error());
    }
    size_limits = res.move_as_ok();
  }
  {
    // compute compute_phase_cfg / storage_phase_cfg
    auto cell = config_->get_config_param(is_masterchain() ? 20 : 21);
    if (cell.is_null()) {
      return fatal_error("cannot fetch current gas prices and limits from masterchain configuration");
    }
    if (!compute_phase_cfg_.parse_GasLimitsPrices(std::move(cell), storage_phase_cfg_.freeze_due_limit,
                                                  storage_phase_cfg_.delete_due_limit)) {
      return fatal_error("cannot unpack current gas prices and limits from masterchain configuration");
    }
    compute_phase_cfg_.block_rand_seed = rand_seed_;
    compute_phase_cfg_.libraries = std::make_unique<vm::Dictionary>(config_->get_libraries_root(), 256);
    compute_phase_cfg_.max_vm_data_depth = size_limits.max_vm_data_depth;
    compute_phase_cfg_.global_config = config_->get_root_cell();
<<<<<<< HEAD
    compute_phase_cfg_.global_version = config_->get_global_version();
    if (compute_phase_cfg_.global_version >= 4) {
      auto prev_blocks_info = config_->get_prev_blocks_info();
      if (prev_blocks_info.is_error()) {
        return fatal_error(prev_blocks_info.move_as_error_prefix(
            "cannot fetch prev blocks info from masterchain configuration: "));
      }
      compute_phase_cfg_.prev_blocks_info = prev_blocks_info.move_as_ok();
    }
=======
    compute_phase_cfg_.suspended_addresses = config_->get_suspended_addresses(now_);
>>>>>>> 45c02707
  }
  {
    // compute action_phase_cfg
    block::gen::MsgForwardPrices::Record rec;
    auto cell = config_->get_config_param(24);
    if (cell.is_null() || !tlb::unpack_cell(std::move(cell), rec)) {
      return fatal_error("cannot fetch masterchain message transfer prices from masterchain configuration");
    }
    action_phase_cfg_.fwd_mc =
        block::MsgPrices{rec.lump_price,           rec.bit_price,          rec.cell_price, rec.ihr_price_factor,
                         (unsigned)rec.first_frac, (unsigned)rec.next_frac};
    cell = config_->get_config_param(25);
    if (cell.is_null() || !tlb::unpack_cell(std::move(cell), rec)) {
      return fatal_error("cannot fetch standard message transfer prices from masterchain configuration");
    }
    action_phase_cfg_.fwd_std =
        block::MsgPrices{rec.lump_price,           rec.bit_price,          rec.cell_price, rec.ihr_price_factor,
                         (unsigned)rec.first_frac, (unsigned)rec.next_frac};
    action_phase_cfg_.workchains = &config_->get_workchain_list();
    action_phase_cfg_.bounce_msg_body = (config_->has_capability(ton::capBounceMsgBody) ? 256 : 0);
    action_phase_cfg_.size_limits = size_limits;
    action_phase_cfg_.action_fine_enabled = config_->get_global_version() >= 4;
    action_phase_cfg_.bounce_on_fail_enabled = config_->get_global_version() >= 4;
  }
  {
    // fetch block_grams_created
    auto cell = config_->get_config_param(14);
    if (cell.is_null()) {
      basechain_create_fee_ = masterchain_create_fee_ = td::zero_refint();
    } else {
      block::gen::BlockCreateFees::Record create_fees;
      if (!(tlb::unpack_cell(cell, create_fees) &&
            block::tlb::t_Grams.as_integer_to(create_fees.masterchain_block_fee, masterchain_create_fee_) &&
            block::tlb::t_Grams.as_integer_to(create_fees.basechain_block_fee, basechain_create_fee_))) {
        return fatal_error("cannot unpack BlockCreateFees from configuration parameter #14");
      }
    }
  }
  return true;
}

// almost the same as in Collator
bool ValidateQuery::check_prev_block(const BlockIdExt& listed, const BlockIdExt& prev, bool chk_chain_len) {
  if (listed.seqno() > prev.seqno()) {
    return reject_query(PSTRING() << "cannot generate a shardchain block after previous block " << prev.to_str()
                                  << " because masterchain configuration already contains a newer block "
                                  << listed.to_str());
  }
  if (listed.seqno() == prev.seqno() && listed != prev) {
    return reject_query(PSTRING() << "cannot generate a shardchain block after previous block " << prev.to_str()
                                  << " because masterchain configuration lists another block " << listed.to_str()
                                  << " of the same height");
  }
  if (chk_chain_len && prev.seqno() >= listed.seqno() + 8) {
    return reject_query(PSTRING() << "cannot generate next block after " << prev.to_str()
                                  << " because this would lead to an unregistered chain of length > 8 (only "
                                  << listed.to_str() << " is registered in the masterchain)");
  }
  return true;
}

// almost the same as in Collator
bool ValidateQuery::check_prev_block_exact(const BlockIdExt& listed, const BlockIdExt& prev) {
  if (listed != prev) {
    return reject_query(PSTRING() << "cannot generate shardchain block for shard " << shard_.to_str()
                                  << " after previous block " << prev.to_str()
                                  << " because masterchain configuration expects another previous block "
                                  << listed.to_str() << " and we are immediately after a split/merge event");
  }
  return true;
}

// almost the same as in Collator
// (main change: fatal_error -> reject_query)
bool ValidateQuery::check_this_shard_mc_info() {
  wc_info_ = config_->get_workchain_info(workchain());
  if (wc_info_.is_null()) {
    return reject_query(PSTRING() << "cannot create new block for workchain " << workchain()
                                  << " absent from workchain configuration");
  }
  if (!wc_info_->active) {
    return reject_query(PSTRING() << "cannot create new block for disabled workchain " << workchain());
  }
  if (!wc_info_->basic) {
    return reject_query(PSTRING() << "cannot create new block for non-basic workchain " << workchain());
  }
  if (wc_info_->enabled_since && wc_info_->enabled_since > config_->utime) {
    return reject_query(PSTRING() << "cannot create new block for workchain " << workchain()
                                  << " which is not enabled yet");
  }
  if (wc_info_->min_addr_len != 0x100 || wc_info_->max_addr_len != 0x100) {
    return false;
  }
  accept_msgs_ = wc_info_->accept_msgs;
  bool split_allowed = false;
  if (!config_->has_workchain(workchain())) {
    // creating first block for a new workchain
    LOG(INFO) << "creating first block for workchain " << workchain();
    return reject_query(PSTRING() << "cannot create first block for workchain " << workchain()
                                  << " after previous block "
                                  << (prev_blocks.size() ? prev_blocks[0].to_str() : "(null)")
                                  << " because no shard for this workchain is declared yet");
  }
  auto left = config_->get_shard_hash(shard_ - 1, false);
  if (left.is_null()) {
    return reject_query(PSTRING() << "cannot create new block for shard " << shard_.to_str()
                                  << " because there is no similar shard in existing masterchain configuration");
  }
  if (left->shard() == shard_) {
    // no split/merge
    if (after_merge_ || after_split_) {
      return reject_query(
          PSTRING() << "cannot generate new shardchain block for " << shard_.to_str()
                    << " after a supposed split or merge event because this event is not reflected in the masterchain");
    }
    if (!check_prev_block(left->blk_, prev_blocks[0])) {
      return false;
    }
    if (left->before_split_) {
      return reject_query(PSTRING() << "cannot generate new unsplit shardchain block for " << shard_.to_str()
                                    << " after previous block " << left->blk_.to_str() << " with before_split set");
    }
    auto sib = config_->get_shard_hash(shard_sibling(shard_));
    if (left->before_merge_ && sib->before_merge_) {
      return reject_query(PSTRING() << "cannot generate new unmerged shardchain block for " << shard_.to_str()
                                    << " after both " << left->blk_.to_str() << " and " << sib->blk_.to_str()
                                    << " set before_merge flags");
    }
    if (left->is_fsm_split()) {
      if (now_ >= left->fsm_utime() && now_ < left->fsm_utime_end()) {
        split_allowed = true;
      }
    }
  } else if (shard_is_parent(shard_, left->shard())) {
    // after merge
    if (!left->before_merge_) {
      return reject_query(PSTRING() << "cannot create new merged block for shard " << shard_.to_str()
                                    << " because its left ancestor " << left->blk_.to_str()
                                    << " has no before_merge flag");
    }
    auto right = config_->get_shard_hash(shard_ + 1, false);
    if (right.is_null()) {
      return reject_query(
          PSTRING()
          << "cannot create new block for shard " << shard_.to_str()
          << " after a preceding merge because there is no right ancestor shard in existing masterchain configuration");
    }
    if (!shard_is_parent(shard_, right->shard())) {
      return reject_query(PSTRING() << "cannot create new block for shard " << shard_.to_str()
                                    << " after a preceding merge because its right ancestor appears to be "
                                    << right->blk_.to_str());
    }
    if (!right->before_merge_) {
      return reject_query(PSTRING() << "cannot create new merged block for shard " << shard_.to_str()
                                    << " because its right ancestor " << right->blk_.to_str()
                                    << " has no before_merge flag");
    }
    if (after_split_) {
      return reject_query(
          PSTRING() << "cannot create new block for shard " << shard_.to_str()
                    << " after a purported split because existing shard configuration suggests a merge");
    } else if (after_merge_) {
      if (!(check_prev_block_exact(left->blk_, prev_blocks[0]) &&
            check_prev_block_exact(right->blk_, prev_blocks[1]))) {
        return false;
      }
    } else {
      auto cseqno = std::max(left->seqno(), right->seqno());
      if (prev_blocks[0].seqno() <= cseqno) {
        return reject_query(PSTRING() << "cannot create new block for shard " << shard_.to_str()
                                      << " after previous block " << prev_blocks[0].to_str()
                                      << " because masterchain contains newer possible ancestors "
                                      << left->blk_.to_str() << " and " << right->blk_.to_str());
      }
      if (prev_blocks[0].seqno() >= cseqno + 8) {
        return reject_query(
            PSTRING() << "cannot create new block for shard " << shard_.to_str() << " after previous block "
                      << prev_blocks[0].to_str()
                      << " because this would lead to an unregistered chain of length > 8 (masterchain contains only "
                      << left->blk_.to_str() << " and " << right->blk_.to_str() << ")");
      }
    }
  } else if (shard_is_parent(left->shard(), shard_)) {
    // after split
    if (!left->before_split_) {
      return reject_query(PSTRING() << "cannot generate new split shardchain block for " << shard_.to_str()
                                    << " after previous block " << left->blk_.to_str() << " without before_split");
    }
    if (after_merge_) {
      return reject_query(
          PSTRING() << "cannot create new block for shard " << shard_.to_str()
                    << " after a purported merge because existing shard configuration suggests a split");
    } else if (after_split_) {
      if (!(check_prev_block_exact(left->blk_, prev_blocks[0]))) {
        return false;
      }
    } else {
      if (!(check_prev_block(left->blk_, prev_blocks[0]))) {
        return false;
      }
    }
  } else {
    return reject_query(PSTRING() << "masterchain configuration contains only block " << left->blk_.to_str()
                                  << " which belongs to a different shard from ours " << shard_.to_str());
  }
  if (before_split_ && !split_allowed) {
    return reject_query(PSTRING() << "new block " << id_.to_str()
                                  << " has before_split set, but this is forbidden by masterchain configuration");
  }
  return true;
}

/*
 *
 *  METHODS CALLED FROM try_validate() stage 0
 *
 */

bool ValidateQuery::compute_prev_state() {
  CHECK(prev_states.size() == 1u + after_merge_);
  // Extend validator timeout if previous block is too old
  UnixTime prev_ts = prev_states[0]->get_unix_time();
  if (after_merge_) {
    prev_ts = std::max(prev_ts, prev_states[1]->get_unix_time());
  }
  td::Timestamp new_timeout = td::Timestamp::in(std::min(60.0, (td::Clocks::system() - (double)prev_ts) / 2));
  if (timeout < new_timeout) {
    alarm_timestamp() = timeout = new_timeout;
  }

  prev_state_root_ = prev_states[0]->root_cell();
  CHECK(prev_state_root_.not_null());
  if (after_merge_) {
    Ref<vm::Cell> aux_root = prev_states[1]->root_cell();
    if (!block::gen::t_ShardState.cell_pack_split_state(prev_state_root_, prev_states[0]->root_cell(),
                                                        prev_states[1]->root_cell())) {
      return fatal_error(-667, "cannot construct mechanically merged previously state");
    }
  }
  Bits256 state_hash{prev_state_root_->get_hash().bits()};
  if (state_hash != prev_state_hash_) {
    return reject_query("previous state hash mismatch for block "s + id_.to_str() + " : block header declares " +
                        prev_state_hash_.to_hex() + " , actual " + state_hash.to_hex());
  }
  return true;
}

bool ValidateQuery::compute_next_state() {
  LOG(DEBUG) << "computing next state";
  auto res = vm::MerkleUpdate::validate(state_update_);
  if (res.is_error()) {
    return reject_query("state update is invalid: "s + res.move_as_error().to_string());
  }
  res = vm::MerkleUpdate::may_apply(prev_state_root_, state_update_);
  if (res.is_error()) {
    return reject_query("state update cannot be applied: "s + res.move_as_error().to_string());
  }
  state_root_ = vm::MerkleUpdate::apply(prev_state_root_, state_update_);
  if (state_root_.is_null()) {
    return reject_query("cannot apply Merkle update from block to compute new state");
  }
  Bits256 state_hash{state_root_->get_hash().bits()};
  if (state_hash != state_hash_) {
    return reject_query("next state hash mismatch for block "s + id_.to_str() + " : block header declares " +
                        state_hash_.to_hex() + " , actual " + state_hash.to_hex());
  }
  block::gen::ShardStateUnsplit::Record info;
  if (!tlb::unpack_cell(state_root_, info)) {
    return reject_query("next state does not have a valid header");
  }
  if (end_lt_ != info.gen_lt) {
    return reject_query(PSTRING() << "new state contains generation lt " << info.gen_lt << " distinct from end_lt "
                                  << end_lt_ << " in block header");
  }
  if (now_ != info.gen_utime) {
    return reject_query(PSTRING() << "new state contains generation time " << info.gen_utime
                                  << " distinct from the value " << now_ << " in block header");
  }
  if (before_split_ != info.before_split) {
    return reject_query("before_split value mismatch in new state and in block header");
  }
  block::ShardId id{info.shard_id};
  ton::BlockId hdr_id{ton::ShardIdFull(id), info.seq_no};
  if (hdr_id != id_.id) {
    return reject_query("header of new state claims it belongs to block "s + hdr_id.to_str() + " instead of " +
                        id_.id.to_str());
  }
  CHECK(info.custom->size_refs() == 0 || info.custom->size_refs() == 1);
  if (info.custom->size_refs() != static_cast<unsigned>(is_masterchain())) {
    return reject_query("McStateExtra in the new state of a non-masterchain block, or conversely");
  }
  if (is_masterchain()) {
    block::gen::McStateExtra::Record extra;
    if (!tlb::unpack_cell(info.custom->prefetch_ref(), extra)) {
      return reject_query("cannot unpack McStateExtra in the new state");
    }
    CHECK(shard_hashes_.not_null());
    if (!extra.shard_hashes->contents_equal(*shard_hashes_)) {
      return reject_query("ShardHashes in the new state and in the block differ");
    }
    if (is_key_block_) {
      CHECK(blk_config_params_.not_null());
      if (!extra.config->contents_equal(*blk_config_params_)) {
        return reject_query("ConfigParams in the header of the new key block and in the new state differ");
      }
    }
    auto r_config_info = block::ConfigInfo::extract_config(
        state_root_, block::ConfigInfo::needShardHashes | block::ConfigInfo::needLibraries |
                         block::ConfigInfo::needValidatorSet | block::ConfigInfo::needWorkchainInfo |
                         block::ConfigInfo::needStateExtraRoot | block::ConfigInfo::needAccountsRoot |
                         block::ConfigInfo::needSpecialSmc | block::ConfigInfo::needCapabilities);
    if (r_config_info.is_error()) {
      return reject_query("cannot extract configuration from new masterchain state "s + mc_blkid_.to_str() + " : " +
                          r_config_info.error().to_string());
    }
    new_config_ = r_config_info.move_as_ok();
    CHECK(new_config_);
    new_config_->set_block_id_ext(id_);
  }
  return true;
}

// similar to Collator::unpack_merge_last_state()
bool ValidateQuery::unpack_merge_prev_state() {
  LOG(DEBUG) << "unpack/merge previous states";
  CHECK(prev_states.size() == 2);
  // 2. extract the two previous states
  Ref<vm::Cell> root0, root1;
  if (!block::gen::t_ShardState.cell_unpack_split_state(prev_state_root_, root0, root1)) {
    return fatal_error(-667, "cannot unsplit a virtual split_state after a merge");
  }
  // 3. unpack previous states
  // 3.1. unpack left ancestor
  if (!unpack_one_prev_state(ps_, prev_blocks.at(0), std::move(root0))) {
    return fatal_error("cannot unpack the state of left ancestor "s + prev_blocks.at(0).to_str());
  }
  // 3.2. unpack right ancestor
  block::ShardState ss1;
  if (!unpack_one_prev_state(ss1, prev_blocks.at(1), std::move(root1))) {
    return fatal_error("cannot unpack the state of right ancestor "s + prev_blocks.at(1).to_str());
  }
  // 4. merge the two ancestors of the current state
  LOG(INFO) << "merging the two previous states";
  auto res = ps_.merge_with(ss1);
  if (res.is_error()) {
    return fatal_error(std::move(res)) || fatal_error("cannot merge the two previous states");
  }
  return true;
}

// similar to Collator::unpack_last_state()
bool ValidateQuery::unpack_prev_state() {
  LOG(DEBUG) << "unpacking previous state(s)";
  CHECK(prev_state_root_.not_null());
  if (after_merge_) {
    if (!unpack_merge_prev_state()) {
      return fatal_error("unable to unpack/merge previous states immediately after a merge");
    }
    return true;
  }
  CHECK(prev_states.size() == 1);
  // unpack previous state
  return unpack_one_prev_state(ps_, prev_blocks.at(0), prev_state_root_) && (!after_split_ || split_prev_state(ps_));
}

// similar to Collator::unpack_one_last_state()
bool ValidateQuery::unpack_one_prev_state(block::ShardState& ss, BlockIdExt blkid, Ref<vm::Cell> prev_state_root) {
  auto res = ss.unpack_state_ext(blkid, std::move(prev_state_root), global_id_, mc_seqno_, after_split_,
                                 after_split_ | after_merge_, [this](ton::BlockSeqno mc_seqno) {
                                   Ref<MasterchainStateQ> state;
                                   return request_aux_mc_state(mc_seqno, state);
                                 });
  if (res.is_error()) {
    return fatal_error(std::move(res));
  }
  if (ss.vert_seqno_ > vert_seqno_) {
    return reject_query(PSTRING() << "one of previous states " << ss.id_.to_str() << " has vertical seqno "
                                  << ss.vert_seqno_ << " larger than that of the new block " << vert_seqno_);
  }
  return true;
}

// similar to Collator::split_last_state()
bool ValidateQuery::split_prev_state(block::ShardState& ss) {
  LOG(INFO) << "Splitting previous state " << ss.id_.to_str() << " to subshard " << shard_.to_str();
  CHECK(after_split_);
  auto sib_shard = ton::shard_sibling(shard_);
  auto res1 = ss.compute_split_out_msg_queue(sib_shard);
  if (res1.is_error()) {
    return fatal_error(res1.move_as_error());
  }
  sibling_out_msg_queue_ = res1.move_as_ok();
  auto res2 = ss.compute_split_processed_upto(sib_shard);
  if (res2.is_error()) {
    return fatal_error(res2.move_as_error());
  }
  sibling_processed_upto_ = res2.move_as_ok();
  auto res3 = ss.split(shard_);
  if (res3.is_error()) {
    return fatal_error(std::move(res3));
  }
  return true;
}

bool ValidateQuery::unpack_next_state() {
  LOG(DEBUG) << "unpacking new state";
  CHECK(state_root_.not_null());
  auto res = ns_.unpack_state_ext(id_, state_root_, global_id_, mc_seqno_, before_split_, false,
                                  [](ton::BlockSeqno mc_seqno) { return true; });
  if (res.is_error()) {
    return reject_query("cannot unpack new state", std::move(res));
  }
  if (ns_.utime_ != now_) {
    return reject_query(PSTRING() << "new state of " << id_.to_str() << " claims to have been generated at unixtime "
                                  << ns_.utime_ << ", but the block header contains " << now_);
  }
  if (ns_.lt_ != end_lt_) {
    return reject_query(PSTRING() << "new state of " << id_.to_str()
                                  << " claims to have been generated at logical time " << ns_.lt_
                                  << ", but the block header contains end lt " << end_lt_);
  }
  if (!is_masterchain() && ns_.mc_blk_ref_ != mc_blkid_) {
    return reject_query("new state refers to masterchain block "s + ns_.mc_blk_ref_.to_str() + " different from " +
                        mc_blkid_.to_str() + " indicated in block header");
  }
  if (ns_.vert_seqno_ != vert_seqno_) {
    return reject_query(PSTRING() << "new state has vertical seqno " << ns_.vert_seqno_ << " different from "
                                  << vert_seqno_ << " declared in the new block header");
  }
  // ...
  return true;
}

// almost the same as in Collator
bool ValidateQuery::request_neighbor_queues() {
  CHECK(new_shard_conf_);
  auto neighbor_list = new_shard_conf_->get_neighbor_shard_hash_ids(shard_);
  LOG(DEBUG) << "got a preliminary list of " << neighbor_list.size() << " neighbors for " << shard_.to_str();
  for (ton::BlockId blk_id : neighbor_list) {
    auto shard_ptr = new_shard_conf_->get_shard_hash(ton::ShardIdFull(blk_id));
    if (shard_ptr.is_null()) {
      return reject_query("cannot obtain shard hash for neighbor "s + blk_id.to_str());
    }
    if (shard_ptr->blk_.id != blk_id) {
      return reject_query("invalid block id "s + shard_ptr->blk_.to_str() + " returned in information for neighbor " +
                          blk_id.to_str());
    }
    neighbors_.emplace_back(*shard_ptr);
  }
  int i = 0;
  for (block::McShardDescr& descr : neighbors_) {
    LOG(DEBUG) << "requesting outbound queue of neighbor #" << i << " : " << descr.blk_.to_str();
    ++pending;
    send_closure_later(manager, &ValidatorManager::wait_block_message_queue_short, descr.blk_, priority(), timeout,
                       [self = get_self(), i](td::Result<Ref<MessageQueue>> res) {
                         td::actor::send_closure(std::move(self), &ValidateQuery::got_neighbor_out_queue, i,
                                                 std::move(res));
                       });
    ++i;
  }
  return true;
}

// almost the same as in Collator
void ValidateQuery::got_neighbor_out_queue(int i, td::Result<Ref<MessageQueue>> res) {
  LOG(DEBUG) << "obtained outbound queue for neighbor #" << i;
  --pending;
  if (res.is_error()) {
    fatal_error(res.move_as_error());
    return;
  }
  Ref<MessageQueue> outq_descr = res.move_as_ok();
  block::McShardDescr& descr = neighbors_.at(i);
  if (outq_descr->get_block_id() != descr.blk_) {
    LOG(DEBUG) << "outq_descr->id = " << outq_descr->get_block_id().to_str() << " ; descr.id = " << descr.blk_.to_str();
    fatal_error(
        -667, "invalid outbound queue information returned for "s + descr.shard().to_str() + " : id or hash mismatch");
    return;
  }
  if (outq_descr->root_cell().is_null()) {
    fatal_error("no OutMsgQueueInfo in queue info in a neighbor state");
    return;
  }
  block::gen::OutMsgQueueInfo::Record qinfo;
  if (!tlb::unpack_cell(outq_descr->root_cell(), qinfo)) {
    fatal_error("cannot unpack neighbor output queue info");
    return;
  }
  descr.set_queue_root(qinfo.out_queue->prefetch_ref(0));
  // TODO: comment the next two lines in the future when the output queues become huge
  // (do this carefully)
  if (debug_checks_) {
    CHECK(block::gen::t_OutMsgQueueInfo.validate_ref(1000000, outq_descr->root_cell()));
    CHECK(block::tlb::t_OutMsgQueueInfo.validate_ref(1000000, outq_descr->root_cell()));
  }
  // unpack ProcessedUpto
  LOG(DEBUG) << "unpacking ProcessedUpto of neighbor " << descr.blk_.to_str();
  if (verbosity >= 2) {
    block::gen::t_ProcessedInfo.print(std::cerr, qinfo.proc_info);
    qinfo.proc_info->print_rec(std::cerr);
  }
  descr.processed_upto = block::MsgProcessedUptoCollection::unpack(descr.shard(), qinfo.proc_info);
  if (!descr.processed_upto) {
    fatal_error("cannot unpack ProcessedUpto in neighbor output queue info for neighbor "s + descr.blk_.to_str());
    return;
  }
  outq_descr.clear();
  do {
    // require masterchain blocks referred to in ProcessedUpto
    // TODO: perform this only if there are messages for this shard in our output queue
    // .. (have to check the above condition and perform a `break` here) ..
    // ..
    for (const auto& entry : descr.processed_upto->list) {
      Ref<MasterchainStateQ> state;
      if (!request_aux_mc_state(entry.mc_seqno, state)) {
        return;
      }
    }
  } while (false);
  if (!pending) {
    LOG(INFO) << "all neighbor output queues fetched";
    try_validate();
  }
}

// almost the same as in Collator
bool ValidateQuery::register_mc_state(Ref<MasterchainStateQ> other_mc_state) {
  if (other_mc_state.is_null() || mc_state_.is_null()) {
    return false;
  }
  if (!mc_state_->check_old_mc_block_id(other_mc_state->get_block_id())) {
    return fatal_error(
        "attempting to register masterchain state for block "s + other_mc_state->get_block_id().to_str() +
        " which is not an ancestor of most recent masterchain block " + mc_state_->get_block_id().to_str());
  }
  auto seqno = other_mc_state->get_seqno();
  auto res = aux_mc_states_.insert(std::make_pair(seqno, other_mc_state));
  if (res.second) {
    return true;  // inserted
  }
  auto& found = res.first->second;
  if (found.is_null()) {
    found = std::move(other_mc_state);
    return true;
  } else if (found->get_block_id() != other_mc_state->get_block_id()) {
    return fatal_error("got two masterchain states of same height corresponding to different blocks "s +
                       found->get_block_id().to_str() + " and " + other_mc_state->get_block_id().to_str());
  }
  return true;
}

// almost the same as in Collator
bool ValidateQuery::request_aux_mc_state(BlockSeqno seqno, Ref<MasterchainStateQ>& state) {
  if (mc_state_.is_null()) {
    return fatal_error(PSTRING() << "cannot find masterchain block with seqno " << seqno
                                 << " to load corresponding state because no masterchain state is known yet");
  }
  if (seqno > mc_state_->get_seqno()) {
    state = mc_state_;
    return true;
  }
  auto res = aux_mc_states_.insert(std::make_pair(seqno, Ref<MasterchainStateQ>{}));
  if (!res.second) {
    state = res.first->second;
    return true;
  }
  BlockIdExt blkid;
  if (!mc_state_->get_old_mc_block_id(seqno, blkid)) {
    return fatal_error(PSTRING() << "cannot find masterchain block with seqno " << seqno
                                 << " to load corresponding state as required");
  }
  CHECK(blkid.is_valid_ext() && blkid.is_masterchain());
  LOG(DEBUG) << "sending auxiliary wait_block_state() query for " << blkid.to_str() << " to Manager";
  ++pending;
  td::actor::send_closure_later(manager, &ValidatorManager::wait_block_state_short, blkid, priority(), timeout,
                                [self = get_self(), blkid](td::Result<Ref<ShardState>> res) {
                                  LOG(DEBUG) << "got answer to wait_block_state query for " << blkid.to_str();
                                  td::actor::send_closure_later(std::move(self),
                                                                &ValidateQuery::after_get_aux_shard_state, blkid,
                                                                std::move(res));
                                });
  state.clear();
  return true;
}

// almost the same as in Collator
Ref<MasterchainStateQ> ValidateQuery::get_aux_mc_state(BlockSeqno seqno) const {
  auto it = aux_mc_states_.find(seqno);
  if (it != aux_mc_states_.end()) {
    return it->second;
  } else {
    return {};
  }
}

// almost the same as in Collator
void ValidateQuery::after_get_aux_shard_state(ton::BlockIdExt blkid, td::Result<Ref<ShardState>> res) {
  LOG(DEBUG) << "in ValidateQuery::after_get_aux_shard_state(" << blkid.to_str() << ")";
  --pending;
  if (res.is_error()) {
    fatal_error("cannot load auxiliary masterchain state for "s + blkid.to_str() + " : " +
                res.move_as_error().to_string());
    return;
  }
  auto state = Ref<MasterchainStateQ>(res.move_as_ok());
  if (state.is_null()) {
    fatal_error("auxiliary masterchain state for "s + blkid.to_str() + " turned out to be null");
    return;
  }
  if (state->get_block_id() != blkid) {
    fatal_error("auxiliary masterchain state for "s + blkid.to_str() +
                " turned out to correspond to a different block " + state->get_block_id().to_str());
    return;
  }
  if (!register_mc_state(std::move(state))) {
    fatal_error("cannot register auxiliary masterchain state for "s + blkid.to_str());
    return;
  }
  try_validate();
}

// similar to Collator::update_one_shard()
bool ValidateQuery::check_one_shard(const block::McShardHash& info, const block::McShardHash* sibling,
                                    const block::WorkchainInfo* wc_info, const block::CatchainValidatorsConfig& ccvc) {
  auto shard = info.shard();
  LOG(DEBUG) << "checking shard " << shard.to_str() << " in new shard configuration";
  if (info.next_validator_shard_ != shard.shard) {
    return reject_query("new shard configuration for shard "s + shard.to_str() +
                        " contains different next_validator_shard_ " +
                        ton::ShardIdFull{shard.workchain, info.next_validator_shard_}.to_str());
  }
  auto old = old_shard_conf_->get_shard_hash(shard - 1, false);
  Ref<block::McShardHash> prev;
  CatchainSeqno cc_seqno;
  bool old_before_merge = false, fsm_inherited = false, workchain_created = false;
  if (old.is_null()) {
    if (shard.is_split()) {
      return reject_query("new shard configuration contains split shard "s + shard.to_str() + " unknown before");
    }
    if (!wc_info) {
      return reject_query("new shard configuration contains newly-created shard "s + shard.to_str() +
                          " for an unknown workchain");
    }
    if (!wc_info->active) {
      return reject_query("new shard configuration contains newly-created shard "s + shard.to_str() +
                          " for an inactive workchain");
    }
    if (info.seqno()) {
      return reject_query(PSTRING() << "newly-created shard " << shard.to_str() << " starts with non-zero seqno "
                                    << info.seqno());
    }
    if (info.blk_.root_hash != wc_info->zerostate_root_hash || info.blk_.file_hash != wc_info->zerostate_file_hash) {
      return reject_query("new shard configuration contains newly-created shard "s + shard.to_str() +
                          " with incorrect zerostate hashes");
    }
    if (info.end_lt_ >= start_lt_) {
      return reject_query(PSTRING() << "newly-created shard " << shard.to_str() << " has incorrect logical time "
                                    << info.end_lt_ << " for a new block with start_lt=" << start_lt_);
    }
    if (info.gen_utime_ > now_) {
      return reject_query(PSTRING() << "newly-created shard " << shard.to_str() << " has incorrect creation time "
                                    << info.gen_utime_ << " for a new block created only at " << now_);
    }
    if (info.before_split_ || info.before_merge_ || info.want_split_ || info.want_merge_) {
      return reject_query("newly-created shard "s + shard.to_str() + " has merge/split flags (incorrectly) set");
    }
    if (info.min_ref_mc_seqno_ != ~0U) {
      return reject_query("newly-created shard "s + shard.to_str() + " has finite min_ref_mc_seqno");
    }
    if (info.reg_mc_seqno_ != id_.seqno()) {
      return reject_query(PSTRING() << "newly-created shard " << shard.to_str() << " has registration mc seqno "
                                    << info.reg_mc_seqno_ << " different from seqno of current block " << id_.seqno());
    }
    if (!info.fees_collected_.is_zero()) {
      return reject_query("newly-created shard "s + shard.to_str() + " has non-zero fees_collected");
    }
    cc_seqno = 0;
  } else if (old->top_block_id() == info.top_block_id()) {
    // shard unchanged ?
    LOG(DEBUG) << "shard " << shard.to_str() << " unchanged";
    if (!old->basic_info_equal(info, true, true)) {
      return reject_query("shard information for block "s + info.top_block_id().to_str() +
                          " listed in new shard configuration differs from that present in the old shard configuration "
                          "for the same block");
    }
    cc_seqno = old->next_catchain_seqno_;
    prev = old;
    // ...
  } else {
    // shard changed, extract and check TopShardBlockDescr from collated data
    LOG(DEBUG) << "shard " << shard.to_str() << " changed from " << old->top_block_id().to_str() << " to "
               << info.top_block_id().to_str();
    if (info.reg_mc_seqno_ != id_.seqno()) {
      return reject_query(PSTRING() << "shard information for block "s << info.top_block_id().to_str()
                                    << " has been updated in the new shard configuration, but it has reg_mc_seqno="
                                    << info.reg_mc_seqno_ << " different from that of the current block "
                                    << id_.seqno());
    }
    td::BitArray<96> key;
    key.bits().store_int(shard.workchain, 32);
    (key.bits() + 32).store_uint(shard.shard, 64);
    try {
      auto tbd_ref = top_shard_descr_dict_ ? top_shard_descr_dict_->lookup_ref(key) : Ref<vm::Cell>{};
      if (tbd_ref.is_null()) {
        return reject_query("no ShardTopBlockDescr for newly-registered shard "s + info.top_block_id().to_str() +
                            " is present in collated data");
      }
      auto res = ShardTopBlockDescrQ::fetch(std::move(tbd_ref), is_fake_);
      if (res.is_error()) {
        return reject_query("cannot unpack ShardTopBlockDescr for "s + shard.to_str() +
                            " contained in collated data : "s + res.move_as_error().to_string());
      }
      auto sh_bd = res.move_as_ok();
      CHECK(sh_bd.not_null());
      if (sh_bd->block_id() != info.top_block_id()) {
        return reject_query("ShardTopBlockDescr for shard "s + shard.to_str() + " is for new block " +
                            sh_bd->block_id().to_str() + " instead of " + info.top_block_id().to_str() +
                            " declared in new shardchain configuration");
      }
      // following checks are similar to those of Collator::import_new_shard_top_blocks()
      int res_flags = 0;
      auto chk_res = sh_bd->prevalidate(mc_blkid_, mc_state_,
                                        ShardTopBlockDescrQ::fail_new | ShardTopBlockDescrQ::fail_too_new, res_flags);
      if (chk_res.is_error()) {
        return reject_query(PSTRING() << "ShardTopBlockDescr for " << sh_bd->block_id().to_str()
                                      << " is invalid: res_flags=" << res_flags << " "
                                      << chk_res.move_as_error().to_string());
      }
      int chain_len = chk_res.move_as_ok();
      if (chain_len <= 0 || chain_len > 8) {
        return reject_query(PSTRING() << "ShardTopBlockDescr for " << sh_bd->block_id().to_str()
                                      << " is invalid: its chain length is " << chain_len << " (not in range 1..8)");
      }
      if (sh_bd->generated_at() > now_) {
        return reject_query(PSTRING() << "ShardTopBlockDescr for " << sh_bd->block_id().to_str()
                                      << " is invalid: it claims to be generated at " << sh_bd->generated_at()
                                      << " while it is still " << now_);
      }
      Ref<block::McShardHash> descr = sh_bd->get_top_descr(chain_len);
      CHECK(descr.not_null());
      CHECK(descr->top_block_id() == sh_bd->block_id());
      auto start_blks = sh_bd->get_prev_at(chain_len);
      auto res2 = old_shard_conf_->may_update_shard_block_info(descr, start_blks, start_lt_);
      if (res2.is_error()) {
        return reject_query("new top shard block "s + sh_bd->block_id().to_str() +
                            " cannot be added to shard configuration: " + res2.move_as_error().to_string());
      }
      if (!descr->basic_info_equal(info, true, false)) {
        return reject_query(
            "shard information for block "s + info.top_block_id().to_str() +
            " listed in new shard configuration differs from that present in ShardTopBlockDescr (and block header)");
      }
      // all fields in info and descr are equal
      // except fsm*, before_merge_, next_catchain_seqno_
      // of these, only next_catchain_seqno_ makes sense in descr
      cc_seqno = descr->next_catchain_seqno_;
      // check that there is a corresponding record in ShardFees
      auto import = fees_import_dict_->lookup(key);
      if (import.is_null()) {
        if (!descr->fees_collected_.is_zero()) {
          return reject_query("new shard top block "s + sh_bd->block_id().to_str() +
                              " has been registered and has non-zero collected fees " +
                              descr->fees_collected_.to_str() + ", but there is no corresponding entry in ShardFees");
        }
      } else {
        block::gen::ShardFeeCreated::Record fc;
        block::CurrencyCollection import_fees, funds_created;
        if (!(tlb::csr_unpack(import, fc) && import_fees.validate_unpack(std::move(fc.fees)) &&
              funds_created.validate_unpack(std::move(fc.create)))) {
          return reject_query("ShardFees record with key "s + key.to_hex() +
                              " does not contain a valid CurrencyCollection");
        }
        if (import_fees != descr->fees_collected_) {
          return reject_query("ShardFees record for new shard top block "s + sh_bd->block_id().to_str() +
                              " declares fees_collected=" + import_fees.to_str() +
                              ", but the shard configuration contains a different value " +
                              descr->fees_collected_.to_str());
        }
        if (funds_created != descr->funds_created_) {
          return reject_query("ShardFees record for new shard top block "s + sh_bd->block_id().to_str() +
                              " declares funds_created=" + funds_created.to_str() +
                              ", but the shard configuration contains a different value " +
                              descr->funds_created_.to_str());
        }
      }
      // register shard block creators
      register_shard_block_creators(sh_bd->get_creator_list(chain_len));
      // ...
    } catch (vm::VmError& err) {
      return reject_query("incorrect ShardTopBlockDescr for "s + shard.to_str() +
                          " in collated data : " + err.get_msg());
    }
    if (ton::shard_is_parent(old->shard(), shard)) {
      // shard has been split
      LOG(INFO) << "detected shard split " << old->shard().to_str() << " -> " << shard.to_str();
      // ...
    } else if (ton::shard_is_parent(shard, old->shard())) {
      // shard has been merged
      auto old2 = old_shard_conf_->get_shard_hash(shard + 1, false);
      CHECK(old2.not_null());
      if (!ton::shard_is_sibling(old->shard(), old2->shard())) {
        return reject_query("shard "s + shard.to_str() + " has been impossibly merged from more than two shards " +
                            old->shard().to_str() + ", " + old2->shard().to_str() + " and others");
      }
      LOG(INFO) << "detected shard merge " << old->shard().to_str() << " + " << old2->shard().to_str() << " -> "
                << shard.to_str();
      // ...
    } else if (shard == old->shard()) {
      // shard updated without split/merge
      prev = old;
      // ...
    } else {
      return reject_query("new configuration contains shard "s + shard.to_str() +
                          " that could not be obtained from previously existing shard " + old->shard().to_str());
      // ...
    }
  }
  if (prev.not_null()) {
    // shard was not created, split or merged; it is a successor of `prev`
    old_before_merge = prev->before_merge_;
    if (!prev->is_fsm_none() && !prev->fsm_equal(info) && now_ < prev->fsm_utime_end() && !info.before_split_) {
      return reject_query("future split/merge information for shard "s + shard.to_str() +
                          " has been arbitrarily changed without a good reason");
    }
    fsm_inherited = !prev->is_fsm_none() && prev->fsm_equal(info);
    if (fsm_inherited && (now_ > prev->fsm_utime_end() || info.before_split_)) {
      return reject_query(
          PSTRING() << "future split/merge information for shard " << shard.to_str()
                    << "has been carried on to the new shard configuration, but it is either expired (expire time "
                    << prev->fsm_utime_end() << ", now " << now_ << "), or before_split bit has been set ("
                    << (int)info.before_split_ << ")");
    }
  } else {
    // shard was created, split or merged
    if (info.before_split_) {
      return reject_query("a newly-created, split or merged shard "s + shard.to_str() +
                          " cannot have before_split set immediately after");
    }
  }
  unsigned depth = ton::shard_prefix_length(shard);
  bool split_cond = ((info.want_split_ || depth < wc_info->min_split) && depth < wc_info->max_split && depth < 60);
  bool merge_cond = !info.before_split_ && depth > wc_info->min_split &&
                    (info.want_merge_ || depth > wc_info->max_split) && sibling && !sibling->before_split_ &&
                    (sibling->want_merge_ || depth > wc_info->max_split);
  if (!fsm_inherited && !info.is_fsm_none()) {
    if (info.fsm_utime() < now_ || info.fsm_utime_end() <= info.fsm_utime() ||
        info.fsm_utime_end() < info.fsm_utime() + wc_info->min_split_merge_interval ||
        info.fsm_utime_end() > now_ + wc_info->max_split_merge_delay) {
      return reject_query(PSTRING() << "incorrect future split/merge interval " << info.fsm_utime() << " .. "
                                    << info.fsm_utime_end() << " set for shard " << shard.to_str()
                                    << " in new shard configuration (it is " << now_ << " now)");
    }
    if (info.is_fsm_split() && !split_cond) {
      return reject_query("announcing future split for shard "s + shard.to_str() +
                          " in new shard configuration, but split conditions are not met");
    }
    if (info.is_fsm_merge() && !merge_cond) {
      return reject_query("announcing future merge for shard "s + shard.to_str() +
                          " in new shard configuration, but merge conditions are not met");
    }
  }
  if (info.is_fsm_merge() && (!sibling || sibling->before_split_)) {
    return reject_query(
        "future merge for shard "s + shard.to_str() +
        " is still set in the new shard configuration, but its sibling is absent or has before_split set");
  }
  if (info.before_merge_) {
    if (!sibling || !sibling->before_merge_) {
      return reject_query("before_merge set for shard "s + shard.to_str() +
                          " in shard configuration, but not for its sibling");
    }
    if (!info.is_fsm_merge()) {
      return reject_query(
          "before_merge set for shard "s + shard.to_str() +
          " in shard configuration, but it has not been announced in future split/merge for this shard");
    }
    if (!merge_cond) {
      return reject_query("before_merge set for shard "s + shard.to_str() +
                          " in shard configuration, but merge conditions are not met");
    }
  }
  bool cc_updated = (info.next_catchain_seqno_ != cc_seqno);
  if (info.next_catchain_seqno_ != cc_seqno + (unsigned)cc_updated) {
    return reject_query(PSTRING() << "new shard configuration for shard " << shard.to_str()
                                  << " changed catchain seqno from " << cc_seqno << " to " << info.next_catchain_seqno_
                                  << " (only updates by at most one are allowed)");
  }
  if (!cc_updated && update_shard_cc_) {
    return reject_query(PSTRING() << "new shard configuration for shard " << shard.to_str()
                                  << " has unchanged catchain seqno " << cc_seqno
                                  << ", but it must have been updated for all shards");
  }
  bool bm_cleared = !info.before_merge_ && old_before_merge;
  if (!cc_updated && bm_cleared && !workchain_created) {
    return reject_query(PSTRING() << "new shard configuration for shard " << shard.to_str()
                                  << " has unchanged catchain seqno " << cc_seqno
                                  << " while the before_merge bit has been cleared");
  }
  if (cc_updated && !(update_shard_cc_ || bm_cleared)) {
    return reject_query(PSTRING() << "new shard configuration for shard " << shard.to_str()
                                  << " has increased catchain seqno " << cc_seqno << " without a good reason");
  }
  min_shard_ref_mc_seqno_ = std::min(min_shard_ref_mc_seqno_, info.min_ref_mc_seqno_);
  max_shard_utime_ = std::max(max_shard_utime_, info.gen_utime_);
  max_shard_lt_ = std::max(max_shard_lt_, info.end_lt_);
  return true;
}

// checks old_shard_conf_ -> new_shard_conf_ transition using top_shard_descr_dict_ from collated data
// similar to Collator::update_shard_config()
bool ValidateQuery::check_shard_layout() {
  prev_now_ = config_->utime;
  if (prev_now_ > now_) {
    return reject_query(PSTRING() << "creation time is not monotonic: " << now_ << " after " << prev_now_);
  }
  auto ccvc = new_config_->get_catchain_validators_config();
  const auto& wc_set = new_config_->get_workchain_list();
  update_shard_cc_ = is_key_block_ || (now_ / ccvc.shard_cc_lifetime > prev_now_ / ccvc.shard_cc_lifetime);
  if (update_shard_cc_) {
    LOG(INFO) << "catchain_seqno of all shards must be updated";
  }

  WorkchainId wc_id{ton::workchainInvalid};
  Ref<block::WorkchainInfo> wc_info;

  if (!new_shard_conf_->process_sibling_shard_hashes([self = this, &wc_set, &wc_id, &wc_info, &ccvc](
                                                         block::McShardHash& cur, const block::McShardHash* sibling) {
        if (!cur.is_valid()) {
          return -2;
        }
        if (wc_id != cur.workchain()) {
          wc_id = cur.workchain();
          if (wc_id == ton::workchainInvalid || wc_id == ton::masterchainId) {
            self->reject_query(PSTRING() << "new shard configuration contains shards of invalid workchain " << wc_id);
            return -2;
          }
          auto it = wc_set.find(wc_id);
          if (it == wc_set.end()) {
            wc_info.clear();
          } else {
            wc_info = it->second;
          }
        }
        return self->check_one_shard(cur, sibling, wc_info.get(), ccvc) ? 0 : -1;
      })) {
    return reject_query("new shard configuration is invalid");
  }
  auto wc_list = old_shard_conf_->get_workchains();
  for (auto x : wc_list) {
    if (!new_shard_conf_->has_workchain(x)) {
      return reject_query(PSTRING() << "shards of workchain " << x
                                    << " existed in previous shardchain configuration, but are absent from new");
    }
  }
  for (const auto& pair : wc_set) {
    if (pair.second->active && !new_shard_conf_->has_workchain(pair.first)) {
      return reject_query(PSTRING() << "workchain " << pair.first
                                    << " is active, but is absent from new shard configuration");
    }
  }
  return check_mc_validator_info(is_key_block_ || (now_ / ccvc.mc_cc_lifetime > prev_now_ / ccvc.mc_cc_lifetime));
}

// similar to Collator::register_shard_block_creators
bool ValidateQuery::register_shard_block_creators(std::vector<td::Bits256> creator_list) {
  for (const auto& x : creator_list) {
    LOG(DEBUG) << "registering block creator " << x.to_hex();
    if (!x.is_zero()) {
      auto res = block_create_count_.emplace(x, 1);
      if (!res.second) {
        (res.first->second)++;
      }
      block_create_total_++;
    }
  }
  return true;
}

// similar to Collator::check_cur_validator_set()
bool ValidateQuery::check_cur_validator_set() {
  CatchainSeqno cc_seqno = 0;
  auto nodes = config_->compute_validator_set_cc(shard_, now_, &cc_seqno);
  if (nodes.empty()) {
    return reject_query("cannot compute validator set for shard "s + shard_.to_str() + " from old masterchain state");
  }
  std::vector<ValidatorDescr> export_nodes;
  if (validator_set_.not_null()) {
    if (validator_set_->get_catchain_seqno() != cc_seqno) {
      return reject_query(PSTRING() << "current validator set catchain seqno mismatch: this validator set has cc_seqno="
                                    << validator_set_->get_catchain_seqno() << ", only validator set with cc_seqno="
                                    << cc_seqno << " is entitled to create block " << id_.to_str());
    }
    export_nodes = validator_set_->export_vector();
  }
  if (export_nodes != nodes /* && !is_fake_ */) {
    return reject_query("current validator set mismatch: this validator set is not entitled to create block "s +
                        id_.to_str());
  }
  return true;
}

// parallel to 4. of Collator::create_mc_state_extra()
// checks validator_info in mc_state_extra
bool ValidateQuery::check_mc_validator_info(bool update_mc_cc) {
  block::gen::McStateExtra::Record old_state_extra;
  block::gen::ValidatorInfo::Record old_val_info;
  if (!(tlb::unpack_cell(config_->get_state_extra_root(), old_state_extra) &&
        tlb::csr_unpack(old_state_extra.r1.validator_info, old_val_info))) {
    return soft_reject_query("cannot unpack ValidatorInfo from McStateExtra of old masterchain state");
  }
  block::gen::McStateExtra::Record state_extra;
  block::gen::ValidatorInfo::Record val_info;
  if (!(tlb::unpack_cell(new_config_->get_state_extra_root(), state_extra) &&
        tlb::csr_unpack(state_extra.r1.validator_info, val_info))) {
    return reject_query("cannot unpack ValidatorInfo from McStateExtra of new masterchain state");
  }
  bool cc_updated = (val_info.catchain_seqno != old_val_info.catchain_seqno);
  if (val_info.catchain_seqno != old_val_info.catchain_seqno + (unsigned)cc_updated) {
    return reject_query(PSTRING() << "new masterchain state increased masterchain catchain seqno from "
                                  << old_val_info.catchain_seqno << " to " << val_info.catchain_seqno
                                  << " (only updates by at most one are allowed)");
  }
  if (cc_updated != update_mc_cc) {
    return reject_query(cc_updated ? "masterchain catchain seqno increased without any reason"
                                   : "masterchain catchain seqno unchanged while it had to");
  }
  auto nodes = new_config_->compute_validator_set(shard_, now_, val_info.catchain_seqno);
  if (nodes.empty()) {
    return reject_query("cannot compute next masterchain validator set from new masterchain state");
  }

  auto vlist_hash = block::compute_validator_set_hash(/* val_info.catchain_seqno */ 0, shard_, std::move(nodes));
  if (val_info.validator_list_hash_short != vlist_hash) {
    return reject_query(PSTRING() << "new masterchain validator list hash incorrect hash: expected " << vlist_hash
                                  << ", found val_info.validator_list_hash_short");
  }
  LOG(INFO) << "masterchain validator set hash changed from " << old_val_info.validator_list_hash_short << " to "
            << vlist_hash;
  if (val_info.nx_cc_updated != (cc_updated & update_shard_cc_)) {
    return reject_query(PSTRING() << "val_info.nx_cc_updated has incorrect value " << val_info.nx_cc_updated);
  }
  return true;
}

bool ValidateQuery::check_utime_lt() {
  if (start_lt_ <= ps_.lt_) {
    return reject_query(PSTRING() << "block has start_lt " << start_lt_ << " less than or equal to lt " << ps_.lt_
                                  << " of the previous state");
  }
  if (now_ <= ps_.utime_) {
    return reject_query(PSTRING() << "block has creation time " << now_
                                  << " less than or equal to that of the previous state (" << ps_.utime_ << ")");
  }
  if (now_ <= config_->utime) {
    return reject_query(PSTRING() << "block has creation time " << now_
                                  << " less than or equal to that of the reference masterchain state ("
                                  << config_->utime << ")");
  }
  /*
  if (now_ > (unsigned)std::time(nullptr) + 15) {
    return reject_query(PSTRING() << "block has creation time " << now_ << " too much in the future (it is only " << (unsigned)std::time(nullptr) << " now)");
  }
  */
  if (start_lt_ <= config_->lt) {
    return reject_query(PSTRING() << "block has start_lt " << start_lt_ << " less than or equal to lt " << config_->lt
                                  << " of the reference masterchain state");
  }
  auto lt_bound = std::max(ps_.lt_, std::max(config_->lt, max_shard_lt_));
  if (start_lt_ > lt_bound + config_->get_lt_align() * 4) {
    return reject_query(PSTRING() << "block has start_lt " << start_lt_
                                  << " which is too large without a good reason (lower bound is " << lt_bound + 1
                                  << ")");
  }
  if (is_masterchain() && start_lt_ - ps_.lt_ > config_->get_max_lt_growth()) {
    return reject_query(PSTRING() << "block increases logical time from previous state by " << start_lt_ - ps_.lt_
                                  << " which exceeds the limit (" << config_->get_max_lt_growth() << ")");
  }
  if (end_lt_ - start_lt_ > block_limits_->lt_delta.hard()) {
    return reject_query(PSTRING() << "block increased logical time by " << end_lt_ - start_lt_
                                  << " which is larger than the hard limit " << block_limits_->lt_delta.hard());
  }
  return true;
}

/*
 *
 *  METHODS CALLED FROM try_validate() stage 1
 *
 */

// almost the same as in Collator
// (but it can take into account the new state of the masterchain)
bool ValidateQuery::fix_one_processed_upto(block::MsgProcessedUpto& proc, ton::ShardIdFull owner, bool allow_cur) {
  if (proc.compute_shard_end_lt) {
    return true;
  }
  auto seqno = std::min(proc.mc_seqno, mc_seqno_);
  if (allow_cur && is_masterchain() && proc.mc_seqno == id_.seqno() && proc.mc_seqno == mc_seqno_ + 1) {
    seqno = id_.seqno();
    CHECK(new_config_);
    proc.compute_shard_end_lt = new_config_->get_compute_shard_end_lt_func();
  } else {
    auto state = get_aux_mc_state(seqno);
    if (state.is_null()) {
      return fatal_error(
          -666, PSTRING() << "cannot obtain masterchain state with seqno " << seqno << " (originally required "
                          << proc.mc_seqno << ") in a MsgProcessedUpto record for "
                          << ton::ShardIdFull{owner.workchain, proc.shard}.to_str() << " owned by " << owner.to_str());
    }
    proc.compute_shard_end_lt = state->get_config()->get_compute_shard_end_lt_func();
  }
  return (bool)proc.compute_shard_end_lt;
}

// almost the same as in Collator
bool ValidateQuery::fix_processed_upto(block::MsgProcessedUptoCollection& upto, bool allow_cur) {
  for (auto& entry : upto.list) {
    if (!fix_one_processed_upto(entry, upto.owner, allow_cur)) {
      return false;
    }
  }
  return true;
}

bool ValidateQuery::fix_all_processed_upto() {
  CHECK(ps_.processed_upto_);
  if (!fix_processed_upto(*ps_.processed_upto_)) {
    return fatal_error("Cannot adjust old ProcessedUpto of our shard state");
  }
  if (sibling_processed_upto_ && !fix_processed_upto(*sibling_processed_upto_)) {
    return fatal_error("Cannot adjust old ProcessedUpto of the shard state of our virtual sibling");
  }
  if (!fix_processed_upto(*ns_.processed_upto_, true)) {
    return fatal_error("Cannot adjust new ProcessedUpto of our shard state");
  }
  for (auto& descr : neighbors_) {
    CHECK(descr.processed_upto);
    if (!fix_processed_upto(*descr.processed_upto)) {
      return fatal_error("Cannot adjust ProcessedUpto of neighbor "s + descr.blk_.to_str());
    }
  }
  return true;
}

// almost the same as in Collator
bool ValidateQuery::add_trivial_neighbor_after_merge() {
  LOG(DEBUG) << "in add_trivial_neighbor_after_merge()";
  CHECK(prev_blocks.size() == 2);
  int found = 0;
  std::size_t n = neighbors_.size();
  for (std::size_t i = 0; i < n; i++) {
    auto& nb = neighbors_.at(i);
    if (ton::shard_intersects(nb.shard(), shard_)) {
      ++found;
      LOG(DEBUG) << "neighbor #" << i << " : " << nb.blk_.to_str() << " intersects our shard " << shard_.to_str();
      if (!ton::shard_is_parent(shard_, nb.shard()) || found > 2) {
        return fatal_error("impossible shard configuration in add_trivial_neighbor_after_merge()");
      }
      auto prev_shard = prev_blocks.at(found - 1).shard_full();
      if (nb.shard() != prev_shard) {
        return fatal_error("neighbor shard "s + nb.shard().to_str() + " does not match that of our ancestor " +
                           prev_shard.to_str());
      }
      if (found == 1) {
        nb.set_queue_root(ps_.out_msg_queue_->get_root_cell());
        nb.processed_upto = ps_.processed_upto_;
        nb.blk_.id.shard = shard_.shard;
        LOG(DEBUG) << "adjusted neighbor #" << i << " : " << nb.blk_.to_str()
                   << " with shard expansion (immediate after-merge adjustment)";
      } else {
        LOG(DEBUG) << "disabling neighbor #" << i << " : " << nb.blk_.to_str() << " (immediate after-merge adjustment)";
        nb.disable();
      }
    }
  }
  CHECK(found == 2);
  return true;
}

// almost the same as in Collator
bool ValidateQuery::add_trivial_neighbor() {
  LOG(DEBUG) << "in add_trivial_neighbor()";
  if (after_merge_) {
    return add_trivial_neighbor_after_merge();
  }
  CHECK(prev_blocks.size() == 1);
  if (!prev_blocks[0].seqno()) {
    // skipping
    LOG(DEBUG) << "no trivial neighbor because previous block has zero seqno";
    return true;
  }
  CHECK(prev_state_root_.not_null());
  auto descr_ref = block::McShardDescr::from_state(prev_blocks[0], prev_state_root_);
  if (descr_ref.is_null()) {
    return reject_query("cannot deserialize header of previous state");
  }
  CHECK(descr_ref.not_null());
  CHECK(descr_ref->blk_ == prev_blocks[0]);
  CHECK(ps_.out_msg_queue_);
  ton::ShardIdFull prev_shard = descr_ref->shard();
  // Possible cases are:
  // 1. prev_shard = shard = one of neighbors
  //    => replace neighbor by (more recent) prev_shard info
  // 2. shard is child of prev_shard = one of neighbors
  //    => after_split must be set;
  //       replace neighbor by new split data (and shrink its shard);
  //       insert new virtual neighbor (our future sibling).
  // 3. prev_shard = shard = child of one of neighbors
  //    => after_split must be clear (we are continuing an after-split chain);
  //       make our virtual sibling from the neighbor (split its queue);
  //       insert ourselves from prev_shard data
  // In all of the above cases, our shard intersects exactly one neighbor, which has the same shard or its parent.
  // 4. there are two neighbors intersecting shard = prev_shard, which are its children.
  // 5. there are two prev_shards, the two children of shard, and two neighbors coinciding with prev_shards
  int found = 0, cs = 0;
  std::size_t n = neighbors_.size();
  for (std::size_t i = 0; i < n; i++) {
    auto& nb = neighbors_.at(i);
    if (ton::shard_intersects(nb.shard(), shard_)) {
      ++found;
      LOG(DEBUG) << "neighbor #" << i << " : " << nb.blk_.to_str() << " intersects our shard " << shard_.to_str();
      if (nb.shard() == prev_shard) {
        if (prev_shard == shard_) {
          // case 1. Normal.
          CHECK(found == 1);
          nb = *descr_ref;
          nb.set_queue_root(ps_.out_msg_queue_->get_root_cell());
          nb.processed_upto = ps_.processed_upto_;
          LOG(DEBUG) << "adjusted neighbor #" << i << " : " << nb.blk_.to_str() << " (simple replacement)";
          cs = 1;
        } else if (ton::shard_is_parent(nb.shard(), shard_)) {
          // case 2. Immediate after-split.
          CHECK(found == 1);
          CHECK(after_split_);
          CHECK(sibling_out_msg_queue_);
          CHECK(sibling_processed_upto_);
          neighbors_.emplace_back(*descr_ref);
          auto& nb2 = neighbors_.at(i);
          nb2.set_queue_root(sibling_out_msg_queue_->get_root_cell());
          nb2.processed_upto = sibling_processed_upto_;
          nb2.blk_.id.shard = ton::shard_sibling(shard_.shard);
          LOG(DEBUG) << "adjusted neighbor #" << i << " : " << nb2.blk_.to_str()
                     << " with shard shrinking to our sibling (immediate after-split adjustment)";
          auto& nb1 = neighbors_.at(n);
          nb1.set_queue_root(ps_.out_msg_queue_->get_root_cell());
          nb1.processed_upto = ps_.processed_upto_;
          nb1.blk_.id.shard = shard_.shard;
          LOG(DEBUG) << "created neighbor #" << n << " : " << nb1.blk_.to_str()
                     << " with shard shrinking to our (immediate after-split adjustment)";
          cs = 2;
        } else {
          return fatal_error("impossible shard configuration in add_trivial_neighbor()");
        }
      } else if (ton::shard_is_parent(nb.shard(), shard_) && shard_ == prev_shard) {
        // case 3. Continued after-split
        CHECK(found == 1);
        CHECK(!after_split_);
        CHECK(!sibling_out_msg_queue_);
        CHECK(!sibling_processed_upto_);
        neighbors_.emplace_back(*descr_ref);
        auto& nb2 = neighbors_.at(i);
        auto sib_shard = ton::shard_sibling(shard_);
        // compute the part of virtual sibling's OutMsgQueue with destinations in our shard
        sibling_out_msg_queue_ =
            std::make_unique<vm::AugmentedDictionary>(nb2.outmsg_root, 352, block::tlb::aug_OutMsgQueue);
        td::BitArray<96> pfx;
        pfx.bits().store_int(shard_.workchain, 32);
        (pfx.bits() + 32).store_uint(shard_.shard, 64);
        int l = ton::shard_prefix_length(shard_);
        CHECK(sibling_out_msg_queue_->cut_prefix_subdict(pfx.bits(), 32 + l));
        int res2 = block::filter_out_msg_queue(*sibling_out_msg_queue_, nb2.shard(), sib_shard);
        if (res2 < 0) {
          return fatal_error("cannot filter virtual sibling's OutMsgQueue from that of the last common ancestor");
        }
        nb2.set_queue_root(sibling_out_msg_queue_->get_root_cell());
        if (!nb2.processed_upto->split(sib_shard)) {
          return fatal_error("error splitting ProcessedUpto for our virtual sibling");
        }
        nb2.blk_.id.shard = ton::shard_sibling(shard_.shard);
        LOG(DEBUG) << "adjusted neighbor #" << i << " : " << nb2.blk_.to_str()
                   << " with shard shrinking to our sibling (continued after-split adjustment)";
        auto& nb1 = neighbors_.at(n);
        nb1.set_queue_root(ps_.out_msg_queue_->get_root_cell());
        nb1.processed_upto = ps_.processed_upto_;
        LOG(DEBUG) << "created neighbor #" << n << " : " << nb1.blk_.to_str()
                   << " from our preceding state (continued after-split adjustment)";
        cs = 3;
      } else if (ton::shard_is_parent(shard_, nb.shard()) && shard_ == prev_shard) {
        // case 4. Continued after-merge.
        if (found == 1) {
          cs = 4;
        }
        CHECK(cs == 4);
        CHECK(found <= 2);
        if (found == 1) {
          nb = *descr_ref;
          nb.set_queue_root(ps_.out_msg_queue_->get_root_cell());
          nb.processed_upto = ps_.processed_upto_;
          LOG(DEBUG) << "adjusted neighbor #" << i << " : " << nb.blk_.to_str()
                     << " with shard expansion (continued after-merge adjustment)";
        } else {
          LOG(DEBUG) << "disabling neighbor #" << i << " : " << nb.blk_.to_str()
                     << " (continued after-merge adjustment)";
          nb.disable();
        }
      } else {
        return fatal_error("impossible shard configuration in add_trivial_neighbor()");
      }
    }
  }
  CHECK(found && cs);
  CHECK(found == (1 + (cs == 4)));
  return true;
}

bool ValidateQuery::unpack_block_data() {
  LOG(DEBUG) << "unpacking block structures";
  block::gen::Block::Record blk;
  block::gen::BlockExtra::Record extra;
  if (!(tlb::unpack_cell(block_root_, blk) && tlb::unpack_cell(blk.extra, extra))) {
    return reject_query("cannot unpack Block header");
  }
  auto inmsg_cs = vm::load_cell_slice_ref(std::move(extra.in_msg_descr));
  auto outmsg_cs = vm::load_cell_slice_ref(std::move(extra.out_msg_descr));
  // run some hand-written checks from block::tlb::
  // (automatic tests from block::gen:: have been already run for the entire block)
  if (!block::tlb::t_InMsgDescr.validate_upto(1000000, *inmsg_cs)) {
    return reject_query("InMsgDescr of the new block failed to pass handwritten validity tests");
  }
  if (!block::tlb::t_OutMsgDescr.validate_upto(1000000, *outmsg_cs)) {
    return reject_query("OutMsgDescr of the new block failed to pass handwritten validity tests");
  }
  if (!block::tlb::t_ShardAccountBlocks.validate_ref(1000000, extra.account_blocks)) {
    return reject_query("ShardAccountBlocks of the new block failed to pass handwritten validity tests");
  }
  in_msg_dict_ = std::make_unique<vm::AugmentedDictionary>(std::move(inmsg_cs), 256, block::tlb::aug_InMsgDescr);
  out_msg_dict_ = std::make_unique<vm::AugmentedDictionary>(std::move(outmsg_cs), 256, block::tlb::aug_OutMsgDescr);
  account_blocks_dict_ = std::make_unique<vm::AugmentedDictionary>(
      vm::load_cell_slice_ref(std::move(extra.account_blocks)), 256, block::tlb::aug_ShardAccountBlocks);
  LOG(DEBUG) << "validating InMsgDescr";
  if (!in_msg_dict_->validate_all()) {
    return reject_query("InMsgDescr dictionary is invalid");
  }
  LOG(DEBUG) << "validating OutMsgDescr";
  if (!out_msg_dict_->validate_all()) {
    return reject_query("OutMsgDescr dictionary is invalid");
  }
  LOG(DEBUG) << "validating ShardAccountBlocks";
  if (!account_blocks_dict_->validate_all()) {
    return reject_query("ShardAccountBlocks dictionary is invalid");
  }
  return unpack_precheck_value_flow(std::move(blk.value_flow));
}

bool ValidateQuery::unpack_precheck_value_flow(Ref<vm::Cell> value_flow_root) {
  vm::CellSlice cs{vm::NoVmOrd(), value_flow_root};
  if (!(cs.is_valid() && value_flow_.fetch(cs) && cs.empty_ext())) {
    return reject_query("cannot unpack ValueFlow of the new block "s + id_.to_str());
  }
  std::ostringstream os;
  value_flow_.show(os);
  LOG(DEBUG) << "value flow: " << os.str();
  if (!value_flow_.validate()) {
    LOG(INFO) << "invalid value flow: " << os.str();
    return reject_query("ValueFlow of block "s + id_.to_str() + " is invalid (in-balance is not equal to out-balance)");
  }
  if (!is_masterchain() && !value_flow_.minted.is_zero()) {
    LOG(INFO) << "invalid value flow: " << os.str();
    return reject_query("ValueFlow of block "s + id_.to_str() +
                        " is invalid (non-zero minted value in a non-masterchain block)");
  }
  if (!is_masterchain() && !value_flow_.recovered.is_zero()) {
    LOG(INFO) << "invalid value flow: " << os.str();
    return reject_query("ValueFlow of block "s + id_.to_str() +
                        " is invalid (non-zero recovered value in a non-masterchain block)");
  }
  if (!value_flow_.recovered.is_zero() && recover_create_msg_.is_null()) {
    return reject_query("ValueFlow of block "s + id_.to_str() +
                        " has a non-zero recovered fees value, but there is no recovery InMsg");
  }
  if (value_flow_.recovered.is_zero() && recover_create_msg_.not_null()) {
    return reject_query("ValueFlow of block "s + id_.to_str() +
                        " has a zero recovered fees value, but there is a recovery InMsg");
  }
  if (!value_flow_.minted.is_zero() && mint_msg_.is_null()) {
    return reject_query("ValueFlow of block "s + id_.to_str() +
                        " has a non-zero minted value, but there is no mint InMsg");
  }
  if (value_flow_.minted.is_zero() && mint_msg_.not_null()) {
    return reject_query("ValueFlow of block "s + id_.to_str() + " has a zero minted value, but there is a mint InMsg");
  }
  if (!value_flow_.minted.is_zero()) {
    block::CurrencyCollection to_mint;
    if (!compute_minted_amount(to_mint) || !to_mint.is_valid()) {
      return reject_query("cannot compute the correct amount of extra currencies to be minted");
    }
    if (value_flow_.minted != to_mint) {
      return reject_query("invalid extra currencies amount to be minted: declared "s + value_flow_.minted.to_str() +
                          ", expected " + to_mint.to_str());
    }
  }
  td::RefInt256 create_fee;
  if (is_masterchain()) {
    create_fee = masterchain_create_fee_;
  } else if (workchain() == basechainId) {
    create_fee = (basechain_create_fee_ >> ton::shard_prefix_length(shard_));
  } else {
    create_fee = td::make_refint(0);
  }
  if (value_flow_.created != block::CurrencyCollection{create_fee}) {
    return reject_query("ValueFlow of block "s + id_.to_str() + " declares block creation fee " +
                        value_flow_.created.to_str() + ", but the current configuration expects it to be " +
                        td::dec_string(create_fee));
  }
  if (!value_flow_.fees_imported.is_zero() && !is_masterchain()) {
    LOG(INFO) << "invalid value flow: " << os.str();
    return reject_query("ValueFlow of block "s + id_.to_str() +
                        " is invalid (non-zero fees_imported in a non-masterchain block)");
  }
  auto accounts_extra = ps_.account_dict_->get_root_extra();
  block::CurrencyCollection cc;
  if (!(accounts_extra.write().advance(5) && cc.unpack(std::move(accounts_extra)))) {
    return reject_query("cannot unpack CurrencyCollection from the root of old accounts dictionary");
  }
  if (cc != value_flow_.from_prev_blk) {
    return reject_query("ValueFlow for "s + id_.to_str() +
                        " declares from_prev_blk=" + value_flow_.from_prev_blk.to_str() +
                        " but the sum over all accounts present in the previous state is " + cc.to_str());
  }
  accounts_extra = ns_.account_dict_->get_root_extra();
  if (!(accounts_extra.write().advance(5) && cc.unpack(std::move(accounts_extra)))) {
    return reject_query("cannot unpack CurrencyCollection from the root of new accounts dictionary");
  }
  if (cc != value_flow_.to_next_blk) {
    return reject_query("ValueFlow for "s + id_.to_str() + " declares to_next_blk=" + value_flow_.to_next_blk.to_str() +
                        " but the sum over all accounts present in the new state is " + cc.to_str());
  }
  auto msg_extra = in_msg_dict_->get_root_extra();
  // block::gen::t_ImportFees.print(std::cerr, msg_extra);
  if (!(block::tlb::t_Grams.as_integer_skip_to(msg_extra.write(), import_fees_) && cc.unpack(std::move(msg_extra)))) {
    return reject_query("cannot unpack ImportFees from the augmentation of the InMsgDescr dictionary");
  }
  if (cc != value_flow_.imported) {
    return reject_query("ValueFlow for "s + id_.to_str() + " declares imported=" + value_flow_.imported.to_str() +
                        " but the sum over all inbound messages listed in InMsgDescr is " + cc.to_str());
  }
  if (!cc.unpack(out_msg_dict_->get_root_extra())) {
    return reject_query("cannot unpack CurrencyCollection from the augmentation of the InMsgDescr dictionary");
  }
  if (cc != value_flow_.exported) {
    return reject_query("ValueFlow for "s + id_.to_str() + " declares exported=" + value_flow_.exported.to_str() +
                        " but the sum over all outbound messages listed in OutMsgDescr is " + cc.to_str());
  }
  if (!transaction_fees_.validate_unpack(account_blocks_dict_->get_root_extra())) {
    return reject_query(
        "cannot unpack CurrencyCollection with total transaction fees from the augmentation of the ShardAccountBlocks "
        "dictionary");
  }
  auto expected_fees = value_flow_.fees_imported + value_flow_.created + transaction_fees_ + import_fees_;
  if (value_flow_.fees_collected != expected_fees) {
    return reject_query(PSTRING() << "ValueFlow for " << id_.to_str() << " declares fees_collected="
                                  << value_flow_.fees_collected.to_str() << " but the total message import fees are "
                                  << import_fees_ << ", the total transaction fees are " << transaction_fees_.to_str()
                                  << ", creation fee for this block is " << value_flow_.created.to_str()
                                  << " and the total imported fees from shards are "
                                  << value_flow_.fees_imported.to_str() << " with a total of "
                                  << expected_fees.to_str());
  }
  return true;
}

// similar to Collator::compute_minted_amount()
bool ValidateQuery::compute_minted_amount(block::CurrencyCollection& to_mint) {
  if (!is_masterchain()) {
    return to_mint.set_zero();
  }
  to_mint.set_zero();
  auto cell = config_->get_config_param(7);
  if (cell.is_null()) {
    return true;
  }
  if (!block::tlb::t_ExtraCurrencyCollection.validate_ref(cell)) {
    LOG(WARNING) << "configuration parameter #7 does not contain a valid ExtraCurrencyCollection, minting disabled";
    return true;
  }
  vm::Dictionary dict{vm::load_cell_slice(cell).prefetch_ref(), 32}, dict2{ps_.global_balance_.extra, 32}, dict3{32};
  if (!dict.check_for_each([this, &dict2, &dict3](Ref<vm::CellSlice> value, td::ConstBitPtr key, int key_len) {
        CHECK(key_len == 32);
        int curr_id = (int)key.get_int(32);
        auto amount = block::tlb::t_VarUInteger_32.as_integer(value);
        if (amount.is_null() || !amount->is_valid()) {
          return reject_query(PSTRING() << "cannot parse amount of currency #" << curr_id
                                        << " to be minted from configuration parameter #7");
        }
        auto value2 = dict2.lookup(key, 32);
        auto amount2 = value2.not_null() ? block::tlb::t_VarUInteger_32.as_integer(value2) : td::make_refint(0);
        if (amount2.is_null() || !amount2->is_valid()) {
          return reject_query(PSTRING() << "cannot parse amount of currency #" << curr_id
                                        << " from old global balance");
        }
        auto delta = amount - amount2;
        int s = td::sgn(delta);
        if (s) {
          LOG(INFO) << "currency #" << curr_id << ": existing " << amount2 << ", required " << amount
                    << ", to be minted " << delta;
          if (s == 1 && curr_id) {
            vm::CellBuilder cb;
            return (block::tlb::t_VarUInteger_32.store_integer_ref(cb, delta) &&
                    dict3.set_builder(key, 32, cb, vm::Dictionary::SetMode::Add)) ||
                   reject_query(PSTRING() << "cannot add " << delta << " of currency #" << curr_id << " to be minted");
          }
        }
        return true;
      })) {
    return reject_query("error scanning extra currencies to be minted");
  }
  to_mint.extra = std::move(dict3).extract_root_cell();
  if (!to_mint.is_zero()) {
    LOG(INFO) << "new currencies to be minted: " << to_mint.to_str();
  }
  return true;
}

bool ValidateQuery::precheck_one_account_update(td::ConstBitPtr acc_id, Ref<vm::CellSlice> old_value,
                                                Ref<vm::CellSlice> new_value) {
  LOG(DEBUG) << "checking update of account " << acc_id.to_hex(256);
  old_value = ps_.account_dict_->extract_value(std::move(old_value));
  new_value = ns_.account_dict_->extract_value(std::move(new_value));
  auto acc_blk_root = account_blocks_dict_->lookup(acc_id, 256);
  if (acc_blk_root.is_null()) {
    if (verbosity >= 3 * 0) {
      std::cerr << "state of account " << workchain() << ":" << acc_id.to_hex(256)
                << " in the old shardchain state:" << std::endl;
      if (old_value.not_null()) {
        block::gen::t_ShardAccount.print(std::cerr, *old_value);
      } else {
        std::cerr << "<absent>" << std::endl;
      }
      std::cerr << "state of account " << workchain() << ":" << acc_id.to_hex(256)
                << " in the new shardchain state:" << std::endl;
      if (new_value.not_null()) {
        block::gen::t_ShardAccount.print(std::cerr, *new_value);
      } else {
        std::cerr << "<absent>" << std::endl;
      }
    }
    return reject_query("the state of account "s + acc_id.to_hex(256) +
                        " changed in the new state with respect to the old state, but the block contains no "
                        "AccountBlock for this account");
  }
  if (new_value.not_null()) {
    if (!block::tlb::t_ShardAccount.validate_csr(10000, new_value)) {
      return reject_query("new state of account "s + acc_id.to_hex(256) +
                          " failed to pass hand-written validity checks for ShardAccount");
    }
  }
  block::gen::AccountBlock::Record acc_blk;
  block::gen::HASH_UPDATE::Record hash_upd;
  if (!(tlb::csr_unpack(std::move(acc_blk_root), acc_blk) &&
        tlb::type_unpack_cell(std::move(acc_blk.state_update), block::gen::t_HASH_UPDATE_Account, hash_upd))) {
    return reject_query("cannot extract (HASH_UPDATE Account) from the AccountBlock of "s + acc_id.to_hex(256));
  }
  if (acc_blk.account_addr != acc_id) {
    return reject_query("AccountBlock of account "s + acc_id.to_hex(256) + " appears to belong to another account " +
                        acc_blk.account_addr.to_hex());
  }
  Ref<vm::Cell> old_state, new_state;
  if (!(block::tlb::t_ShardAccount.extract_account_state(old_value, old_state) &&
        block::tlb::t_ShardAccount.extract_account_state(new_value, new_state))) {
    return reject_query("cannot extract Account from the ShardAccount of "s + acc_id.to_hex(256));
  }
  if (hash_upd.old_hash != old_state->get_hash().bits()) {
    return reject_query("(HASH_UPDATE Account) from the AccountBlock of "s + acc_id.to_hex(256) +
                        " has incorrect old hash");
  }
  if (hash_upd.new_hash != new_state->get_hash().bits()) {
    return reject_query("(HASH_UPDATE Account) from the AccountBlock of "s + acc_id.to_hex(256) +
                        " has incorrect new hash");
  }
  return true;
}

bool ValidateQuery::precheck_account_updates() {
  LOG(INFO) << "pre-checking all Account updates between the old and the new state";
  try {
    CHECK(ps_.account_dict_ && ns_.account_dict_);
    if (!ps_.account_dict_->scan_diff(
            *ns_.account_dict_,
            [this](td::ConstBitPtr key, int key_len, Ref<vm::CellSlice> old_val_extra,
                   Ref<vm::CellSlice> new_val_extra) {
              CHECK(key_len == 256);
              return precheck_one_account_update(key, std::move(old_val_extra), std::move(new_val_extra));
            },
            3 /* check augmentation of changed nodes */)) {
      return reject_query("invalid ShardAccounts dictionary in the new state");
    }
  } catch (vm::VmError& err) {
    return reject_query("invalid ShardAccount dictionary difference between the old and the new state: "s +
                        err.get_msg());
  }
  return true;
}

bool ValidateQuery::precheck_one_transaction(td::ConstBitPtr acc_id, ton::LogicalTime trans_lt,
                                             Ref<vm::CellSlice> trans_csr, ton::Bits256& prev_trans_hash,
                                             ton::LogicalTime& prev_trans_lt, unsigned& prev_trans_lt_len,
                                             ton::Bits256& acc_state_hash) {
  LOG(DEBUG) << "checking Transaction " << trans_lt;
  if (trans_csr.is_null() || trans_csr->size_ext() != 0x10000) {
    return reject_query(PSTRING() << "transaction " << trans_lt << " of " << acc_id.to_hex(256) << " is invalid");
  }
  auto trans_root = trans_csr->prefetch_ref();
  block::gen::Transaction::Record trans;
  block::gen::HASH_UPDATE::Record hash_upd;
  if (!(tlb::unpack_cell(trans_root, trans) &&
        tlb::type_unpack_cell(std::move(trans.state_update), block::gen::t_HASH_UPDATE_Account, hash_upd))) {
    return reject_query(PSTRING() << "cannot unpack transaction " << trans_lt << " of " << acc_id.to_hex(256));
  }
  if (trans.account_addr != acc_id || trans.lt != trans_lt) {
    return reject_query(PSTRING() << "transaction " << trans_lt << " of " << acc_id.to_hex(256)
                                  << " claims to be transaction " << trans.lt << " of " << trans.account_addr.to_hex());
  }
  if (trans.now != now_) {
    return reject_query(PSTRING() << "transaction " << trans_lt << " of " << acc_id.to_hex(256)
                                  << " claims that current time is " << trans.now
                                  << " while the block header indicates " << now_);
  }
  if (trans.prev_trans_hash != prev_trans_hash || trans.prev_trans_lt != prev_trans_lt) {
    return reject_query(PSTRING() << "transaction " << trans_lt << " of " << acc_id.to_hex(256)
                                  << " claims that the previous transaction was " << trans.prev_trans_lt << ":"
                                  << trans.prev_trans_hash.to_hex() << " while the correct value is " << prev_trans_lt
                                  << ":" << prev_trans_hash.to_hex());
  }
  if (trans_lt < prev_trans_lt + prev_trans_lt_len) {
    return reject_query(PSTRING() << "transaction " << trans_lt << " of " << acc_id.to_hex(256)
                                  << " starts at logical time " << trans_lt
                                  << ", earlier than the previous transaction " << prev_trans_lt << " .. "
                                  << prev_trans_lt + prev_trans_lt_len << " ends");
  }
  unsigned lt_len = trans.outmsg_cnt + 1;
  if (trans_lt <= start_lt_ || trans_lt + lt_len > end_lt_) {
    return reject_query(PSTRING() << "transaction " << trans_lt << " .. " << trans_lt + lt_len << " of "
                                  << acc_id.to_hex(256) << " is not inside the logical time interval " << start_lt_
                                  << " .. " << end_lt_ << " of the encompassing new block");
  }
  if (hash_upd.old_hash != acc_state_hash) {
    return reject_query(PSTRING() << "transaction " << trans_lt << " of " << acc_id.to_hex(256)
                                  << " claims to start from account state with hash " << hash_upd.old_hash.to_hex()
                                  << " while the actual value is " << acc_state_hash.to_hex());
  }
  prev_trans_lt = trans_lt;
  prev_trans_lt_len = lt_len;
  prev_trans_hash = trans_root->get_hash().bits();
  acc_state_hash = hash_upd.new_hash;
  unsigned c = 0;
  vm::Dictionary out_msgs{trans.r1.out_msgs, 15};
  if (!out_msgs.check_for_each([&c](Ref<vm::CellSlice> value, td::ConstBitPtr key, int key_len) {
        CHECK(key_len == 15);
        return key.get_uint(15) == c++;
      }) ||
      c != (unsigned)trans.outmsg_cnt) {
    return reject_query(PSTRING() << "transaction " << trans_lt << " of " << acc_id.to_hex(256)
                                  << " has invalid indices in the out_msg dictionary (keys 0 .. "
                                  << trans.outmsg_cnt - 1 << " expected)");
  }
  return true;
}

// NB: could be run in parallel for different accounts
bool ValidateQuery::precheck_one_account_block(td::ConstBitPtr acc_id, Ref<vm::CellSlice> acc_blk_root) {
  LOG(DEBUG) << "checking AccountBlock for " << acc_id.to_hex(256);
  if (!acc_id.equals(shard_pfx_.bits(), shard_pfx_len_)) {
    return reject_query("new block "s + id_.to_str() + " contains AccountBlock for account " + acc_id.to_hex(256) +
                        " not belonging to the block's shard " + shard_.to_str());
  }
  CHECK(acc_blk_root.not_null());
  // acc_blk_root->print_rec(std::cerr);
  // block::gen::t_AccountBlock.print(std::cerr, acc_blk_root);
  block::gen::AccountBlock::Record acc_blk;
  block::gen::HASH_UPDATE::Record hash_upd;
  if (!(tlb::csr_unpack(acc_blk_root, acc_blk) &&
        tlb::type_unpack_cell(std::move(acc_blk.state_update), block::gen::t_HASH_UPDATE_Account, hash_upd))) {
    return reject_query("cannot extract (HASH_UPDATE Account) from the AccountBlock of "s + acc_id.to_hex(256));
  }
  if (acc_blk.account_addr != acc_id) {
    return reject_query("AccountBlock of account "s + acc_id.to_hex(256) + " appears to belong to another account " +
                        acc_blk.account_addr.to_hex());
  }
  block::tlb::ShardAccount::Record old_state, new_state;
  if (!(old_state.unpack(ps_.account_dict_->lookup(acc_id, 256)) &&
        new_state.unpack(ns_.account_dict_->lookup(acc_id, 256)))) {
    return reject_query("cannot extract Account from the ShardAccount of "s + acc_id.to_hex(256));
  }
  if (hash_upd.old_hash != old_state.account->get_hash().bits()) {
    return reject_query("(HASH_UPDATE Account) from the AccountBlock of "s + acc_id.to_hex(256) +
                        " has incorrect old hash");
  }
  if (hash_upd.new_hash != new_state.account->get_hash().bits()) {
    return reject_query("(HASH_UPDATE Account) from the AccountBlock of "s + acc_id.to_hex(256) +
                        " has incorrect new hash");
  }
  if (!block::gen::t_AccountBlock.validate_upto(1000000, *acc_blk_root)) {
    return reject_query("AccountBlock of "s + acc_id.to_hex(256) + " failed to pass automated validity checks");
  }
  if (!block::tlb::t_AccountBlock.validate_upto(1000000, *acc_blk_root)) {
    return reject_query("AccountBlock of "s + acc_id.to_hex(256) + " failed to pass hand-written validity checks");
  }
  unsigned last_trans_lt_len = 1;
  ton::Bits256 acc_state_hash = hash_upd.old_hash;
  try {
    vm::AugmentedDictionary trans_dict{vm::DictNonEmpty(), std::move(acc_blk.transactions), 64,
                                       block::tlb::aug_AccountTransactions};
    td::BitArray<64> min_trans, max_trans;
    if (trans_dict.get_minmax_key(min_trans).is_null() || trans_dict.get_minmax_key(max_trans, true).is_null()) {
      return reject_query("cannot extract minimal and maximal keys from the transaction dictionary of account "s +
                          acc_id.to_hex(256));
    }
    if (min_trans.to_ulong() <= start_lt_ || max_trans.to_ulong() >= end_lt_) {
      return reject_query(PSTRING() << "new block contains transactions " << min_trans.to_ulong() << " .. "
                                    << max_trans.to_ulong() << " outside of the block's lt range " << start_lt_
                                    << " .. " << end_lt_);
    }
    if (!trans_dict.validate_check_extra(
            [this, acc_id, &old_state, &last_trans_lt_len, &acc_state_hash](
                Ref<vm::CellSlice> value, Ref<vm::CellSlice> extra, td::ConstBitPtr key, int key_len) {
              CHECK(key_len == 64);
              return precheck_one_transaction(acc_id, key.get_uint(64), std::move(value), old_state.last_trans_hash,
                                              old_state.last_trans_lt, last_trans_lt_len, acc_state_hash) ||
                     reject_query(PSTRING() << "transaction " << key.get_uint(64) << " of account "
                                            << acc_id.to_hex(256) << " is invalid");
            })) {
      return reject_query("invalid transaction dictionary in AccountBlock of "s + acc_id.to_hex(256));
    }
    if (!new_state.is_zero && (old_state.last_trans_lt != new_state.last_trans_lt ||
                               old_state.last_trans_hash != new_state.last_trans_hash)) {
      return reject_query(PSTRING() << "last transaction mismatch for account " << acc_id.to_hex(256)
                                    << " : block lists " << old_state.last_trans_lt << ":"
                                    << old_state.last_trans_hash.to_hex() << " but the new state claims that it is "
                                    << new_state.last_trans_lt << ":" << new_state.last_trans_hash.to_hex());
    }
    if (acc_state_hash != hash_upd.new_hash) {
      return reject_query("final state hash mismatch in (HASH_UPDATE Account) for account "s + acc_id.to_hex(256));
    }
  } catch (vm::VmError& err) {
    return reject_query("invalid transaction dictionary in AccountBlock of "s + acc_id.to_hex(256) + " : " +
                        err.get_msg());
  }
  return true;
}

bool ValidateQuery::precheck_account_transactions() {
  LOG(INFO) << "pre-checking all AccountBlocks, and all transactions of all accounts";
  try {
    CHECK(account_blocks_dict_);
    if (!account_blocks_dict_->validate_check_extra(
            [this](Ref<vm::CellSlice> value, Ref<vm::CellSlice> extra, td::ConstBitPtr key, int key_len) {
              CHECK(key_len == 256);
              return precheck_one_account_block(key, std::move(value)) ||
                     reject_query("invalid AccountBlock for account "s + key.to_hex(256) + " in the new block "s +
                                  id_.to_str());
            })) {
      return reject_query("invalid ShardAccountBlock dictionary in the new block "s + id_.to_str());
    }
  } catch (vm::VmError& err) {
    return reject_query("invalid ShardAccountBlocks dictionary: "s + err.get_msg());
  }
  return true;
}

Ref<vm::Cell> ValidateQuery::lookup_transaction(const ton::StdSmcAddress& addr, ton::LogicalTime lt) const {
  CHECK(account_blocks_dict_);
  block::gen::AccountBlock::Record ab_rec;
  if (!tlb::csr_unpack_safe(account_blocks_dict_->lookup(addr), ab_rec)) {
    return {};
  }
  vm::AugmentedDictionary trans_dict{vm::DictNonEmpty(), std::move(ab_rec.transactions), 64,
                                     block::tlb::aug_AccountTransactions};
  return trans_dict.lookup_ref(td::BitArray<64>{(long long)lt});
}

// checks that a ^Transaction refers to a transaction present in the ShardAccountBlocks
bool ValidateQuery::is_valid_transaction_ref(Ref<vm::Cell> trans_ref) const {
  ton::StdSmcAddress addr;
  ton::LogicalTime lt;
  if (!block::get_transaction_id(trans_ref, addr, lt)) {
    LOG(DEBUG) << "cannot parse transaction header";
    return false;
  }
  auto trans = lookup_transaction(addr, lt);
  if (trans.is_null()) {
    LOG(DEBUG) << "transaction " << lt << " of " << addr.to_hex() << " not found";
    return false;
  }
  if (trans->get_hash() != trans_ref->get_hash()) {
    LOG(DEBUG) << "transaction " << lt << " of " << addr.to_hex() << " has a different hash";
    return false;
  }
  return true;
}

// checks that any change in OutMsgQueue in the state is accompanied by an OutMsgDescr record in the block
// also checks that the keys are correct
bool ValidateQuery::precheck_one_message_queue_update(td::ConstBitPtr out_msg_id, Ref<vm::CellSlice> old_value,
                                                      Ref<vm::CellSlice> new_value) {
  LOG(DEBUG) << "checking update of enqueued outbound message " << out_msg_id.get_int(32) << ":"
             << (out_msg_id + 32).to_hex(64) << "... with hash " << (out_msg_id + 96).to_hex(256);
  old_value = ps_.out_msg_queue_->extract_value(std::move(old_value));
  new_value = ns_.out_msg_queue_->extract_value(std::move(new_value));
  CHECK(old_value.not_null() || new_value.not_null());
  if (old_value.not_null() && old_value->size_ext() != 0x10040) {
    return reject_query("old EnqueuedMsg with key "s + out_msg_id.to_hex(352) + " is invalid");
  }
  if (new_value.not_null() && new_value->size_ext() != 0x10040) {
    return reject_query("new EnqueuedMsg with key "s + out_msg_id.to_hex(352) + " is invalid");
  }
  if (new_value.not_null()) {
    if (!block::gen::t_EnqueuedMsg.validate_csr(new_value)) {
      return reject_query("new EnqueuedMsg with key "s + out_msg_id.to_hex(352) +
                          " failed to pass automated validity checks");
    }
    if (!block::tlb::t_EnqueuedMsg.validate_csr(new_value)) {
      return reject_query("new EnqueuedMsg with key "s + out_msg_id.to_hex(352) +
                          " failed to pass hand-written validity checks");
    }
    ton::LogicalTime enqueued_lt = new_value->prefetch_ulong(64);
    if (enqueued_lt < start_lt_ || enqueued_lt >= end_lt_) {
      return reject_query(PSTRING() << "new EnqueuedMsg with key "s + out_msg_id.to_hex(352) + " has enqueued_lt="
                                    << enqueued_lt << " outside of this block's range " << start_lt_ << " .. "
                                    << end_lt_);
    }
  }
  if (old_value.not_null()) {
    if (!block::gen::t_EnqueuedMsg.validate_csr(old_value)) {
      return reject_query("old EnqueuedMsg with key "s + out_msg_id.to_hex(352) +
                          " failed to pass automated validity checks");
    }
    if (!block::tlb::t_EnqueuedMsg.validate_csr(old_value)) {
      return reject_query("old EnqueuedMsg with key "s + out_msg_id.to_hex(352) +
                          " failed to pass hand-written validity checks");
    }
    ton::LogicalTime enqueued_lt = old_value->prefetch_ulong(64);
    if (enqueued_lt >= start_lt_) {
      return reject_query(PSTRING() << "new EnqueuedMsg with key "s + out_msg_id.to_hex(352) + " has enqueued_lt="
                                    << enqueued_lt << " greater than or equal to this block's start_lt=" << start_lt_);
    }
  }
  int mode = old_value.not_null() + new_value.not_null() * 2;
  static const char* m_str[] = {"", "de", "en", "re"};
  auto out_msg_cs = out_msg_dict_->lookup(out_msg_id + 96, 256);
  if (out_msg_cs.is_null()) {
    return reject_query("no OutMsgDescr corresponding to "s + m_str[mode] + "queued message with key " +
                        out_msg_id.to_hex(352));
  }
  if (mode == 3) {
    return reject_query("EnqueuedMsg with key "s + out_msg_id.to_hex(352) +
                        " has been changed in the OutMsgQueue, but the key did not change");
  }
  auto q_msg_env = (old_value.not_null() ? old_value : new_value)->prefetch_ref();
  int tag = (int)out_msg_cs->prefetch_ulong(3);
  // mode for msg_export_{ext,new,imm,tr,deq_imm,???,deq/deq_short,tr_req}
  static const int tag_mode[8] = {0, 2, 0, 2, 1, 0, 1, 3};
  static const char* tag_str[8] = {"ext", "new", "imm", "tr", "deq_imm", "???", "deq", "tr_req"};
  if (tag < 0 || tag >= 8 || !(tag_mode[tag] & mode)) {
    return reject_query(PSTRING() << "OutMsgDescr corresponding to " << m_str[mode] << "queued message with key "
                                  << out_msg_id.to_hex(352) << " has invalid tag " << tag << "(" << tag_str[tag & 7]
                                  << ")");
  }
  bool is_short = (tag == 6 && (out_msg_cs->prefetch_ulong(4) &
                                1));  // msg_export_deq_short does not contain true MsgEnvelope / Message
  Ref<vm::Cell> msg_env, msg;
  td::Bits256 msg_env_hash;
  block::gen::OutMsg::Record_msg_export_deq_short deq_short;
  if (!is_short) {
    msg_env = out_msg_cs->prefetch_ref();
    if (msg_env.is_null()) {
      return reject_query("OutMsgDescr for "s + out_msg_id.to_hex(352) + " is invalid (contains no MsgEnvelope)");
    }
    msg_env_hash = msg_env->get_hash().bits();
    msg = vm::load_cell_slice(msg_env).prefetch_ref();
    if (msg.is_null()) {
      return reject_query("OutMsgDescr for "s + out_msg_id.to_hex(352) + " is invalid (contains no message)");
    }
    if (msg->get_hash().as_bitslice() != out_msg_id + 96) {
      return reject_query("OutMsgDescr for "s + (out_msg_id + 96).to_hex(256) +
                          " contains a message with different hash "s + msg->get_hash().bits().to_hex(256));
    }
  } else {
    if (!tlb::csr_unpack(out_msg_cs, deq_short)) {  // parsing msg_export_deq_short$1101 ...
      return reject_query("OutMsgDescr for "s + out_msg_id.to_hex(352) +
                          " is invalid (cannot unpack msg_export_deq_short)");
    }
    msg_env_hash = deq_short.msg_env_hash;
  }
  //
  if (mode == 1) {
    // dequeued message
    if (tag == 7) {
      // this is a msg_export_tr_req$111, a re-queued transit message (after merge)
      // check that q_msg_env still contains msg
      auto q_msg = vm::load_cell_slice(q_msg_env).prefetch_ref();
      if (q_msg.is_null()) {
        return reject_query("MsgEnvelope in the old outbound queue with key "s + out_msg_id.to_hex(352) +
                            " is invalid");
      }
      if (q_msg->get_hash().as_bitslice() != msg->get_hash().bits()) {
        return reject_query("MsgEnvelope in the old outbound queue with key "s + out_msg_id.to_hex(352) +
                            " contains a Message with incorrect hash " + q_msg->get_hash().bits().to_hex(256));
      }
      auto import = out_msg_cs->prefetch_ref(1);
      if (import.is_null()) {
        return reject_query("OutMsgDescr for "s + out_msg_id.to_hex(352) + " is not a valid msg_export_tr_req");
      }
      auto import_cs = vm::load_cell_slice(std::move(import));
      int import_tag = (int)import_cs.prefetch_ulong(3);
      if (import_tag != 4) {
        // must be msg_import_tr$100
        return reject_query(PSTRING() << "OutMsgDescr for " << out_msg_id.to_hex(352)
                                      << " refers to a reimport InMsgDescr with invalid tag " << import_tag
                                      << " instead of msg_import_tr$100");
      }
      auto in_msg_env = import_cs.prefetch_ref();
      if (in_msg_env.is_null()) {
        return reject_query("OutMsgDescr for "s + out_msg_id.to_hex(352) +
                            " is a msg_export_tr_req referring to an invalid reimport InMsgDescr");
      }
      if (in_msg_env->get_hash().as_bitslice() != q_msg_env->get_hash().bits()) {
        return reject_query("OutMsgDescr corresponding to dequeued message with key "s + out_msg_id.to_hex(352) +
                            " is a msg_export_tr_req referring to a reimport InMsgDescr that contains a MsgEnvelope "
                            "distinct from that originally kept in the old queue");
      }
    } else if (msg_env_hash != q_msg_env->get_hash().bits()) {
      return reject_query("OutMsgDescr corresponding to dequeued message with key "s + out_msg_id.to_hex(352) +
                          " contains a MsgEnvelope distinct from that originally kept in the old queue");
    }
  } else {
    // enqueued message
    if (msg_env_hash != q_msg_env->get_hash().bits()) {
      return reject_query("OutMsgDescr corresponding to "s + m_str[mode] + "queued message with key "s +
                          out_msg_id.to_hex(352) +
                          " contains a MsgEnvelope distinct from that stored in the new queue");
    }
  }
  // in all cases above, we have to check that all 352-bit key is correct (including first 96 bits)
  // otherwise we might not be able to correctly recover OutMsgQueue entries starting from OutMsgDescr later
  // or we might have several OutMsgQueue entries with different 352-bit keys all having the same last 256 bits (with the message hash)
  if (is_short) {
    // check out_msg_id using fields next_workchain:int32 next_addr_pfx:uint64 of msg_export_deq_short$1101
    if (out_msg_id.get_int(32) != deq_short.next_workchain ||
        (out_msg_id + 32).get_uint(64) != deq_short.next_addr_pfx) {
      return reject_query(
          PSTRING() << "OutMsgQueue entry with key " << out_msg_id.to_hex(352)
                    << " corresponds to msg_export_deq_short OutMsg entry with incorrect next hop parameters "
                    << deq_short.next_workchain << "," << deq_short.next_addr_pfx);
    }
  }
  td::BitArray<352> key;
  if (!block::compute_out_msg_queue_key(q_msg_env, key)) {
    return reject_query("OutMsgQueue entry with key "s + out_msg_id.to_hex(352) +
                        " refers to a MsgEnvelope that cannot be unpacked");
  }
  if (key != out_msg_id) {
    return reject_query("OutMsgQueue entry with key "s + out_msg_id.to_hex(352) +
                        " contains a MsgEnvelope that should have been stored under different key " + key.to_hex());
  }
  return true;
}

bool ValidateQuery::precheck_message_queue_update() {
  LOG(INFO) << "pre-checking the difference between the old and the new outbound message queues";
  try {
    CHECK(ps_.out_msg_queue_ && ns_.out_msg_queue_);
    CHECK(out_msg_dict_);
    if (!ps_.out_msg_queue_->scan_diff(
            *ns_.out_msg_queue_,
            [this](td::ConstBitPtr key, int key_len, Ref<vm::CellSlice> old_val_extra,
                   Ref<vm::CellSlice> new_val_extra) {
              CHECK(key_len == 352);
              return precheck_one_message_queue_update(key, std::move(old_val_extra), std::move(new_val_extra));
            },
            3 /* check augmentation of changed nodes */)) {
      return reject_query("invalid OutMsgQueue dictionary in the new state");
    }
  } catch (vm::VmError& err) {
    return reject_query("invalid OutMsgQueue dictionary difference between the old and the new state: "s +
                        err.get_msg());
  }
  return true;
}

bool ValidateQuery::update_max_processed_lt_hash(ton::LogicalTime lt, const ton::Bits256& hash) {
  if (proc_lt_ < lt || (proc_lt_ == lt && proc_hash_ < hash)) {
    proc_lt_ = lt;
    proc_hash_ = hash;
  }
  return true;
}

bool ValidateQuery::update_min_enqueued_lt_hash(ton::LogicalTime lt, const ton::Bits256& hash) {
  if (lt < min_enq_lt_ || (lt == min_enq_lt_ && hash < min_enq_hash_)) {
    min_enq_lt_ = lt;
    min_enq_hash_ = hash;
  }
  return true;
}

// check that the enveloped message (MsgEnvelope) was present in the output queue of a neighbor, and that it has not been processed before
bool ValidateQuery::check_imported_message(Ref<vm::Cell> msg_env) {
  block::tlb::MsgEnvelope::Record_std env;
  block::gen::CommonMsgInfo::Record_int_msg_info info;
  ton::AccountIdPrefixFull src_prefix, dest_prefix, cur_prefix, next_prefix;
  if (!(msg_env.not_null() && tlb::unpack_cell(msg_env, env) && tlb::unpack_cell_inexact(env.msg, info) &&
        block::tlb::t_MsgAddressInt.get_prefix_to(std::move(info.src), src_prefix) &&
        block::tlb::t_MsgAddressInt.get_prefix_to(std::move(info.dest), dest_prefix) &&
        block::interpolate_addr_to(src_prefix, dest_prefix, env.cur_addr, cur_prefix) &&
        block::interpolate_addr_to(src_prefix, dest_prefix, env.next_addr, next_prefix))) {
    return reject_query("cannot unpack MsgEnvelope of an imported internal message with hash "s +
                        (env.msg.not_null() ? env.msg->get_hash().to_hex() : "(unknown)"));
  }
  if (!ton::shard_contains(shard_, next_prefix)) {
    return reject_query("imported message with hash "s + env.msg->get_hash().to_hex() + " has next hop address " +
                        next_prefix.to_str() + "... not in this shard");
  }
  td::BitArray<32 + 64 + 256> key;
  key.bits().store_int(next_prefix.workchain, 32);
  (key.bits() + 32).store_int(next_prefix.account_id_prefix, 64);
  (key.bits() + 96).copy_from(env.msg->get_hash().bits(), 256);
  for (const auto& nb : neighbors_) {
    if (!nb.is_disabled() && nb.contains(cur_prefix)) {
      CHECK(nb.out_msg_queue);
      auto nqv = nb.out_msg_queue->lookup_with_extra(key.bits(), key.size());
      if (nqv.is_null()) {
        return reject_query("imported internal message with hash "s + env.msg->get_hash().to_hex() +
                            " and previous address " + cur_prefix.to_str() + "..., next hop address " +
                            next_prefix.to_str() + " could not be found in the outbound message queue of neighbor " +
                            nb.blk_.to_str() + " under key " + key.to_hex());
      }
      block::EnqueuedMsgDescr enq_msg_descr;
      unsigned long long created_lt;
      if (!(nqv.write().fetch_ulong_bool(64, created_lt)  // augmentation
            && enq_msg_descr.unpack(nqv.write())          // unpack EnqueuedMsg
            && enq_msg_descr.check_key(key.bits())        // check key
            && enq_msg_descr.lt_ == created_lt)) {
        return reject_query("imported internal message from the outbound message queue of neighbor " +
                            nb.blk_.to_str() + " under key " + key.to_hex() +
                            " has an invalid EnqueuedMsg record in that queue");
      }
      if (enq_msg_descr.msg_env_->get_hash() != msg_env->get_hash()) {
        return reject_query("imported internal message from the outbound message queue of neighbor " +
                            nb.blk_.to_str() + " under key " + key.to_hex() +
                            " had a different MsgEnvelope in that outbound message queue");
      }
      if (ps_.processed_upto_->already_processed(enq_msg_descr)) {
        return reject_query(PSTRING() << "imported internal message with hash " << env.msg->get_hash().bits()
                                      << " and lt=" << created_lt
                                      << " has been already imported by a previous block of this shardchain");
      }
      update_max_processed_lt_hash(enq_msg_descr.lt_, enq_msg_descr.hash_);
      return true;
    }
  }
  return reject_query("imported internal message with hash "s + env.msg->get_hash().to_hex() +
                      " and previous address " + cur_prefix.to_str() + "..., next hop address " + next_prefix.to_str() +
                      " has previous address not belonging to any neighbor");
}

bool ValidateQuery::is_special_in_msg(const vm::CellSlice& in_msg) const {
  return (recover_create_msg_.not_null() && vm::load_cell_slice(recover_create_msg_).contents_equal(in_msg)) ||
         (mint_msg_.not_null() && vm::load_cell_slice(mint_msg_).contents_equal(in_msg));
}

bool ValidateQuery::check_in_msg(td::ConstBitPtr key, Ref<vm::CellSlice> in_msg) {
  LOG(DEBUG) << "checking InMsg with key " << key.to_hex(256);
  CHECK(in_msg.not_null());
  int tag = block::gen::t_InMsg.get_tag(*in_msg);
  CHECK(tag >= 0);  // NB: the block has been already checked to be valid TL-B in try_validate()
  ton::StdSmcAddress addr;
  ton::WorkchainId wc;
  Ref<vm::CellSlice> src, dest;
  Ref<vm::Cell> transaction;
  Ref<vm::Cell> msg, msg_env, tr_msg_env;
  // msg_envelope#4 cur_addr:IntermediateAddress next_addr:IntermediateAddress fwd_fee_remaining:Grams msg:^(Message Any) = MsgEnvelope;
  block::tlb::MsgEnvelope::Record_std env;
  // int_msg_info$0 ihr_disabled:Bool bounce:Bool bounced:Bool
  //   src:MsgAddressInt dest:MsgAddressInt
  //   value:CurrencyCollection ihr_fee:Grams fwd_fee:Grams
  //   created_lt:uint64 created_at:uint32 = CommonMsgInfo;
  block::gen::CommonMsgInfo::Record_int_msg_info info;
  ton::AccountIdPrefixFull src_prefix, dest_prefix, cur_prefix, next_prefix;
  td::RefInt256 fwd_fee, orig_fwd_fee;
  // initial checks and unpack
  switch (tag) {
    case block::gen::InMsg::msg_import_ext: {
      // msg_import_ext$000 msg:^(Message Any) transaction:^Transaction
      // importing an inbound external message
      block::gen::CommonMsgInfo::Record_ext_in_msg_info info_ext;
      vm::CellSlice cs{*in_msg};
      CHECK(block::gen::t_InMsg.unpack_msg_import_ext(cs, msg, transaction));
      if (msg->get_hash().as_bitslice() != key) {
        return reject_query("InMsg with key "s + key.to_hex(256) + " refers to a message with different hash " +
                            msg->get_hash().to_hex());
      }
      if (!tlb::unpack_cell_inexact(msg, info_ext)) {
        return reject_query("InMsg with key "s + key.to_hex(256) +
                            " is a msg_import_ext$000, but it does not refer to an inbound external message");
      }
      dest_prefix = block::tlb::t_MsgAddressInt.get_prefix(info_ext.dest);
      if (!dest_prefix.is_valid()) {
        return reject_query("destination of inbound external message with hash "s + key.to_hex(256) +
                            " is an invalid blockchain address");
      }
      if (!ton::shard_contains(shard_, dest_prefix)) {
        return reject_query("inbound external message with hash "s + key.to_hex(256) + " has destination address " +
                            dest_prefix.to_str() + "... not in this shard");
      }
      dest = std::move(info_ext.dest);
      if (!block::tlb::t_MsgAddressInt.extract_std_address(dest, wc, addr)) {
        return reject_query("cannot unpack destination address of inbound external message with hash "s +
                            key.to_hex(256));
      }
      break;
    }
    case block::gen::InMsg::msg_import_imm: {
      // msg_import_imm$011 in_msg:^MsgEnvelope transaction:^Transaction fwd_fee:Grams
      // importing and processing an internal message generated in this very block
      block::gen::InMsg::Record_msg_import_imm inp;
      unsigned long long created_lt = 0;
      CHECK(tlb::csr_unpack(in_msg, inp) && tlb::unpack_cell(inp.in_msg, env) &&
            block::tlb::t_MsgEnvelope.get_created_lt(vm::load_cell_slice(inp.in_msg), created_lt) &&
            (fwd_fee = block::tlb::t_Grams.as_integer(std::move(inp.fwd_fee))).not_null());
      transaction = std::move(inp.transaction);
      msg_env = std::move(inp.in_msg);
      msg = env.msg;
      if (!is_special_in_msg(*in_msg)) {
        update_max_processed_lt_hash(created_lt, msg->get_hash().bits());
      }
      // ...
      break;
    }
    case block::gen::InMsg::msg_import_fin: {
      // msg_import_fin$100 in_msg:^MsgEnvelope transaction:^Transaction fwd_fee:Grams
      // importing and processing an internal message with destination in this shard
      block::gen::InMsg::Record_msg_import_fin inp;
      CHECK(tlb::csr_unpack(in_msg, inp) && tlb::unpack_cell(inp.in_msg, env) &&
            (fwd_fee = block::tlb::t_Grams.as_integer(std::move(inp.fwd_fee))).not_null());
      transaction = std::move(inp.transaction);
      msg_env = std::move(inp.in_msg);
      msg = env.msg;
      // ...
      break;
    }
    case block::gen::InMsg::msg_import_tr: {
      // msg_import_tr$101 in_msg:^MsgEnvelope out_msg:^MsgEnvelope transit_fee:Grams
      // importing and relaying a (transit) internal message with destination outside this shard
      block::gen::InMsg::Record_msg_import_tr inp;
      CHECK(tlb::csr_unpack(in_msg, inp) && tlb::unpack_cell(inp.in_msg, env) &&
            (fwd_fee = block::tlb::t_Grams.as_integer(std::move(inp.transit_fee))).not_null());
      msg_env = std::move(inp.in_msg);
      msg = env.msg;
      tr_msg_env = std::move(inp.out_msg);
      // ...
      break;
    }
    case block::gen::InMsg::msg_import_ihr:
      // msg_import_ihr$010 msg:^(Message Any) transaction:^Transaction ihr_fee:Grams proof_created:^Cell
      return reject_query("InMsg with key "s + key.to_hex(256) +
                          " is a msg_import_ihr, but IHR messages are not enabled in this version");
    case block::gen::InMsg::msg_discard_tr:
      // msg_discard_tr$111 in_msg:^MsgEnvelope transaction_id:uint64 fwd_fee:Grams proof_delivered:^Cell
      return reject_query("InMsg with key "s + key.to_hex(256) +
                          " is a msg_discard_tr, but IHR messages are not enabled in this version");
    case block::gen::InMsg::msg_discard_fin:
      // msg_discard_fin$110 in_msg:^MsgEnvelope transaction_id:uint64 fwd_fee:Grams
      return reject_query("InMsg with key "s + key.to_hex(256) +
                          " is a msg_discard_fin, but IHR messages are not enabled in this version");
    default:
      return reject_query(PSTRING() << "InMsg with key " << key.to_hex(256) << " has impossible tag " << tag);
  }
  // common checks for all (non-external) inbound messages
  CHECK(msg.not_null());
  if (msg->get_hash().as_bitslice() != key) {
    return reject_query("InMsg with key "s + key.to_hex(256) + " refers to a message with different hash " +
                        msg->get_hash().to_hex());
  }
  if (tag != block::gen::InMsg::msg_import_ext) {
    // unpack int_msg_info$0 ... = CommonMsgInfo, especially message addresses
    if (!tlb::unpack_cell_inexact(msg, info)) {
      return reject_query("InMsg with key "s + key.to_hex(256) +
                          " is not a msg_import_ext$000, but it does not refer to an inbound internal message");
    }
    // extract source, current, next hop and destination address prefixes
    dest_prefix = block::tlb::t_MsgAddressInt.get_prefix(info.dest);
    if (!dest_prefix.is_valid()) {
      return reject_query("destination of inbound internal message with hash "s + key.to_hex(256) +
                          " is an invalid blockchain address");
    }
    src_prefix = block::tlb::t_MsgAddressInt.get_prefix(info.src);
    if (!src_prefix.is_valid()) {
      return reject_query("source of inbound internal message with hash "s + key.to_hex(256) +
                          " is an invalid blockchain address");
    }
    cur_prefix = block::interpolate_addr(src_prefix, dest_prefix, env.cur_addr);
    next_prefix = block::interpolate_addr(src_prefix, dest_prefix, env.next_addr);
    if (!(cur_prefix.is_valid() && next_prefix.is_valid())) {
      return reject_query("cannot compute current and next hop addresses of inbound internal message with hash "s +
                          key.to_hex(256));
    }
    // check that next hop is nearer to the destination than the current address
    if (count_matching_bits(dest_prefix, next_prefix) < count_matching_bits(dest_prefix, cur_prefix)) {
      return reject_query("next hop address "s + next_prefix.to_str() + "... of inbound internal message with hash " +
                          key.to_hex(256) + " is further from its destination " + dest_prefix.to_str() +
                          "... than its current address " + cur_prefix.to_str() + "...");
    }
    // next hop address must belong to this shard (otherwise we should never had imported this message)
    if (!ton::shard_contains(shard_, next_prefix)) {
      return reject_query("next hop address "s + next_prefix.to_str() + "... of inbound internal message with hash " +
                          key.to_hex(256) + " does not belong to the current block's shard " + shard_.to_str());
    }
    // next hop may coincide with current address only if destination is already reached
    if (next_prefix == cur_prefix && cur_prefix != dest_prefix) {
      return reject_query(
          "next hop address "s + next_prefix.to_str() + "... of inbound internal message with hash " + key.to_hex(256) +
          " coincides with its current address, but this message has not reached its final destination " +
          dest_prefix.to_str() + "... yet");
    }
    // if a message is processed by a transaction, it must have destination inside the current shard
    if (transaction.not_null() && !ton::shard_contains(shard_, dest_prefix)) {
      return reject_query("inbound internal message with hash "s + key.to_hex(256) + " has destination address " +
                          dest_prefix.to_str() + "... not in this shard, but it is processed nonetheless");
    }
    // if a message is not processed by a transaction, its final destination must be outside this shard
    if (transaction.is_null() && ton::shard_contains(shard_, dest_prefix)) {
      return reject_query("inbound internal message with hash "s + key.to_hex(256) + " has destination address " +
                          dest_prefix.to_str() + "... in this shard, but it is not processed by a transaction");
    }
    src = std::move(info.src);
    dest = std::move(info.dest);
    // unpack complete destination address if it is inside this shard
    if (transaction.not_null() && !block::tlb::t_MsgAddressInt.extract_std_address(dest, wc, addr)) {
      return reject_query("cannot unpack destination address of inbound internal message with hash "s +
                          key.to_hex(256));
    }
    // unpack original forwarding fee
    orig_fwd_fee = block::tlb::t_Grams.as_integer(info.fwd_fee);
    CHECK(orig_fwd_fee.not_null());
    if (env.fwd_fee_remaining > orig_fwd_fee) {
      return reject_query("inbound internal message with hash "s + key.to_hex(256) + " has remaining forwarding fee " +
                          td::dec_string(env.fwd_fee_remaining) + " larger than the original (total) forwarding fee " +
                          td::dec_string(orig_fwd_fee));
    }
  }

  if (transaction.not_null()) {
    // check that the transaction reference is valid, and that it points to a Transaction which indeed processes this input message
    if (!is_valid_transaction_ref(transaction)) {
      return reject_query(
          "InMsg corresponding to inbound message with key "s + key.to_hex(256) +
          " contains an invalid Transaction reference (transaction not in the block's transaction list)");
    }
    if (!block::is_transaction_in_msg(transaction, msg)) {
      return reject_query("InMsg corresponding to inbound message with key "s + key.to_hex(256) +
                          " refers to transaction that does not process this inbound message");
    }
    ton::StdSmcAddress trans_addr;
    ton::LogicalTime trans_lt;
    CHECK(block::get_transaction_id(transaction, trans_addr, trans_lt));
    if (addr != trans_addr) {
      block::gen::t_InMsg.print(std::cerr, *in_msg);
      return reject_query(PSTRING() << "InMsg corresponding to inbound message with hash " << key.to_hex(256)
                                    << " and destination address " << addr.to_hex()
                                    << " claims that the message is processed by transaction " << trans_lt
                                    << " of another account " << trans_addr.to_hex());
    }
  }

  if (tag == block::gen::InMsg::msg_import_ext) {
    return true;  // nothing to check more for external messages
  }

  Ref<vm::Cell> out_msg_env;
  Ref<vm::Cell> reimport;
  bool tr_req = false;

  // continue checking inbound message
  switch (tag) {
    case block::gen::InMsg::msg_import_imm: {
      // msg_import_imm$011 in_msg:^MsgEnvelope transaction:^Transaction fwd_fee:Grams
      // importing and processing an internal message generated in this very block
      if (cur_prefix != dest_prefix) {
        return reject_query("inbound internal message with hash "s + key.to_hex(256) +
                            " is a msg_import_imm$011, but its current address " + cur_prefix.to_str() +
                            " is somehow distinct from its final destination " + dest_prefix.to_str());
      }
      CHECK(transaction.not_null());
      // check that the message has been created in this very block
      if (!shard_contains(shard_, src_prefix)) {
        return reject_query("inbound internal message with hash "s + key.to_hex(256) +
                            " is a msg_import_imm$011, but its source address " + src_prefix.to_str() +
                            " does not belong to this shard");
      }
      block::gen::OutMsg::Record_msg_export_imm out_msg;
      if (tlb::csr_unpack_safe(out_msg_dict_->lookup(key, 256), out_msg)) {
        out_msg_env = std::move(out_msg.out_msg);
        reimport = std::move(out_msg.reimport);
      } else if (!is_special_in_msg(*in_msg)) {
        return reject_query("inbound internal message with hash "s + key.to_hex(256) +
                            " is a msg_import_imm$011, but the corresponding OutMsg does not exist, or is not a valid "
                            "msg_export_imm$010");
      }
      // fwd_fee must be equal to the fwd_fee_remaining of this MsgEnvelope
      if (*fwd_fee != *env.fwd_fee_remaining) {
        return reject_query("msg_import_imm$011 InMsg with hash "s + key.to_hex(256) +
                            " is invalid because its collected fwd_fee=" + td::dec_string(fwd_fee) +
                            " is not equal to fwd_fee_remaining=" + td::dec_string(env.fwd_fee_remaining) +
                            " of this message (envelope)");
      }
      // ...
      break;
    }
    case block::gen::InMsg::msg_import_fin: {
      // msg_import_fin$100 in_msg:^MsgEnvelope transaction:^Transaction fwd_fee:Grams
      // importing and processing an internal message with destination in this shard
      CHECK(transaction.not_null());
      CHECK(shard_contains(shard_, next_prefix));
      if (shard_contains(shard_, cur_prefix)) {
        // we imported this message from our shard!
        block::gen::OutMsg::Record_msg_export_deq_imm out_msg;
        if (!tlb::csr_unpack_safe(out_msg_dict_->lookup(key, 256), out_msg)) {
          return reject_query("inbound internal message with hash "s + key.to_hex(256) +
                              " is a msg_import_fin$100 with current address " + cur_prefix.to_str() +
                              "... already in our shard, but the corresponding OutMsg does not exist, or is not a "
                              "valid msg_export_deq_imm$100");
        }
        out_msg_env = std::move(out_msg.out_msg);
        reimport = std::move(out_msg.reimport);
      } else {
        CHECK(cur_prefix != next_prefix);
        // check that the message was present in the output queue of a neighbor, and that it has not been processed before
        if (!check_imported_message(msg_env)) {
          return false;
        }
      }
      // ...
      // fwd_fee must be equal to the fwd_fee_remaining of this MsgEnvelope
      if (*fwd_fee != *env.fwd_fee_remaining) {
        return reject_query("msg_import_imm$011 InMsg with hash "s + key.to_hex(256) +
                            " is invalid because its collected fwd_fee=" + td::dec_string(fwd_fee) +
                            " is not equal to fwd_fee_remaining=" + td::dec_string(env.fwd_fee_remaining) +
                            " of this message (envelope)");
      }
      // ...
      break;
    }
    case block::gen::InMsg::msg_import_tr: {
      // msg_import_tr$101 in_msg:^MsgEnvelope out_msg:^MsgEnvelope transit_fee:Grams
      // importing and relaying a (transit) internal message with destination outside this shard
      if (cur_prefix == dest_prefix) {
        return reject_query("inbound internal message with hash "s + key.to_hex(256) +
                            " is a msg_import_tr$101 (a transit message), but its current address " +
                            cur_prefix.to_str() + " is already equal to its final destination");
      }
      CHECK(transaction.is_null());
      CHECK(cur_prefix != next_prefix);
      auto out_msg_cs = out_msg_dict_->lookup(key, 256);
      if (out_msg_cs.is_null()) {
        return reject_query("inbound internal message with hash "s + key.to_hex(256) +
                            " is a msg_import_tr$101 (transit message), but the corresponding OutMsg does not exist");
      }
      if (shard_contains(shard_, cur_prefix)) {
        // we imported this message from our shard!
        // (very rare situation possible only after merge)
        tr_req = true;
        block::gen::OutMsg::Record_msg_export_tr_req out_msg;
        if (!tlb::csr_unpack_safe(out_msg_cs, out_msg)) {
          return reject_query(
              "inbound internal message with hash "s + key.to_hex(256) +
              " is a msg_import_tr$101 (transit message) with current address " + cur_prefix.to_str() +
              "... already in our shard, but the corresponding OutMsg is not a valid msg_export_tr_req$111");
        }
        out_msg_env = std::move(out_msg.out_msg);
        reimport = std::move(out_msg.imported);
      } else {
        block::gen::OutMsg::Record_msg_export_tr out_msg;
        if (!tlb::csr_unpack_safe(out_msg_cs, out_msg)) {
          return reject_query(
              "inbound internal message with hash "s + key.to_hex(256) +
              " is a msg_import_tr$101 (transit message) with current address " + cur_prefix.to_str() +
              "... outside of our shard, but the corresponding OutMsg is not a valid msg_export_tr$011");
        }
        out_msg_env = std::move(out_msg.out_msg);
        reimport = std::move(out_msg.imported);
        // check that the message was present in the output queue of a neighbor, and that it has not been processed before
        if (!check_imported_message(msg_env)) {
          return false;
        }
      }
      // perform hypercube routing for this transit message
      auto route_info = block::perform_hypercube_routing(next_prefix, dest_prefix, shard_);
      if ((unsigned)route_info.first > 96 || (unsigned)route_info.second > 96) {
        return reject_query("cannot perform (check) hypercube routing for transit inbound message with hash "s +
                            key.to_hex(256) + ": src=" + src_prefix.to_str() + " cur=" + cur_prefix.to_str() +
                            " next=" + next_prefix.to_str() + " dest=" + dest_prefix.to_str() + "; our shard is " +
                            shard_.to_str());
      }
      auto new_cur_prefix = block::interpolate_addr(next_prefix, dest_prefix, route_info.first);
      auto new_next_prefix = block::interpolate_addr(next_prefix, dest_prefix, route_info.second);
      // unpack out_msg:^MsgEnvelope from msg_import_tr
      block::tlb::MsgEnvelope::Record_std tr_env;
      if (!tlb::unpack_cell(tr_msg_env, tr_env)) {
        return reject_query("InMsg for transit message with hash "s + key.to_hex(256) +
                            " refers to an invalid rewritten message envelope");
      }
      // the rewritten transit message envelope must contain the same message
      if (tr_env.msg->get_hash() != msg->get_hash()) {
        return reject_query("InMsg for transit message with hash "s + key.to_hex(256) +
                            " refers to a rewritten message envelope containing another message");
      }
      // check that the message has been routed according to hypercube routing
      auto tr_cur_prefix = block::interpolate_addr(src_prefix, dest_prefix, tr_env.cur_addr);
      auto tr_next_prefix = block::interpolate_addr(src_prefix, dest_prefix, tr_env.next_addr);
      if (tr_cur_prefix != new_cur_prefix || tr_next_prefix != new_next_prefix) {
        return reject_query("InMsg for transit message with hash "s + key.to_hex(256) +
                            " tells us that it has been adjusted to current address " + tr_cur_prefix.to_str() +
                            "... and hext hop address " + tr_next_prefix.to_str() +
                            " while the correct values dictated by hypercube routing are " + new_cur_prefix.to_str() +
                            "... and " + new_next_prefix.to_str() + "...");
      }
      // check that the collected transit fee with new fwd_fee_remaining equal the original fwd_fee_remaining
      // (correctness of fwd_fee itself will be checked later)
      if (tr_env.fwd_fee_remaining > orig_fwd_fee || *(tr_env.fwd_fee_remaining + fwd_fee) != *env.fwd_fee_remaining) {
        return reject_query("InMsg for transit message with hash "s + key.to_hex(256) + " declares transit fees of " +
                            td::dec_string(fwd_fee) + ", but fwd_fees_remaining has decreased from " +
                            td::dec_string(env.fwd_fee_remaining) + " to " + td::dec_string(tr_env.fwd_fee_remaining) +
                            " in transit");
      }
      if (tr_msg_env->get_hash() != out_msg_env->get_hash()) {
        return reject_query(
            "InMsg for transit message with hash "s + key.to_hex(256) +
            " contains rewritten MsgEnvelope different from that stored in corresponding OutMsgDescr (" +
            (tr_req ? "requeued" : "usual") + "transit)");
      }
      // check the amount of the transit fee
      td::RefInt256 transit_fee = action_phase_cfg_.fwd_std.get_next_part(env.fwd_fee_remaining);
      if (*transit_fee != *fwd_fee) {
        return reject_query("InMsg for transit message with hash "s + key.to_hex(256) +
                            " declared collected transit fees to be " + td::dec_string(fwd_fee) +
                            " (deducted from the remaining forwarding fees of " +
                            td::dec_string(env.fwd_fee_remaining) +
                            "), but we have computed another value of transit fees " + td::dec_string(transit_fee));
      }
      break;
    }
    default:
      return fatal_error(PSTRING() << "unknown InMsgTag " << tag);
  }

  if (reimport.not_null()) {
    // transit message: msg_export_tr + msg_import_tr
    // or message re-imported from this very shard
    // either msg_export_imm + msg_import_imm
    // or msg_export_deq_imm + msg_import_fin
    // or msg_export_tr_req + msg_import_tr (rarely, only after merge)
    // must have a corresponding OutMsg record
    if (!in_msg->contents_equal(vm::load_cell_slice(std::move(reimport)))) {
      return reject_query("OutMsg corresponding to reimport InMsg with hash "s + key.to_hex(256) +
                          " refers to a different reimport InMsg");
    }
    // for transit messages, OutMsg refers to the newly-created outbound messages (not to the re-imported old outbound message)
    if (tag != block::gen::InMsg::msg_import_tr && out_msg_env->get_hash() != msg_env->get_hash()) {
      return reject_query(
          "InMsg with hash "s + key.to_hex(256) +
          " is a reimport record, but the corresponding OutMsg exports a MsgEnvelope with a different hash");
    }
  }
  return true;
}

bool ValidateQuery::check_in_msg_descr() {
  LOG(INFO) << "checking inbound messages listed in InMsgDescr";
  try {
    CHECK(in_msg_dict_);
    if (!in_msg_dict_->validate_check_extra(
            [this](Ref<vm::CellSlice> value, Ref<vm::CellSlice> extra, td::ConstBitPtr key, int key_len) {
              CHECK(key_len == 256);
              return check_in_msg(key, std::move(value)) ||
                     reject_query("invalid InMsg with key (message hash) "s + key.to_hex(256) + " in the new block "s +
                                  id_.to_str());
            })) {
      return reject_query("invalid InMsgDescr dictionary in the new block "s + id_.to_str());
    }
  } catch (vm::VmError& err) {
    return reject_query("invalid InMsgDescr dictionary: "s + err.get_msg());
  }
  return true;
}

bool ValidateQuery::check_out_msg(td::ConstBitPtr key, Ref<vm::CellSlice> out_msg) {
  LOG(DEBUG) << "checking OutMsg with key " << key.to_hex(256);
  CHECK(out_msg.not_null());
  int tag = block::gen::t_OutMsg.get_tag(*out_msg);
  CHECK(tag >= 0);  // NB: the block has been already checked to be valid TL-B in try_validate()
  ton::StdSmcAddress addr;
  ton::WorkchainId wc;
  Ref<vm::CellSlice> src, dest;
  Ref<vm::Cell> transaction;
  Ref<vm::Cell> msg, msg_env, tr_msg_env, reimport;
  td::Bits256 msg_env_hash;
  // msg_envelope#4 cur_addr:IntermediateAddress next_addr:IntermediateAddress fwd_fee_remaining:Grams msg:^(Message Any) = MsgEnvelope;
  block::tlb::MsgEnvelope::Record_std env;
  // int_msg_info$0 ihr_disabled:Bool bounce:Bool bounced:Bool
  //   src:MsgAddressInt dest:MsgAddressInt
  //   value:CurrencyCollection ihr_fee:Grams fwd_fee:Grams
  //   created_lt:uint64 created_at:uint32 = CommonMsgInfo;
  block::gen::CommonMsgInfo::Record_int_msg_info info;
  ton::AccountIdPrefixFull src_prefix, dest_prefix, cur_prefix, next_prefix;
  td::RefInt256 fwd_fee, orig_fwd_fee;
  ton::LogicalTime import_lt = ~0ULL;
  unsigned long long created_lt = 0;
  int mode = 0, in_tag = -2;
  bool is_short = false;
  // initial checks and unpack
  switch (tag) {
    case block::gen::OutMsg::msg_export_ext: {
      // msg_export_ext$000 msg:^(Message Any) transaction:^Transaction = OutMsg;
      // exporting an outbound external message
      block::gen::CommonMsgInfo::Record_ext_out_msg_info info_ext;
      vm::CellSlice cs{*out_msg};
      CHECK(block::gen::t_OutMsg.unpack_msg_export_ext(cs, msg, transaction));
      if (msg->get_hash().as_bitslice() != key) {
        return reject_query("OutMsg with key "s + key.to_hex(256) + " refers to a message with different hash " +
                            msg->get_hash().to_hex());
      }
      if (!tlb::unpack_cell_inexact(msg, info_ext)) {
        return reject_query("OutMsg with key "s + key.to_hex(256) +
                            " is a msg_export_ext$000, but it does not refer to an outbound external message");
      }
      src_prefix = block::tlb::t_MsgAddressInt.get_prefix(info_ext.src);
      if (!src_prefix.is_valid()) {
        return reject_query("source of outbound external message with hash "s + key.to_hex(256) +
                            " is an invalid blockchain address");
      }
      if (!ton::shard_contains(shard_, src_prefix)) {
        return reject_query("outbound external message with hash "s + key.to_hex(256) + " has source address " +
                            src_prefix.to_str() + "... not in this shard");
      }
      src = std::move(info_ext.src);
      if (!block::tlb::t_MsgAddressInt.extract_std_address(src, wc, addr)) {
        return reject_query("cannot unpack source address of outbound external message with hash "s + key.to_hex(256));
      }
      break;
    }
    case block::gen::OutMsg::msg_export_imm: {
      block::gen::OutMsg::Record_msg_export_imm out;
      CHECK(tlb::csr_unpack(out_msg, out) && tlb::unpack_cell(out.out_msg, env));
      transaction = std::move(out.transaction);
      msg_env = std::move(out.out_msg);
      msg = env.msg;
      reimport = std::move(out.reimport);
      in_tag = block::gen::InMsg::msg_import_imm;
      // ...
      break;
    }
    case block::gen::OutMsg::msg_export_new: {
      block::gen::OutMsg::Record_msg_export_new out;
      CHECK(tlb::csr_unpack(out_msg, out) && tlb::unpack_cell(out.out_msg, env) &&
            block::tlb::t_MsgEnvelope.get_created_lt(vm::load_cell_slice(out.out_msg), created_lt));
      transaction = std::move(out.transaction);
      msg_env = std::move(out.out_msg);
      msg = env.msg;
      mode = 2;  // added to OutMsgQueue
      // ...
      break;
    }
    case block::gen::OutMsg::msg_export_tr: {
      block::gen::OutMsg::Record_msg_export_tr out;
      CHECK(tlb::csr_unpack(out_msg, out) && tlb::unpack_cell(out.out_msg, env));
      msg_env = std::move(out.out_msg);
      msg = env.msg;
      reimport = std::move(out.imported);
      in_tag = block::gen::InMsg::msg_import_tr;
      mode = 2;  // added to OutMsgQueue
      // ...
      break;
    }
    case block::gen::OutMsg::msg_export_deq: {
      block::gen::OutMsg::Record_msg_export_deq out;
      CHECK(tlb::csr_unpack(out_msg, out) && tlb::unpack_cell(out.out_msg, env));
      msg_env = std::move(out.out_msg);
      msg = env.msg;
      import_lt = out.import_block_lt;
      mode = 1;  // removed from OutMsgQueue
      // ...
      break;
    }
    case block::gen::OutMsg::msg_export_deq_short: {
      block::gen::OutMsg::Record_msg_export_deq_short out;
      CHECK(tlb::csr_unpack(out_msg, out));
      msg_env_hash = out.msg_env_hash;
      next_prefix.workchain = out.next_workchain;
      next_prefix.account_id_prefix = out.next_addr_pfx;
      import_lt = out.import_block_lt;
      is_short = true;
      mode = 1;  // removed from OutMsgQueue
      // ...
      break;
    }
    case block::gen::OutMsg::msg_export_tr_req: {
      block::gen::OutMsg::Record_msg_export_tr_req out;
      CHECK(tlb::csr_unpack(out_msg, out) && tlb::unpack_cell(out.out_msg, env));
      msg_env = std::move(out.out_msg);
      msg = env.msg;
      reimport = std::move(out.imported);
      in_tag = block::gen::InMsg::msg_import_tr;
      mode = 3;  // removed from OutMsgQueue, and then added
      // ...
      break;
    }
    case block::gen::OutMsg::msg_export_deq_imm: {
      block::gen::OutMsg::Record_msg_export_deq_imm out;
      CHECK(tlb::csr_unpack(out_msg, out) && tlb::unpack_cell(out.out_msg, env));
      msg_env = std::move(out.out_msg);
      msg = env.msg;
      reimport = std::move(out.reimport);
      in_tag = block::gen::InMsg::msg_import_fin;
      mode = 1;  // removed from OutMsgQueue (and processed)
      // ...
      break;
    }
    default:
      return reject_query(PSTRING() << "OutMsg with key (message hash) " << key.to_hex(256) << " has an unknown tag "
                                    << tag);
  }
  if (msg_env.not_null()) {
    msg_env_hash = msg_env->get_hash().bits();
  }

  // common checks for all (non-external) outbound messages
  if (!is_short) {
    CHECK(msg.not_null());
    if (msg->get_hash().as_bitslice() != key) {
      return reject_query("OutMsg with key "s + key.to_hex(256) + " refers to a message with different hash " +
                          msg->get_hash().to_hex());
    }
  }

  if (is_short) {
    // nothing to check here for msg_export_deq_short ?
  } else if (tag != block::gen::OutMsg::msg_export_ext) {
    // unpack int_msg_info$0 ... = CommonMsgInfo, especially message addresses
    if (!tlb::unpack_cell_inexact(msg, info)) {
      return reject_query("OutMsg with key "s + key.to_hex(256) +
                          " is not a msg_export_ext$000, but it does not refer to an internal message");
    }
    // extract source, current, next hop and destination address prefixes
    if (!block::tlb::t_MsgAddressInt.get_prefix_to(info.src, src_prefix)) {
      return reject_query("source of outbound internal message with hash "s + key.to_hex(256) +
                          " is an invalid blockchain address");
    }
    if (!block::tlb::t_MsgAddressInt.get_prefix_to(info.dest, dest_prefix)) {
      return reject_query("destination of outbound internal message with hash "s + key.to_hex(256) +
                          " is an invalid blockchain address");
    }
    cur_prefix = block::interpolate_addr(src_prefix, dest_prefix, env.cur_addr);
    next_prefix = block::interpolate_addr(src_prefix, dest_prefix, env.next_addr);
    if (!(cur_prefix.is_valid() && next_prefix.is_valid())) {
      return reject_query("cannot compute current and next hop addresses of outbound internal message with hash "s +
                          key.to_hex(256));
    }
    // check that next hop is nearer to the destination than the current address
    if (count_matching_bits(dest_prefix, next_prefix) < count_matching_bits(dest_prefix, cur_prefix)) {
      return reject_query("next hop address "s + next_prefix.to_str() + "... of outbound internal message with hash " +
                          key.to_hex(256) + " is further from its destination " + dest_prefix.to_str() +
                          "... than its current address " + cur_prefix.to_str() + "...");
    }
    // current address must belong to this shard (otherwise we should never had exported this message)
    if (!ton::shard_contains(shard_, cur_prefix)) {
      return reject_query("current address "s + cur_prefix.to_str() + "... of outbound internal message with hash " +
                          key.to_hex(256) + " does not belong to the current block's shard " + shard_.to_str());
    }
    // next hop may coincide with current address only if destination is already reached
    if (next_prefix == cur_prefix && cur_prefix != dest_prefix) {
      return reject_query(
          "next hop address "s + next_prefix.to_str() + "... of outbound internal message with hash " +
          key.to_hex(256) +
          " coincides with its current address, but this message has not reached its final destination " +
          dest_prefix.to_str() + "... yet");
    }
    // if a message is created by a transaction, it must have source inside the current shard
    if (transaction.not_null() && !ton::shard_contains(shard_, src_prefix)) {
      return reject_query("outbound internal message with hash "s + key.to_hex(256) + " has source address " +
                          src_prefix.to_str() +
                          "... not in this shard, but it has been created here by a Transaction nonetheless");
    }
    src = std::move(info.src);
    dest = std::move(info.dest);
    // unpack complete source address if it is inside this shard
    if (transaction.not_null() && !block::tlb::t_MsgAddressInt.extract_std_address(src, wc, addr)) {
      return reject_query("cannot unpack source address of outbound internal message with hash "s + key.to_hex(256) +
                          " created in this shard");
    }
    // unpack original forwarding fee
    orig_fwd_fee = block::tlb::t_Grams.as_integer(info.fwd_fee);
    CHECK(orig_fwd_fee.not_null());
    if (env.fwd_fee_remaining > orig_fwd_fee) {
      return reject_query("outbound internal message with hash "s + key.to_hex(256) + " has remaining forwarding fee " +
                          td::dec_string(env.fwd_fee_remaining) + " larger than the original (total) forwarding fee " +
                          td::dec_string(orig_fwd_fee));
    }
  }

  if (transaction.not_null()) {
    // check that the transaction reference is valid, and that it points to a Transaction which indeed creates this outbound internal message
    if (!is_valid_transaction_ref(transaction)) {
      return reject_query(
          "OutMsg corresponding to outbound message with key "s + key.to_hex(256) +
          " contains an invalid Transaction reference (transaction not in the block's transaction list)");
    }
    if (!block::is_transaction_out_msg(transaction, msg)) {
      return reject_query("OutMsg corresponding to outbound message with key "s + key.to_hex(256) +
                          " refers to transaction that does not create this outbound message");
    }
    ton::StdSmcAddress trans_addr;
    ton::LogicalTime trans_lt;
    CHECK(block::get_transaction_id(transaction, trans_addr, trans_lt));
    if (addr != trans_addr) {
      block::gen::t_OutMsg.print(std::cerr, *out_msg);
      return reject_query(PSTRING() << "OutMsg corresponding to outbound message with hash " << key.to_hex(256)
                                    << " and source address " << addr.to_hex()
                                    << " claims that the message was created by transaction " << trans_lt
                                    << " of another account " << trans_addr.to_hex());
    }
    // LOG(DEBUG) << "OutMsg " << key.to_hex(256) + " is indeed a valid outbound message of transaction " << trans_lt
    //           << " of " << trans_addr.to_hex();
  }

  if (tag == block::gen::OutMsg::msg_export_ext) {
    return true;  // nothing to check more for external messages
  }

  // check the OutMsgQueue update effected by this OutMsg
  td::BitArray<32 + 64 + 256> q_key;
  q_key.bits().store_int(next_prefix.workchain, 32);
  (q_key.bits() + 32).store_int(next_prefix.account_id_prefix, 64);
  (q_key.bits() + 96).copy_from(key, 256);
  auto q_entry = ns_.out_msg_queue_->lookup(q_key);
  auto old_q_entry = ps_.out_msg_queue_->lookup(q_key);
  if (old_q_entry.not_null() && q_entry.not_null()) {
    return reject_query("OutMsg with key (message hash) "s + key.to_hex(256) +
                        " should have removed or added OutMsgQueue entry with key " + q_key.to_hex() +
                        ", but it is present both in the old and in the new output queues");
  }
  if (old_q_entry.is_null() && q_entry.is_null() && mode) {
    return reject_query("OutMsg with key (message hash) "s + key.to_hex(256) +
                        " should have removed or added OutMsgQueue entry with key " + q_key.to_hex() +
                        ", but it is absent both from the old and from the new output queues");
  }
  if (!mode && (old_q_entry.not_null() || q_entry.not_null())) {
    return reject_query("OutMsg with key (message hash) "s + key.to_hex(256) +
                        " is a msg_export_imm$010, so the OutMsgQueue entry with key " + q_key.to_hex() +
                        " should never be created, but it is present in either the old or the new output queue");
  }
  // NB: if mode!=0, the OutMsgQueue entry has been changed, so we have already checked some conditions in precheck_one_message_queue_update()
  if (mode & 2) {
    if (q_entry.is_null()) {
      return reject_query("OutMsg with key "s + key.to_hex(256) +
                          " was expected to create OutMsgQueue entry with key " + q_key.to_hex() + " but it did not");
    }
    if (msg_env_hash != q_entry->prefetch_ref()->get_hash().bits()) {
      return reject_query("OutMsg with key "s + key.to_hex(256) + " has created OutMsgQueue entry with key " +
                          q_key.to_hex() + " containing a different MsgEnvelope");
    }
    // ...
  } else if (mode & 1) {
    if (old_q_entry.is_null()) {
      return reject_query("OutMsg with key "s + key.to_hex(256) +
                          " was expected to remove OutMsgQueue entry with key " + q_key.to_hex() +
                          " but it did not exist in the old queue");
    }
    if (msg_env_hash != old_q_entry->prefetch_ref()->get_hash().bits()) {
      return reject_query("OutMsg with key "s + key.to_hex(256) + " has dequeued OutMsgQueue entry with key " +
                          q_key.to_hex() + " containing a different MsgEnvelope");
    }
    // ...
  }

  // check reimport:^InMsg
  if (reimport.not_null()) {
    // transit message: msg_export_tr + msg_import_tr
    // or message re-imported from this very shard
    // either msg_export_imm + msg_import_imm
    // or msg_export_deq_imm + msg_import_fin (rarely)
    // or msg_export_tr_req + msg_import_tr (rarely)
    // (the last two cases possible only after merge)
    //
    // check that reimport is a valid InMsg registered in InMsgDescr
    auto in = in_msg_dict_->lookup(key, 256);
    if (in.is_null()) {
      return reject_query("OutMsg with key "s + key.to_hex(256) +
                          " refers to a (re)import InMsg, but there is no InMsg with such a key");
    }
    if (!in->contents_equal(vm::load_cell_slice(reimport))) {
      return reject_query(
          "OutMsg with key "s + key.to_hex(256) +
          " refers to a (re)import InMsg, but the actual InMsg with this key is different from the one referred to");
    }
    // NB: in check_in_msg(), we have already checked that all InMsg have correct keys (equal to the hash of the imported message), so the imported message is equal to the exported message (they have the same hash)
    // have only to check the envelope
    int i_tag = block::gen::t_InMsg.get_tag(*in);
    if (i_tag < 0 || i_tag != in_tag) {
      return reject_query("OutMsg with key "s + key.to_hex(256) +
                          " refers to a (re)import InMsg, which is not one of msg_import_imm, msg_import_fin or "
                          "msg_import_tr as expected");
    }
  }

  // ...
  switch (tag) {
    case block::gen::OutMsg::msg_export_imm: {
      block::gen::InMsg::Record_msg_import_imm in;
      block::tlb::MsgEnvelope::Record_std in_env;
      if (!(tlb::unpack_cell(reimport, in) && tlb::unpack_cell(in.in_msg, in_env))) {
        return reject_query(
            "cannot unpack msg_import_imm InMsg record corresponding to msg_export_imm OutMsg record with key "s +
            key.to_hex(256));
      }
      if (in.in_msg->get_hash() != msg_env->get_hash()) {
        return reject_query("msg_import_imm InMsg record corresponding to msg_export_imm OutMsg record with key "s +
                            key.to_hex(256) + " re-imported a different MsgEnvelope");
      }
      if (!shard_contains(shard_, dest_prefix)) {
        return reject_query("msg_export_imm OutMsg record with key "s + key.to_hex(256) +
                            " refers to a message with destination " + dest_prefix.to_str() + " outside this shard");
      }
      if (cur_prefix != dest_prefix || next_prefix != dest_prefix) {
        return reject_query("msg_export_imm OutMsg record with key "s + key.to_hex(256) +
                            " refers to a message that has not been routed to its final destination");
      }
      // ...
      break;
    }
    case block::gen::OutMsg::msg_export_new: {
      // perform hypercube routing for this new message
      auto route_info = block::perform_hypercube_routing(src_prefix, dest_prefix, shard_);
      if ((unsigned)route_info.first > 96 || (unsigned)route_info.second > 96) {
        return reject_query("cannot perform (check) hypercube routing for new outbound message with hash "s +
                            key.to_hex(256));
      }
      auto new_cur_prefix = block::interpolate_addr(src_prefix, dest_prefix, route_info.first);
      auto new_next_prefix = block::interpolate_addr(src_prefix, dest_prefix, route_info.second);
      if (cur_prefix != new_cur_prefix || next_prefix != new_next_prefix) {
        return reject_query("OutMsg for new message with hash "s + key.to_hex(256) +
                            " tells us that it has been routed to current address " + cur_prefix.to_str() +
                            "... and hext hop address " + next_prefix.to_str() +
                            " while the correct values dictated by hypercube routing are " + new_cur_prefix.to_str() +
                            "... and " + new_next_prefix.to_str() + "...");
      }
      CHECK(shard_contains(shard_, src_prefix));
      if (shard_contains(shard_, dest_prefix)) {
        // LOG(DEBUG) << "(THIS) src=" << src_prefix.to_str() << " cur=" << cur_prefix.to_str() << " next=" << next_prefix.to_str() << " dest=" << dest_prefix.to_str() << " route_info=(" << route_info.first << "," << route_info.second << ")";
        CHECK(cur_prefix == dest_prefix);
        CHECK(next_prefix == dest_prefix);
        update_min_enqueued_lt_hash(created_lt, msg->get_hash().bits());
      } else {
        // sanity check of the implementation of hypercube routing
        // LOG(DEBUG) << "(THAT) src=" << src_prefix.to_str() << " cur=" << cur_prefix.to_str() << " next=" << next_prefix.to_str() << " dest=" << dest_prefix.to_str();
        CHECK(shard_contains(shard_, cur_prefix));
        CHECK(!shard_contains(shard_, next_prefix));
      }
      // ...
      break;
    }
    case block::gen::OutMsg::msg_export_tr: {
      block::gen::InMsg::Record_msg_import_tr in;
      block::tlb::MsgEnvelope::Record_std in_env;
      if (!(tlb::unpack_cell(reimport, in) && tlb::unpack_cell(in.in_msg, in_env))) {
        return reject_query(
            "cannot unpack msg_import_tr InMsg record corresponding to msg_export_tr OutMsg record with key "s +
            key.to_hex(256));
      }
      CHECK(in_env.msg->get_hash() == msg->get_hash());
      auto in_cur_prefix = block::interpolate_addr(src_prefix, dest_prefix, in_env.cur_addr);
      auto in_next_prefix = block::interpolate_addr(src_prefix, dest_prefix, in_env.next_addr);
      if (shard_contains(shard_, in_cur_prefix)) {
        return reject_query("msg_export_tr OutMsg record with key "s + key.to_hex(256) +
                            " corresponds to msg_import_tr InMsg record with current imported message address " +
                            in_cur_prefix.to_str() +
                            " inside the current shard (msg_export_tr_req should have been used instead)");
      }
      // we have already checked correctness of hypercube routing in InMsg::msg_import_tr case of check_in_msg()
      CHECK(shard_contains(shard_, in_next_prefix));
      CHECK(shard_contains(shard_, cur_prefix));
      CHECK(!shard_contains(shard_, next_prefix));
      // ...
      break;
    }
    case block::gen::OutMsg::msg_export_deq:
    case block::gen::OutMsg::msg_export_deq_short: {
      // check that the message has been indeed processed by a neighbor
      CHECK(old_q_entry.not_null());
      block::EnqueuedMsgDescr enq_msg_descr;
      if (!enq_msg_descr.unpack(old_q_entry.write())) {  // unpack EnqueuedMsg
        return reject_query(
            "cannot unpack old OutMsgQueue entry corresponding to msg_export_deq OutMsg entry with key "s +
            key.to_hex(256));
      }
      bool delivered = false;
      ton::LogicalTime deliver_lt = 0;
      for (const auto& neighbor : neighbors_) {
        // could look up neighbor with shard containing enq_msg_descr.next_prefix more efficiently
        // (instead of checking all neighbors)
        if (!neighbor.is_disabled() && neighbor.processed_upto->already_processed(enq_msg_descr)) {
          delivered = true;
          deliver_lt = neighbor.end_lt();
          break;
        }
      }
      if (!delivered) {
        return reject_query("msg_export_deq OutMsg entry with key "s + key.to_hex(256) +
                            " attempts to dequeue a message with next hop " + next_prefix.to_str() +
                            " that has not been yet processed by the corresponding neighbor");
      }
      if (deliver_lt != import_lt) {
        LOG(WARNING) << "msg_export_deq OutMsg entry with key " << key.to_hex(256)
                     << " claims the dequeued message with next hop "
                     << next_prefix.to_str() + " has been delivered in block with end_lt=" << import_lt
                     << " while the correct value is " << deliver_lt;
      }
      break;
    }
    case block::gen::OutMsg::msg_export_tr_req: {
      block::gen::InMsg::Record_msg_import_tr in;
      block::tlb::MsgEnvelope::Record_std in_env;
      if (!(tlb::unpack_cell(reimport, in) && tlb::unpack_cell(in.in_msg, in_env))) {
        return reject_query(
            "cannot unpack msg_import_tr InMsg record corresponding to msg_export_tr_req OutMsg record with key "s +
            key.to_hex(256));
      }
      CHECK(in_env.msg->get_hash() == msg->get_hash());
      auto in_cur_prefix = block::interpolate_addr(src_prefix, dest_prefix, in_env.cur_addr);
      auto in_next_prefix = block::interpolate_addr(src_prefix, dest_prefix, in_env.next_addr);
      if (!shard_contains(shard_, in_cur_prefix)) {
        return reject_query("msg_export_tr_req OutMsg record with key "s + key.to_hex(256) +
                            " corresponds to msg_import_tr InMsg record with current imported message address " +
                            in_cur_prefix.to_str() +
                            " outside the current shard (msg_export_tr should have been used instead, because there "
                            "was no re-queueing)");
      }
      // we have already checked correctness of hypercube routing in InMsg::msg_import_tr case of check_in_msg()
      CHECK(shard_contains(shard_, in_next_prefix));
      CHECK(shard_contains(shard_, cur_prefix));
      CHECK(!shard_contains(shard_, next_prefix));
      // so we have just to check that the rewritten message (envelope) has been enqueued
      // (already checked above for q_entry since mode = 3)
      // and that the original message (envelope) has been dequeued
      q_key.bits().store_int(in_next_prefix.workchain, 32);
      (q_key.bits() + 32).store_int(in_next_prefix.account_id_prefix, 64);
      q_entry = ns_.out_msg_queue_->lookup(q_key);
      old_q_entry = ps_.out_msg_queue_->lookup(q_key);
      if (old_q_entry.is_null()) {
        return reject_query("msg_export_tr_req OutMsg record with key "s + key.to_hex(256) +
                            " was expected to dequeue message from OutMsgQueue with key "s + q_key.to_hex() +
                            " but such a message is absent from the old OutMsgQueue");
      }
      if (q_entry.not_null()) {
        return reject_query("msg_export_tr_req OutMsg record with key "s + key.to_hex(256) +
                            " was expected to dequeue message from OutMsgQueue with key "s + q_key.to_hex() +
                            " but such a message is still present in the new OutMsgQueue");
      }
      block::EnqueuedMsgDescr enq_msg_descr;
      if (!enq_msg_descr.unpack(old_q_entry.write())) {  // unpack EnqueuedMsg
        return reject_query(
            "cannot unpack old OutMsgQueue entry corresponding to msg_export_tr_req OutMsg entry with key "s +
            key.to_hex(256));
      }
      if (enq_msg_descr.msg_env_->get_hash() != in.in_msg->get_hash()) {
        return reject_query("msg_import_tr InMsg entry corresponding to msg_export_tr_req OutMsg entry with key "s +
                            key.to_hex(256) +
                            " has re-imported a different MsgEnvelope from that present in the old OutMsgQueue");
      }
      // ...
      break;
    }
    case block::gen::OutMsg::msg_export_deq_imm: {
      block::gen::InMsg::Record_msg_import_fin in;
      block::tlb::MsgEnvelope::Record_std in_env;
      if (!(tlb::unpack_cell(reimport, in) && tlb::unpack_cell(in.in_msg, in_env))) {
        return reject_query(
            "cannot unpack msg_import_fin InMsg record corresponding to msg_export_deq_imm OutMsg record with key "s +
            key.to_hex(256));
      }
      if (in.in_msg->get_hash() != msg_env->get_hash()) {
        return reject_query("msg_import_fin InMsg record corresponding to msg_export_deq_imm OutMsg record with key "s +
                            key.to_hex(256) +
                            " somehow imported a different MsgEnvelope from that dequeued by msg_export_deq_imm");
      }
      if (!shard_contains(shard_, cur_prefix)) {
        return reject_query("msg_export_deq_imm OutMsg record with key "s + key.to_hex(256) +
                            " dequeued a MsgEnvelope with current address " + cur_prefix.to_str() +
                            "... outside current shard");
      }
      // we have already checked more conditions in check_in_msg() case msg_import_fin
      CHECK(shard_contains(shard_, next_prefix));  // sanity check
      CHECK(shard_contains(shard_, dest_prefix));  // sanity check
      // ...
      break;
    }
    default:
      return fatal_error(PSTRING() << "unknown OutMsg tag " << tag);
  }

  return true;
}

bool ValidateQuery::check_out_msg_descr() {
  LOG(INFO) << "checking outbound messages listed in OutMsgDescr";
  try {
    CHECK(out_msg_dict_);
    if (!out_msg_dict_->validate_check_extra(
            [this](Ref<vm::CellSlice> value, Ref<vm::CellSlice> extra, td::ConstBitPtr key, int key_len) {
              CHECK(key_len == 256);
              return check_out_msg(key, std::move(value)) ||
                     reject_query("invalid OutMsg with key "s + key.to_hex(256) + " in the new block "s + id_.to_str());
            })) {
      return reject_query("invalid OutMsgDescr dictionary in the new block "s + id_.to_str());
    }
  } catch (vm::VmError& err) {
    return reject_query("invalid OutMsgDescr dictionary: "s + err.get_msg());
  }
  return true;
}

// compare to Collator::update_processed_upto()
bool ValidateQuery::check_processed_upto() {
  LOG(INFO) << "checking ProcessedInfo";
  CHECK(ps_.processed_upto_);
  CHECK(ns_.processed_upto_);
  if (!ns_.processed_upto_->is_reduced()) {
    return reject_query("new ProcessedInfo is not reduced (some entries completely cover other entries)");
  }
  bool ok = false;
  auto upd = ns_.processed_upto_->is_simple_update_of(*ps_.processed_upto_, ok);
  if (!ok) {
    return reject_query("new ProcessedInfo is not obtained from old ProcessedInfo by adding at most one new entry");
  }
  if (upd) {
    if (upd->shard != shard_.shard) {
      return reject_query("newly-added ProcessedInfo entry refers to shard "s +
                          ShardIdFull{workchain(), upd->shard}.to_str() + " distinct from the current shard " +
                          shard_.to_str());
    }
    auto ref_mc_seqno = is_masterchain() ? id_.seqno() : mc_seqno_;
    if (upd->mc_seqno != ref_mc_seqno) {
      return reject_query(PSTRING() << "newly-added ProcessedInfo entry refers to masterchain block " << upd->mc_seqno
                                    << " but the processed inbound message queue belongs to masterchain block "
                                    << ref_mc_seqno);
    }
    if (upd->last_inmsg_lt >= end_lt_) {
      return reject_query(PSTRING() << "newly-added ProcessedInfo entry claims that the last processed message has lt "
                                    << upd->last_inmsg_lt << " larger than this block's end lt " << end_lt_);
    }
    if (!upd->last_inmsg_lt) {
      return reject_query("newly-added ProcessedInfo entry claims that the last processed message has zero lt");
    }
    claimed_proc_lt_ = upd->last_inmsg_lt;
    claimed_proc_hash_ = upd->last_inmsg_hash;
  } else {
    claimed_proc_lt_ = 0;
    claimed_proc_hash_.set_zero();
  }
  LOG(INFO) << "ProcessedInfo claims to have processed all inbound messages up to (" << claimed_proc_lt_ << ","
            << claimed_proc_hash_.to_hex() << ")";
  if (claimed_proc_lt_ < proc_lt_ || (claimed_proc_lt_ == proc_lt_ && proc_lt_ && claimed_proc_hash_ < proc_hash_)) {
    return reject_query(PSTRING() << "the ProcessedInfo claims to have processed messages only upto ("
                                  << claimed_proc_lt_ << "," << claimed_proc_hash_.to_hex()
                                  << "), but there is a InMsg processing record for later message (" << proc_lt_ << ","
                                  << proc_hash_.to_hex());
  }
  if (min_enq_lt_ < claimed_proc_lt_ || (min_enq_lt_ == claimed_proc_lt_ && !(claimed_proc_hash_ < min_enq_hash_))) {
    return reject_query(PSTRING() << "the ProcessedInfo claims to have processed all messages upto ("
                                  << claimed_proc_lt_ << "," << claimed_proc_hash_.to_hex()
                                  << "), but there is a OutMsg enqueuing record for earlier message (" << min_enq_lt_
                                  << "," << min_enq_hash_.to_hex());
  }
  // ...
  return true;
}

// similar to Collator::process_inbound_message
bool ValidateQuery::check_neighbor_outbound_message(Ref<vm::CellSlice> enq_msg, ton::LogicalTime lt,
                                                    td::ConstBitPtr key, const block::McShardDescr& nb,
                                                    bool& unprocessed) {
  unprocessed = false;
  if (!block::gen::t_EnqueuedMsg.validate_csr(enq_msg)) {
    return reject_query("EnqueuedMsg with key "s + key.to_hex(352) + " in outbound queue of our neighbor " +
                        nb.blk_.to_str() + " failed to pass automated validity tests");
  }
  if (!block::tlb::t_EnqueuedMsg.validate_csr(enq_msg)) {
    return reject_query("EnqueuedMsg with key "s + key.to_hex(352) + " in outbound queue of our neighbor " +
                        nb.blk_.to_str() + " failed to pass hand-written validity tests");
  }
  block::EnqueuedMsgDescr enq;
  if (!enq.unpack(enq_msg.write())) {  // unpack EnqueuedMsg
    return reject_query("cannot unpack EnqueuedMsg with key "s + key.to_hex(352) +
                        " in outbound queue of our neighbor " + nb.blk_.to_str());
  }
  if (!enq.check_key(key)) {  // check key
    return reject_query("EnqueuedMsg with key "s + key.to_hex(352) + " in outbound queue of our neighbor " +
                        nb.blk_.to_str() + " has incorrect key for its contents and envelope");
  }
  if (enq.lt_ != lt) {
    return reject_query(PSTRING() << "EnqueuedMsg with key " << key.to_hex(352) << " in outbound queue of our neighbor "
                                  << nb.blk_.to_str() << " pretends to have been created at lt " << lt
                                  << " but its actual creation lt is " << enq.lt_);
  }
  CHECK(shard_contains(shard_, enq.next_prefix_));
  auto in_entry = in_msg_dict_->lookup(key + 96, 256);
  auto out_entry = out_msg_dict_->lookup(key + 96, 256);
  bool f0 = ps_.processed_upto_->already_processed(enq);
  bool f1 = ns_.processed_upto_->already_processed(enq);
  if (f0 && !f1) {
    return fatal_error(
        "a previously processed message has been un-processed (impossible situation after the validation of "
        "ProcessedInfo)");
  }
  if (f0) {
    // this message has been processed in a previous block of this shard
    // just check that we have not imported it once again
    if (in_entry.not_null()) {
      return reject_query("have an InMsg entry for processing again already processed EnqueuedMsg with key "s +
                          key.to_hex(352) + " of neighbor " + nb.blk_.to_str());
    }
    if (shard_contains(shard_, enq.cur_prefix_)) {
      // if this message comes from our own outbound queue, we must have dequeued it
      if (out_entry.is_null()) {
        return reject_query("our old outbound queue contains EnqueuedMsg with key "s + key.to_hex(352) +
                            " already processed by this shard, but there is no ext_message_deq OutMsg record for this "
                            "message in this block");
      }
      int tag = block::gen::t_OutMsg.get_tag(*out_entry);
      if (tag == block::gen::OutMsg::msg_export_deq_short) {
        block::gen::OutMsg::Record_msg_export_deq_short deq;
        if (!tlb::csr_unpack(std::move(out_entry), deq)) {
          return reject_query(
              "cannot unpack msg_export_deq_short OutMsg record for already processed EnqueuedMsg with key "s +
              key.to_hex(352) + " of old outbound queue");
        }
        if (deq.msg_env_hash != enq.msg_env_->get_hash().bits()) {
          return reject_query("unpack ext_message_deq OutMsg record for already processed EnqueuedMsg with key "s +
                              key.to_hex(352) + " of old outbound queue refers to MsgEnvelope with different hash " +
                              deq.msg_env_hash.to_hex());
        }
      } else {
        block::gen::OutMsg::Record_msg_export_deq deq;
        if (!tlb::csr_unpack(std::move(out_entry), deq)) {
          return reject_query(
              "cannot unpack msg_export_deq OutMsg record for already processed EnqueuedMsg with key "s +
              key.to_hex(352) + " of old outbound queue");
        }
        if (deq.out_msg->get_hash() != enq.msg_env_->get_hash()) {
          return reject_query("unpack ext_message_deq OutMsg record for already processed EnqueuedMsg with key "s +
                              key.to_hex(352) + " of old outbound queue contains a different MsgEnvelope");
        }
      }
    }
    // next check is incorrect after a merge, when ns_.processed_upto has > 1 entries
    // we effectively comment it out
    return true;
    // NB. we might have a non-trivial dequeueing out_entry with this message hash, but another envelope (for transit messages)
    // (so we cannot assert that out_entry is null)
    if (claimed_proc_lt_ && (claimed_proc_lt_ < lt || (claimed_proc_lt_ == lt && claimed_proc_hash_ < enq.hash_))) {
      LOG(WARNING) << "old processed_upto: " << ps_.processed_upto_->to_str();
      LOG(WARNING) << "new processed_upto: " << ns_.processed_upto_->to_str();
      return fatal_error(
          -669, PSTRING() << "internal inconsistency: new ProcessedInfo claims to have processed all messages up to ("
                          << claimed_proc_lt_ << "," << claimed_proc_hash_.to_hex()
                          << "), but we had somehow already processed a message (" << lt << "," << enq.hash_.to_hex()
                          << ") from OutMsgQueue of neighbor " << nb.blk_.to_str() << " key " << key.to_hex(352));
    }
    return true;
  }
  if (f1) {
    // this message must have been imported and processed in this very block
    // (because it is marked processed after this block, but not before)
    if (!claimed_proc_lt_ || claimed_proc_lt_ < lt || (claimed_proc_lt_ == lt && claimed_proc_hash_ < enq.hash_)) {
      return fatal_error(
          -669, PSTRING() << "internal inconsistency: new ProcessedInfo claims to have processed all messages up to ("
                          << claimed_proc_lt_ << "," << claimed_proc_hash_.to_hex()
                          << "), but we had somehow processed in this block a message (" << lt << ","
                          << enq.hash_.to_hex() << ") from OutMsgQueue of neighbor " << nb.blk_.to_str() << " key "
                          << key.to_hex(352));
    }
    // must have a msg_import_fin or msg_import_tr InMsg record
    if (in_entry.is_null()) {
      return reject_query("there is no InMsg entry for processing EnqueuedMsg with key "s + key.to_hex(352) +
                          " of neighbor " + nb.blk_.to_str() +
                          " which is claimed to be processed by new ProcessedInfo of this block");
    }
    int tag = block::gen::t_InMsg.get_tag(*in_entry);
    if (tag != block::gen::InMsg::msg_import_fin && tag != block::gen::InMsg::msg_import_tr) {
      return reject_query(
          "expected either a msg_import_fin or a msg_import_tr InMsg record for processing EnqueuedMsg with key "s +
          key.to_hex(352) + " of neighbor " + nb.blk_.to_str() +
          " which is claimed to be processed by new ProcessedInfo of this block");
    }
    if (in_entry->prefetch_ref()->get_hash() != enq.msg_env_->get_hash()) {
      return reject_query("InMsg record for processing EnqueuedMsg with key "s + key.to_hex(352) + " of neighbor " +
                          nb.blk_.to_str() +
                          " which is claimed to be processed by new ProcessedInfo of this block contains a reference "
                          "to a different MsgEnvelope");
    }
    // all other checks have been done while checking InMsgDescr
    return true;
  }
  unprocessed = true;
  // the message is left unprocessed in our virtual "inbound queue"
  // just a simple sanity check
  if (claimed_proc_lt_ && !(claimed_proc_lt_ < lt || (claimed_proc_lt_ == lt && claimed_proc_hash_ < enq.hash_))) {
    return fatal_error(
        -669, PSTRING() << "internal inconsistency: new ProcessedInfo claims to have processed all messages up to ("
                        << claimed_proc_lt_ << "," << claimed_proc_hash_.to_hex()
                        << "), but we somehow have not processed a message (" << lt << "," << enq.hash_.to_hex()
                        << ") from OutMsgQueue of neighbor " << nb.blk_.to_str() << " key " << key.to_hex(352));
  }
  return true;
}

bool ValidateQuery::check_in_queue() {
  block::OutputQueueMerger nb_out_msgs(shard_, neighbors_);
  while (!nb_out_msgs.is_eof()) {
    auto kv = nb_out_msgs.extract_cur();
    CHECK(kv && kv->msg.not_null());
    LOG(DEBUG) << "processing inbound message with (lt,hash)=(" << kv->lt << "," << kv->key.to_hex()
               << ") from neighbor #" << kv->source;
    if (verbosity > 3) {
      std::cerr << "inbound message: lt=" << kv->lt << " from=" << kv->source << " key=" << kv->key.to_hex() << " msg=";
      block::gen::t_EnqueuedMsg.print(std::cerr, *(kv->msg));
    }
    bool unprocessed = false;
    if (!check_neighbor_outbound_message(kv->msg, kv->lt, kv->key.cbits(), neighbors_.at(kv->source), unprocessed)) {
      if (verbosity > 1) {
        std::cerr << "invalid neighbor outbound message: lt=" << kv->lt << " from=" << kv->source
                  << " key=" << kv->key.to_hex() << " msg=";
        block::gen::t_EnqueuedMsg.print(std::cerr, *(kv->msg));
      }
      return reject_query("error processing outbound internal message "s + kv->key.to_hex() + " of neighbor " +
                          neighbors_.at(kv->source).blk_.to_str());
    }
    if (unprocessed) {
      inbound_queues_empty_ = false;
      return true;
    }
    nb_out_msgs.next();
  }
  inbound_queues_empty_ = true;
  return true;
}

// checks that all messages imported from our outbound queue into neighbor shards have been dequeued
// similar to Collator::out_msg_queue_cleanup()
// (but scans new outbound queue instead of the old)
bool ValidateQuery::check_delivered_dequeued() {
  LOG(INFO) << "scanning new outbound queue and checking delivery status of all messages";
  bool ok = false;
  for (const auto& nb : neighbors_) {
    if (!nb.is_disabled() && (!nb.processed_upto || !nb.processed_upto->can_check_processed())) {
      return fatal_error(-667, PSTRING() << "internal error: no info for checking processed messages from neighbor "
                                         << nb.blk_.to_str());
    }
  }
  return ns_.out_msg_queue_->check_for_each([&](Ref<vm::CellSlice> cs_ref, td::ConstBitPtr key, int n) -> bool {
    assert(n == 352);
    // LOG(DEBUG) << "key is " << key.to_hex(n);
    block::EnqueuedMsgDescr enq;
    unsigned long long created_lt;
    auto& cs = cs_ref.write();
    if (!(cs.fetch_ulong_bool(64, created_lt)  // augmentation
          && enq.unpack(cs)                    // unpack EnqueuedMsg
          && enq.check_key(key)                // check key
          && enq.lt_ == created_lt)) {
      return reject_query("cannot unpack EnqueuedMsg with key "s + key.to_hex(n) + " in the new OutMsgQueue");
    }
    LOG(DEBUG) << "scanning outbound message with (lt,hash)=(" << enq.lt_ << "," << enq.hash_.to_hex()
               << ") enqueued_lt=" << enq.enqueued_lt_;
    for (const auto& nb : neighbors_) {
      // could look up neighbor with shard containing enq_msg_descr.next_prefix more efficiently
      // (instead of checking all neighbors)
      if (!nb.is_disabled() && nb.processed_upto->already_processed(enq)) {
        // the message has been delivered but not removed from queue!
        LOG(WARNING) << "outbound queue not cleaned up completely (overfull block?): outbound message with (lt,hash)=("
                     << enq.lt_ << "," << enq.hash_.to_hex() << ") enqueued_lt=" << enq.enqueued_lt_
                     << " has been already delivered and processed by neighbor " << nb.blk_.to_str()
                     << " but it has not been dequeued in this block and it is still present in the new outbound queue";
        outq_cleanup_partial_ = true;
        ok = true;
        return false;  // skip scanning the remainder of the queue
      }
    }
    if (created_lt >= start_lt_) {
      LOG(DEBUG) << "stop scanning new outbound queue";
      ok = true;
      return false;
    }
    return true;
  }) || ok;
}

// similar to Collator::make_account_from()
std::unique_ptr<block::Account> ValidateQuery::make_account_from(td::ConstBitPtr addr, Ref<vm::CellSlice> account,
                                                                 Ref<vm::CellSlice> extra) {
  auto ptr = std::make_unique<block::Account>(workchain(), addr);
  if (account.is_null()) {
    if (!ptr->init_new(now_)) {
      return nullptr;
    }
  } else if (!ptr->unpack(std::move(account), std::move(extra), now_,
                          is_masterchain() && config_->is_special_smartcontract(addr))) {
    return nullptr;
  }
  ptr->block_lt = start_lt_;
  return ptr;
}

// similar to Collator::make_account()
std::unique_ptr<block::Account> ValidateQuery::unpack_account(td::ConstBitPtr addr) {
  auto dict_entry = ps_.account_dict_->lookup_extra(addr, 256);
  auto new_acc = make_account_from(addr, std::move(dict_entry.first), std::move(dict_entry.second));
  if (!new_acc) {
    reject_query("cannot load state of account "s + addr.to_hex(256) + " from previous shardchain state");
    return {};
  }
  if (!new_acc->belongs_to_shard(shard_)) {
    reject_query(PSTRING() << "old state of account " << addr.to_hex(256)
                           << " does not really belong to current shard");
    return {};
  }
  return new_acc;
}

bool ValidateQuery::check_one_transaction(block::Account& account, ton::LogicalTime lt, Ref<vm::Cell> trans_root,
                                          bool is_first, bool is_last) {
  if (!check_timeout()) {
    return false;
  }
  LOG(DEBUG) << "checking transaction " << lt << " of account " << account.addr.to_hex();
  const StdSmcAddress& addr = account.addr;
  block::gen::Transaction::Record trans;
  block::gen::HASH_UPDATE::Record hash_upd;
  CHECK(tlb::unpack_cell(trans_root, trans) &&
        tlb::type_unpack_cell(std::move(trans.state_update), block::gen::t_HASH_UPDATE_Account, hash_upd));
  auto in_msg_root = trans.r1.in_msg->prefetch_ref();
  bool external{false}, ihr_delivered{false}, need_credit_phase{false};
  // check input message
  block::CurrencyCollection money_imported(0), money_exported(0);
  if (in_msg_root.not_null()) {
    auto in_descr_cs = in_msg_dict_->lookup(in_msg_root->get_hash().as_bitslice());
    if (in_descr_cs.is_null()) {
      return reject_query(PSTRING() << "inbound message with hash " << in_msg_root->get_hash().to_hex()
                                    << " of transaction " << lt << " of account " << addr.to_hex()
                                    << " does not have a corresponding InMsg record");
    }
    auto tag = block::gen::t_InMsg.get_tag(*in_descr_cs);
    if (tag != block::gen::InMsg::msg_import_ext && tag != block::gen::InMsg::msg_import_fin &&
        tag != block::gen::InMsg::msg_import_imm && tag != block::gen::InMsg::msg_import_ihr) {
      return reject_query(PSTRING() << "inbound message with hash " << in_msg_root->get_hash().to_hex()
                                    << " of transaction " << lt << " of account " << addr.to_hex()
                                    << " has an invalid InMsg record (not one of msg_import_ext, msg_import_fin, "
                                       "msg_import_imm or msg_import_ihr)");
    }
    // once we know there is a InMsg with correct hash, we already know that it contains a message with this hash (by the verification of InMsg), so it is our message
    // have still to check its destination address and imported value
    // and that it refers to this transaction
    Ref<vm::CellSlice> dest;
    if (tag == block::gen::InMsg::msg_import_ext) {
      block::gen::CommonMsgInfo::Record_ext_in_msg_info info;
      CHECK(tlb::unpack_cell_inexact(in_msg_root, info));
      dest = std::move(info.dest);
      external = true;
    } else {
      block::gen::CommonMsgInfo::Record_int_msg_info info;
      CHECK(tlb::unpack_cell_inexact(in_msg_root, info));
      if (info.created_lt >= lt) {
        return reject_query(PSTRING() << "transaction " << lt << " of " << addr.to_hex()
                                      << " processed inbound message created later at logical time "
                                      << info.created_lt);
      }
      if (info.created_lt != start_lt_ || !is_special_in_msg(*in_descr_cs)) {
        msg_proc_lt_.emplace_back(addr, lt, info.created_lt);
      }
      dest = std::move(info.dest);
      CHECK(money_imported.validate_unpack(info.value));
      ihr_delivered = (tag == block::gen::InMsg::msg_import_ihr);
      if (!ihr_delivered) {
        money_imported += block::tlb::t_Grams.as_integer(info.ihr_fee);
      }
      CHECK(money_imported.is_valid());
    }
    WorkchainId d_wc;
    StdSmcAddress d_addr;
    CHECK(block::tlb::t_MsgAddressInt.extract_std_address(dest, d_wc, d_addr));
    if (d_wc != workchain() || d_addr != addr) {
      return reject_query(PSTRING() << "inbound message of transaction " << lt << " of account " << addr.to_hex()
                                    << " has a different destination address " << d_wc << ":" << d_addr.to_hex());
    }
    auto in_msg_trans = in_descr_cs->prefetch_ref(1);  // trans:^Transaction
    CHECK(in_msg_trans.not_null());
    if (in_msg_trans->get_hash() != trans_root->get_hash()) {
      return reject_query(PSTRING() << "InMsg record for inbound message with hash " << in_msg_root->get_hash().to_hex()
                                    << " of transaction " << lt << " of account " << addr.to_hex()
                                    << " refers to a different processing transaction");
    }
  }
  // check output messages
  vm::Dictionary out_dict{trans.r1.out_msgs, 15};
  for (int i = 0; i < trans.outmsg_cnt; i++) {
    auto out_msg_root = out_dict.lookup_ref(td::BitArray<15>{i});
    CHECK(out_msg_root.not_null());  // we have pre-checked this
    auto out_descr_cs = out_msg_dict_->lookup(out_msg_root->get_hash().as_bitslice());
    if (out_descr_cs.is_null()) {
      return reject_query(PSTRING() << "outbound message #" << i + 1 << " with hash "
                                    << out_msg_root->get_hash().to_hex() << " of transaction " << lt << " of account "
                                    << addr.to_hex() << " does not have a corresponding OutMsg record");
    }
    auto tag = block::gen::t_OutMsg.get_tag(*out_descr_cs);
    if (tag != block::gen::OutMsg::msg_export_ext && tag != block::gen::OutMsg::msg_export_new &&
        tag != block::gen::OutMsg::msg_export_imm) {
      return reject_query(
          PSTRING() << "outbound message #" << i + 1 << " with hash " << out_msg_root->get_hash().to_hex()
                    << " of transaction " << lt << " of account " << addr.to_hex()
                    << " has an invalid OutMsg record (not one of msg_export_ext, msg_export_new or msg_export_imm)");
    }
    // once we know there is an OutMsg with correct hash, we already know that it contains a message with this hash (by the verification of OutMsg), so it is our message
    // have still to check its source address, lt and imported value
    // and that it refers to this transaction as its origin
    Ref<vm::CellSlice> src;
    if (tag == block::gen::OutMsg::msg_export_ext) {
      block::gen::CommonMsgInfo::Record_ext_out_msg_info info;
      CHECK(tlb::unpack_cell_inexact(out_msg_root, info));
      src = std::move(info.src);
    } else {
      block::gen::CommonMsgInfo::Record_int_msg_info info;
      CHECK(tlb::unpack_cell_inexact(out_msg_root, info));
      src = std::move(info.src);
      block::gen::MsgEnvelope::Record msg_env;
      CHECK(tlb::unpack_cell(out_descr_cs->prefetch_ref(), msg_env));
      // unpack exported message value (from this transaction)
      block::CurrencyCollection msg_export_value;
      CHECK(msg_export_value.unpack(info.value));
      msg_export_value += block::tlb::t_Grams.as_integer(info.ihr_fee);
      msg_export_value += block::tlb::t_Grams.as_integer(msg_env.fwd_fee_remaining);
      CHECK(msg_export_value.is_valid());
      money_exported += msg_export_value;
    }
    WorkchainId s_wc;
    StdSmcAddress ss_addr;  // s_addr is some macros in Windows
    CHECK(block::tlb::t_MsgAddressInt.extract_std_address(src, s_wc, ss_addr));
    if (s_wc != workchain() || ss_addr != addr) {
      return reject_query(PSTRING() << "outbound message #" << i + 1 << " of transaction " << lt << " of account "
                                    << addr.to_hex() << " has a different source address " << s_wc << ":"
                                    << ss_addr.to_hex());
    }
    auto out_msg_trans = out_descr_cs->prefetch_ref(1);  // trans:^Transaction
    CHECK(out_msg_trans.not_null());
    if (out_msg_trans->get_hash() != trans_root->get_hash()) {
      return reject_query(PSTRING() << "OutMsg record for outbound message #" << i + 1 << " with hash "
                                    << out_msg_root->get_hash().to_hex() << " of transaction " << lt << " of account "
                                    << addr.to_hex() << " refers to a different processing transaction");
    }
  }
  CHECK(money_exported.is_valid());
  // check general transaction data
  block::CurrencyCollection old_balance{account.get_balance()};
  auto td_cs = vm::load_cell_slice(trans.description);
  int tag = block::gen::t_TransactionDescr.get_tag(td_cs);
  CHECK(tag >= 0);  // we have already validated the serialization of all Transactions
  if (tag == block::gen::TransactionDescr::trans_merge_prepare ||
      tag == block::gen::TransactionDescr::trans_merge_install ||
      tag == block::gen::TransactionDescr::trans_split_prepare ||
      tag == block::gen::TransactionDescr::trans_split_install) {
    if (is_masterchain()) {
      return reject_query(
          PSTRING() << "transaction " << lt << " of account " << addr.to_hex()
                    << " is a split/merge prepare/install transaction, which is impossible in a masterchain block");
    }
    bool split = (tag == block::gen::TransactionDescr::trans_split_prepare ||
                  tag == block::gen::TransactionDescr::trans_split_install);
    if (split && !before_split_) {
      return reject_query(PSTRING() << "transaction " << lt << " of account " << addr.to_hex()
                                    << " is a split prepare/install transaction, but this block is not before a split");
    }
    if (split && !is_last) {
      return reject_query(PSTRING() << "transaction " << lt << " of account " << addr.to_hex()
                                    << " is a split prepare/install transaction, but it is not the last transaction "
                                       "for this account in this block");
    }
    if (!split && !after_merge_) {
      return reject_query(
          PSTRING() << "transaction " << lt << " of account " << addr.to_hex()
                    << " is a merge prepare/install transaction, but this block is not immediately after a merge");
    }
    if (!split && !is_first) {
      return reject_query(PSTRING() << "transaction " << lt << " of account " << addr.to_hex()
                                    << " is a merge prepare/install transaction, but it is not the first transaction "
                                       "for this account in this block");
    }
    // check later a global configuration flag in config_.global_flags_
    // (for now, split/merge transactions are always globally disabled)
    return reject_query(PSTRING() << "transaction " << lt << " of account " << addr.to_hex()
                                  << " is a split/merge prepare/install transaction, which are globally disabled");
  }
  if (tag == block::gen::TransactionDescr::trans_tick_tock) {
    if (!is_masterchain()) {
      return reject_query(PSTRING() << "transaction " << lt << " of account " << addr.to_hex()
                                    << " is a tick-tock transaction, which is impossible outside a masterchain block");
    }
    if (!account.is_special) {
      return reject_query(PSTRING() << "transaction " << lt << " of account " << addr.to_hex()
                                    << " is a tick-tock transaction, but this account is not listed as special");
    }
    bool is_tock = td_cs.prefetch_ulong(4) & 1;  // trans_tick_tock$001 is_tock:Bool ...
    if (!is_tock) {
      if (!is_first) {
        return reject_query(
            PSTRING() << "transaction " << lt << " of account " << addr.to_hex()
                      << " is a tick transaction, but this is not the first transaction of this account");
      }
      if (lt != start_lt_ + 1) {
        return reject_query(
            PSTRING() << "transaction " << lt << " of account " << addr.to_hex()
                      << " is a tick transaction, but its logical start time differs from block's start time "
                      << start_lt_ << " by more than one");
      }
      if (!account.tick) {
        return reject_query(PSTRING() << "transaction " << lt << " of account " << addr.to_hex()
                                      << " is a tick transaction, but this account has not enabled tick transactions");
      }
    } else {
      if (!is_last) {
        return reject_query(
            PSTRING() << "transaction " << lt << " of account " << addr.to_hex()
                      << " is a tock transaction, but this is not the last transaction of this account");
      }
      if (!account.tock) {
        return reject_query(PSTRING() << "transaction " << lt << " of account " << addr.to_hex()
                                      << " is a tock transaction, but this account has not enabled tock transactions");
      }
    }
  }
  if (is_first && is_masterchain() && account.is_special && account.tick &&
      (tag != block::gen::TransactionDescr::trans_tick_tock || (td_cs.prefetch_ulong(4) & 1)) &&
      account.orig_status == block::Account::acc_active) {
    return reject_query(PSTRING() << "transaction " << lt << " of account " << addr.to_hex()
                                  << " is the first transaction for this special tick account in this block, but the "
                                     "transaction is not a tick transaction");
  }
  if (is_last && is_masterchain() && account.is_special && account.tock &&
      (tag != block::gen::TransactionDescr::trans_tick_tock || !(td_cs.prefetch_ulong(4) & 1)) &&
      trans.end_status == block::gen::AccountStatus::acc_state_active) {
    return reject_query(PSTRING() << "transaction " << lt << " of account " << addr.to_hex()
                                  << " is the last transaction for this special tock account in this block, but the "
                                     "transaction is not a tock transaction");
  }
  if (tag == block::gen::TransactionDescr::trans_storage && !is_first) {
    return reject_query(
        PSTRING() << "transaction " << lt << " of account " << addr.to_hex()
                  << " is a storage transaction, but it is not the first transaction for this account in this block");
  }
  // check that the original account state has correct hash
  CHECK(account.total_state.not_null());
  if (hash_upd.old_hash != account.total_state->get_hash().bits()) {
    return reject_query(PSTRING() << "transaction " << lt << " of account " << addr.to_hex()
                                  << " claims that the original account state hash must be "
                                  << hash_upd.old_hash.to_hex() << " but the actual value is "
                                  << account.total_state->get_hash().to_hex());
  }
  // some type-specific checks
  int trans_type = block::Transaction::tr_none;
  switch (tag) {
    case block::gen::TransactionDescr::trans_ord: {
      if (!block_limit_status_->fits(block::ParamLimits::cl_medium)) {
        return reject_query(PSTRING() << "cannod add ordinary transaction because hard block limits are exceeded: "
                                      << "gas_used=" << block_limit_status_->gas_used
                                      << "(limit=" << block_limits_->gas.hard() << "), "
                                      << "lt_delta=" << block_limit_status_->cur_lt - block_limits_->start_lt
                                      << "(limit=" << block_limits_->lt_delta.hard() << ")");
      }
      trans_type = block::Transaction::tr_ord;
      if (in_msg_root.is_null()) {
        return reject_query(PSTRING() << "ordinary transaction " << lt << " of account " << addr.to_hex()
                                      << " has no inbound message");
      }
      need_credit_phase = !external;
      break;
    }
    case block::gen::TransactionDescr::trans_storage: {
      trans_type = block::Transaction::tr_storage;
      if (in_msg_root.not_null()) {
        return reject_query(PSTRING() << "storage transaction " << lt << " of account " << addr.to_hex()
                                      << " has an inbound message");
      }
      if (trans.outmsg_cnt) {
        return reject_query(PSTRING() << "storage transaction " << lt << " of account " << addr.to_hex()
                                      << " has at least one outbound message");
      }
      // FIXME
      return reject_query(PSTRING() << "unable to verify storage transaction " << lt << " of account "
                                    << addr.to_hex());
      break;
    }
    case block::gen::TransactionDescr::trans_tick_tock: {
      bool is_tock = (td_cs.prefetch_ulong(4) & 1);
      trans_type = is_tock ? block::Transaction::tr_tock : block::Transaction::tr_tick;
      if (in_msg_root.not_null()) {
        return reject_query(PSTRING() << (is_tock ? "tock" : "tick") << " transaction " << lt << " of account "
                                      << addr.to_hex() << " has an inbound message");
      }
      break;
    }
    case block::gen::TransactionDescr::trans_merge_prepare: {
      trans_type = block::Transaction::tr_merge_prepare;
      if (in_msg_root.not_null()) {
        return reject_query(PSTRING() << "merge prepare transaction " << lt << " of account " << addr.to_hex()
                                      << " has an inbound message");
      }
      if (trans.outmsg_cnt != 1) {
        return reject_query(PSTRING() << "merge prepare transaction " << lt << " of account " << addr.to_hex()
                                      << " must have exactly one outbound message");
      }
      // FIXME
      return reject_query(PSTRING() << "unable to verify merge prepare transaction " << lt << " of account "
                                    << addr.to_hex());
      break;
    }
    case block::gen::TransactionDescr::trans_merge_install: {
      trans_type = block::Transaction::tr_merge_install;
      if (in_msg_root.is_null()) {
        return reject_query(PSTRING() << "merge install transaction " << lt << " of account " << addr.to_hex()
                                      << " has no inbound message");
      }
      need_credit_phase = true;
      // FIXME
      return reject_query(PSTRING() << "unable to verify merge install transaction " << lt << " of account "
                                    << addr.to_hex());
      break;
    }
    case block::gen::TransactionDescr::trans_split_prepare: {
      trans_type = block::Transaction::tr_split_prepare;
      if (in_msg_root.not_null()) {
        return reject_query(PSTRING() << "split prepare transaction " << lt << " of account " << addr.to_hex()
                                      << " has an inbound message");
      }
      if (trans.outmsg_cnt > 1) {
        return reject_query(PSTRING() << "split prepare transaction " << lt << " of account " << addr.to_hex()
                                      << " must have exactly one outbound message");
      }
      // FIXME
      return reject_query(PSTRING() << "unable to verify split prepare transaction " << lt << " of account "
                                    << addr.to_hex());
      break;
    }
    case block::gen::TransactionDescr::trans_split_install: {
      trans_type = block::Transaction::tr_split_install;
      if (in_msg_root.is_null()) {
        return reject_query(PSTRING() << "split install transaction " << lt << " of account " << addr.to_hex()
                                      << " has no inbound message");
      }
      // FIXME
      return reject_query(PSTRING() << "unable to verify split install transaction " << lt << " of account "
                                    << addr.to_hex());
      break;
    }
  }
  // ....
  // check transaction computation by re-doing it
  // similar to Collator::create_ordinary_transaction() and Collator::create_ticktock_transaction()
  // ....
  std::unique_ptr<block::Transaction> trs =
      std::make_unique<block::Transaction>(account, trans_type, lt, now_, in_msg_root);
  if (in_msg_root.not_null()) {
    if (!trs->unpack_input_msg(ihr_delivered, &action_phase_cfg_)) {
      // inbound external message was not accepted
      return reject_query(PSTRING() << "could not unpack inbound " << (external ? "external" : "internal")
                                    << " message processed by ordinary transaction " << lt << " of account "
                                    << addr.to_hex());
    }
  }
  if (trs->bounce_enabled) {
    if (!trs->prepare_storage_phase(storage_phase_cfg_, true)) {
      return reject_query(PSTRING() << "cannot re-create storage phase of transaction " << lt << " for smart contract "
                                    << addr.to_hex());
    }
    if (need_credit_phase && !trs->prepare_credit_phase()) {
      return reject_query(PSTRING() << "cannot create re-credit phase of transaction " << lt << " for smart contract "
                                    << addr.to_hex());
    }
  } else {
    if (need_credit_phase && !trs->prepare_credit_phase()) {
      return reject_query(PSTRING() << "cannot re-create credit phase of transaction " << lt << " for smart contract "
                                    << addr.to_hex());
    }
    if (!trs->prepare_storage_phase(storage_phase_cfg_, true, need_credit_phase)) {
      return reject_query(PSTRING() << "cannot re-create storage phase of transaction " << lt << " for smart contract "
                                    << addr.to_hex());
    }
  }
  if (!trs->prepare_compute_phase(compute_phase_cfg_)) {
    return reject_query(PSTRING() << "cannot re-create compute phase of transaction " << lt << " for smart contract "
                                  << addr.to_hex());
  }
  if (!trs->compute_phase->accepted) {
    if (external) {
      return reject_query(PSTRING() << "inbound external message claimed to be processed by ordinary transaction " << lt
                                    << " of account " << addr.to_hex()
                                    << " was in fact rejected (such transaction cannot appear in valid blocks)");
    } else if (trs->compute_phase->skip_reason == block::ComputePhase::sk_none) {
      return reject_query(PSTRING() << "inbound internal message processed by ordinary transaction " << lt
                                    << " of account " << addr.to_hex() << " was not processed without any reason");
    }
  }
  if (trs->compute_phase->success && !trs->prepare_action_phase(action_phase_cfg_)) {
    return reject_query(PSTRING() << "cannot re-create action phase of transaction " << lt << " for smart contract "
                                  << addr.to_hex());
  }
  if (trs->bounce_enabled &&
      (!trs->compute_phase->success || trs->action_phase->state_size_too_big || trs->action_phase->bounce) &&
      !trs->prepare_bounce_phase(action_phase_cfg_)) {
    return reject_query(PSTRING() << "cannot re-create bounce phase of  transaction " << lt << " for smart contract "
                                  << addr.to_hex());
  }
  if (!trs->serialize()) {
    return reject_query(PSTRING() << "cannot re-create the serialization of  transaction " << lt
                                  << " for smart contract " << addr.to_hex());
  }
  if (!trs->update_limits(*block_limit_status_, false)) {
    return fatal_error(PSTRING() << "cannot update block limit status to include transaction " << lt << " of account "
                                 << addr.to_hex());
  }
  auto trans_root2 = trs->commit(account);
  if (trans_root2.is_null()) {
    return reject_query(PSTRING() << "the re-created transaction " << lt << " for smart contract " << addr.to_hex()
                                  << " could not be committed");
  }
  // now compare the re-created transaction with the one we have
  if (trans_root2->get_hash() != trans_root->get_hash()) {
    if (verbosity >= 3 * 0) {
      std::cerr << "original transaction " << lt << " of " << addr.to_hex() << ": ";
      block::gen::t_Transaction.print_ref(std::cerr, trans_root);
      std::cerr << "re-created transaction " << lt << " of " << addr.to_hex() << ": ";
      block::gen::t_Transaction.print_ref(std::cerr, trans_root2);
    }
    return reject_query(PSTRING() << "the transaction " << lt << " of " << addr.to_hex() << " has hash "
                                  << trans_root->get_hash().to_hex()
                                  << " different from that of the recreated transaction "
                                  << trans_root2->get_hash().to_hex());
  }
  block::gen::Transaction::Record trans2;
  block::gen::HASH_UPDATE::Record hash_upd2;
  if (!(tlb::unpack_cell(trans_root2, trans2) &&
        tlb::type_unpack_cell(std::move(trans2.state_update), block::gen::t_HASH_UPDATE_Account, hash_upd2))) {
    return fatal_error(PSTRING() << "cannot unpack the re-created transaction " << lt << " of " << addr.to_hex());
  }
  if (hash_upd2.old_hash != hash_upd.old_hash) {
    return fatal_error(PSTRING() << "the re-created transaction " << lt << " of " << addr.to_hex()
                                 << " is invalid: it starts from account state with different hash");
  }
  if (hash_upd2.new_hash != account.total_state->get_hash().bits()) {
    return fatal_error(
        PSTRING() << "the re-created transaction " << lt << " of " << addr.to_hex()
                  << " is invalid: its claimed new account hash differs from the actual new account state");
  }
  if (hash_upd.new_hash != account.total_state->get_hash().bits()) {
    return reject_query(PSTRING() << "transaction " << lt << " of " << addr.to_hex()
                                  << " is invalid: it claims that the new account state hash is "
                                  << hash_upd.new_hash.to_hex() << " but the re-computed value is "
                                  << hash_upd2.new_hash.to_hex());
  }
  if (!trans.r1.out_msgs->contents_equal(*trans2.r1.out_msgs)) {
    return reject_query(
        PSTRING()
        << "transaction " << lt << " of " << addr.to_hex()
        << " is invalid: it has produced a set of outbound messages different from that listed in the transaction");
  }
  // check new balance and value flow
  auto new_balance = account.get_balance();
  block::CurrencyCollection total_fees;
  if (!total_fees.validate_unpack(trans.total_fees)) {
    return reject_query(PSTRING() << "transaction " << lt << " of " << addr.to_hex()
                                  << " has an invalid total_fees value");
  }
  if (old_balance + money_imported != new_balance + money_exported + total_fees) {
    return reject_query(PSTRING() << "transaction " << lt << " of " << addr.to_hex()
                                  << " violates the currency flow condition: old balance=" << old_balance.to_str()
                                  << " + imported=" << money_imported.to_str() << " does not equal new balance="
                                  << new_balance.to_str() << " + exported=" << money_exported.to_str()
                                  << " + total_fees=" << total_fees.to_str());
  }
  return true;
}

// NB: may be run in parallel for different accounts
bool ValidateQuery::check_account_transactions(const StdSmcAddress& acc_addr, Ref<vm::CellSlice> acc_blk_root) {
  block::gen::AccountBlock::Record acc_blk;
  CHECK(tlb::csr_unpack(std::move(acc_blk_root), acc_blk) && acc_blk.account_addr == acc_addr);
  auto account_p = unpack_account(acc_addr.cbits());
  if (!account_p) {
    return reject_query("cannot unpack old state of account "s + acc_addr.to_hex());
  }
  auto& account = *account_p;
  CHECK(account.addr == acc_addr);
  vm::AugmentedDictionary trans_dict{vm::DictNonEmpty(), std::move(acc_blk.transactions), 64,
                                     block::tlb::aug_AccountTransactions};
  td::BitArray<64> min_trans, max_trans;
  CHECK(trans_dict.get_minmax_key(min_trans).not_null() && trans_dict.get_minmax_key(max_trans, true).not_null());
  ton::LogicalTime min_trans_lt = min_trans.to_ulong(), max_trans_lt = max_trans.to_ulong();
  if (!trans_dict.check_for_each_extra([this, &account, min_trans_lt, max_trans_lt](Ref<vm::CellSlice> value,
                                                                                    Ref<vm::CellSlice> extra,
                                                                                    td::ConstBitPtr key, int key_len) {
        CHECK(key_len == 64);
        ton::LogicalTime lt = key.get_uint(64);
        extra.clear();
        return check_one_transaction(account, lt, value->prefetch_ref(), lt == min_trans_lt, lt == max_trans_lt);
      })) {
    return reject_query("at least one Transaction of account "s + acc_addr.to_hex() + " is invalid");
  }
  if (is_masterchain() && account.libraries_changed()) {
    return scan_account_libraries(account.orig_library, account.library, acc_addr);
  } else {
    return true;
  }
}

bool ValidateQuery::check_transactions() {
  LOG(INFO) << "checking all transactions";
  return account_blocks_dict_->check_for_each_extra(
      [this](Ref<vm::CellSlice> value, Ref<vm::CellSlice> extra, td::ConstBitPtr key, int key_len) {
        CHECK(key_len == 256);
        return check_account_transactions(key, std::move(value));
      });
}

// similar to Collator::update_account_public_libraries()
bool ValidateQuery::scan_account_libraries(Ref<vm::Cell> orig_libs, Ref<vm::Cell> final_libs, const td::Bits256& addr) {
  vm::Dictionary dict1{std::move(orig_libs), 256}, dict2{std::move(final_libs), 256};
  return dict1.scan_diff(
             dict2,
             [this, &addr](td::ConstBitPtr key, int n, Ref<vm::CellSlice> val1, Ref<vm::CellSlice> val2) -> bool {
               CHECK(n == 256);
               bool f = block::is_public_library(key, std::move(val1));
               bool g = block::is_public_library(key, val2);
               if (f != g) {
                 lib_publishers_.emplace_back(key, addr, g);
               }
               return true;
             },
             3) ||
         reject_query("error scanning old and new libraries of account "s + addr.to_hex());
}

bool ValidateQuery::check_all_ticktock_processed() {
  if (!is_masterchain()) {
    return true;
  }
  LOG(DEBUG) << "getting the list of special tick-tock smart contracts";
  auto res = config_->get_special_ticktock_smartcontracts(3);
  if (res.is_error()) {
    return fatal_error(res.move_as_error());
  }
  auto ticktock_smcs = res.move_as_ok();
  LOG(DEBUG) << "have " << ticktock_smcs.size() << " tick-tock smart contracts";
  for (auto addr : ticktock_smcs) {
    LOG(DEBUG) << "special smart contract " << addr.first.to_hex() << " with ticktock=" << addr.second;
    if (!account_blocks_dict_->key_exists(addr.first)) {
      return reject_query(
          PSTRING()
          << "there are no transactions (and in particular, no tick-tock transactions) for special smart contract "
          << addr.first.to_hex() << " with ticktock=" << addr.second);
    }
  }
  return true;
}

bool ValidateQuery::check_message_processing_order() {
  std::sort(msg_proc_lt_.begin(), msg_proc_lt_.end());
  for (std::size_t i = 1; i < msg_proc_lt_.size(); i++) {
    auto &a = msg_proc_lt_[i - 1], &b = msg_proc_lt_[i];
    if (std::get<0>(a) == std::get<0>(b) && std::get<2>(a) > std::get<2>(b)) {
      return reject_query(PSTRING() << "incorrect message processing order: transaction (" << std::get<1>(a) << ","
                                    << std::get<0>(a).to_hex() << ") processes message created at logical time "
                                    << std::get<2>(a) << ", but a later transaction (" << std::get<1>(b) << ","
                                    << std::get<0>(a).to_hex()
                                    << ") processes an earlier message created at logical time " << std::get<2>(b));
    }
  }
  return true;
}

bool ValidateQuery::check_special_message(Ref<vm::Cell> in_msg_root, const block::CurrencyCollection& amount,
                                          Ref<vm::Cell> addr_cell) {
  if (in_msg_root.is_null()) {
    return amount.is_zero();
  }
  CHECK(!amount.is_zero());
  if (!is_masterchain()) {
    return reject_query("special messages can be present in masterchain only");
  }
  block::gen::InMsg::Record_msg_import_imm in;
  block::tlb::MsgEnvelope::Record_std env;
  if (!(tlb::unpack_cell(in_msg_root, in) && tlb::unpack_cell(in.in_msg, env))) {
    return reject_query("cannot unpack msg_import_imm InMsg for a special message");
  }
  Bits256 msg_hash = env.msg->get_hash().bits();
  LOG(DEBUG) << "checking special message with hash " << msg_hash.to_hex() << " and expected amount "
             << amount.to_str();
  auto in_msg_cs = in_msg_dict_->lookup(msg_hash);
  if (in_msg_cs.is_null()) {
    return reject_query("InMsg of special message with hash "s + msg_hash.to_hex() +
                        " is not registered in InMsgDescr");
  }
  if (!vm::load_cell_slice(in_msg_root).contents_equal(*in_msg_cs)) {
    return reject_query("InMsg of special message with hash "s + msg_hash.to_hex() +
                        " differs from the InMsgDescr entry with this key");
  }
  vm::CellSlice cs{vm::NoVmOrd(), env.msg};
  block::gen::CommonMsgInfo::Record_int_msg_info info;
  CHECK(tlb::unpack(cs, info));  // this has been already checked for all InMsgDescr
  auto src_prefix = block::tlb::t_MsgAddressInt.get_prefix(info.src);
  auto dest_prefix = block::tlb::t_MsgAddressInt.get_prefix(info.dest);
  CHECK(src_prefix.is_valid() && dest_prefix.is_valid());  // we have checked this for all InMsgDescr
  auto cur_prefix = block::interpolate_addr(src_prefix, dest_prefix, env.cur_addr);
  auto next_prefix = block::interpolate_addr(src_prefix, dest_prefix, env.next_addr);
  if (cur_prefix != dest_prefix || next_prefix != dest_prefix) {
    return reject_query("special message with hash "s + msg_hash.to_hex() +
                        " has not been routed to its final destination");
  }
  if (!shard_contains(shard_, src_prefix)) {
    return reject_query("special message with hash "s + msg_hash.to_hex() + " has source address " +
                        src_prefix.to_str() + " outside this shard");
  }
  if (!shard_contains(shard_, dest_prefix)) {
    return reject_query("special message with hash "s + msg_hash.to_hex() + " has destination address " +
                        dest_prefix.to_str() + " outside this shard");
  }
  if (env.fwd_fee_remaining->sgn()) {
    return reject_query("special message with hash "s + msg_hash.to_hex() + " has a non-zero fwd_fee_remaining");
  }
  if (block::tlb::t_Grams.as_integer(info.fwd_fee)->sgn()) {
    return reject_query("special message with hash "s + msg_hash.to_hex() + " has a non-zero fwd_fee");
  }
  if (block::tlb::t_Grams.as_integer(info.ihr_fee)->sgn()) {
    return reject_query("special message with hash "s + msg_hash.to_hex() + " has a non-zero ihr_fee");
  }
  block::CurrencyCollection value;
  if (!value.validate_unpack(info.value)) {
    return reject_query("special message with hash "s + msg_hash.to_hex() + " has an invalid value");
  }
  if (value != amount) {
    return reject_query("special message with hash "s + msg_hash.to_hex() + " carries an incorrect amount " +
                        value.to_str() + " instead of " + amount.to_str() + " postulated by ValueFlow");
  }
  WorkchainId src_wc, dest_wc;
  StdSmcAddress src_addr, dest_addr, correct_addr;
  if (!(block::tlb::t_MsgAddressInt.extract_std_address(info.src, src_wc, src_addr) &&
        block::tlb::t_MsgAddressInt.extract_std_address(info.dest, dest_wc, dest_addr))) {
    return reject_query("cannot unpack source and destination addresses of special message with hash "s +
                        msg_hash.to_hex());
  }
  if (src_wc != masterchainId || !src_addr.is_zero()) {
    return reject_query(PSTRING() << "special message with hash " << msg_hash.to_hex()
                                  << " has a non-zero source address " << src_wc << ":" << src_addr.to_hex());
  }
  CHECK(dest_wc == masterchainId);
  if (addr_cell.is_null() || vm::load_cell_slice(addr_cell).size_ext() != 0x100) {
    return reject_query("special message with hash "s + msg_hash.to_hex() +
                        " has no correct destination address defined in the current configuration");
  }
  CHECK(vm::load_cell_slice(addr_cell).prefetch_bits_to(correct_addr));
  if (dest_addr != correct_addr) {
    return reject_query("special message with hash "s + msg_hash.to_hex() +
                        " has destination address -1:" + dest_addr.to_hex() +
                        " but the correct address defined by the configuration is " + correct_addr.to_hex());
  }
  if (cs.size_ext() != 2 || cs.prefetch_ulong(2)) {
    return reject_query("special message with hash "s + msg_hash.to_hex() + " has a non-empty body");
  }
  return true;
}

bool ValidateQuery::check_special_messages() {
  return check_special_message(recover_create_msg_, value_flow_.recovered, config_->get_config_param(3, 1)) &&
         check_special_message(mint_msg_, value_flow_.minted, config_->get_config_param(2, 0));
}

bool ValidateQuery::check_one_library_update(td::ConstBitPtr key, Ref<vm::CellSlice> old_value,
                                             Ref<vm::CellSlice> new_value) {
  // shared_lib_descr$00 lib:^Cell publishers:(Hashmap 256 True) = LibDescr;
  std::unique_ptr<vm::Dictionary> old_publishers, new_publishers;
  if (new_value.not_null()) {
    if (!block::gen::t_LibDescr.validate_csr(new_value)) {
      return reject_query("LibDescr with key "s + key.to_hex(256) +
                          " in the libraries dictionary of the new state failed to pass automatic validity tests");
    }
    auto lib_ref = new_value->prefetch_ref();
    CHECK(lib_ref.not_null());
    if (lib_ref->get_hash().as_bitslice() != key) {
      return reject_query("LibDescr with key "s + key.to_hex(256) +
                          " in the libraries dictionary of the new state contains a library with different root hash " +
                          lib_ref->get_hash().to_hex());
    }
    CHECK(new_value.write().advance_ext(2, 1));
    new_publishers = std::make_unique<vm::Dictionary>(vm::DictNonEmpty(), std::move(new_value), 256);
  } else {
    new_publishers = std::make_unique<vm::Dictionary>(256);
  }
  if (old_value.not_null() && !block::gen::t_LibDescr.validate_csr(old_value)) {
    return reject_query("LibDescr with key "s + key.to_hex(256) +
                        " in the libraries dictionary of the old state failed to pass automatic validity tests");
    CHECK(old_value.write().advance_ext(2, 1));
    old_publishers = std::make_unique<vm::Dictionary>(vm::DictNonEmpty(), std::move(old_value), 256);
  } else {
    old_publishers = std::make_unique<vm::Dictionary>(256);
  }
  if (!old_publishers->scan_diff(
          *new_publishers,
          [this, lib_key = key](td::ConstBitPtr key, int key_len, Ref<vm::CellSlice> old_val,
                                Ref<vm::CellSlice> new_val) {
            CHECK(key_len == 256);
            if (old_val.not_null() && !old_val->empty_ext()) {
              return false;
            }
            if (new_val.not_null() && !new_val->empty_ext()) {
              return false;
            }
            CHECK(old_val.not_null() != new_val.not_null());
            lib_publishers2_.emplace_back(lib_key, key, new_val.not_null());
            return true;
          },
          3 /* check augmentation of changed nodes */)) {
    return reject_query("invalid publishers set for shard library with hash "s + key.to_hex(256));
  }
  return true;
}

bool ValidateQuery::check_shard_libraries() {
  CHECK(ps_.shard_libraries_ && ns_.shard_libraries_);
  if (!ps_.shard_libraries_->scan_diff(
          *ns_.shard_libraries_,
          [this](td::ConstBitPtr key, int key_len, Ref<vm::CellSlice> old_val, Ref<vm::CellSlice> new_val) {
            CHECK(key_len == 256);
            return check_one_library_update(key, std::move(old_val), std::move(new_val));
          },
          3 /* check augmentation of changed nodes */)) {
    return reject_query("invalid shard libraries dictionary in the new state");
  }
  std::sort(lib_publishers_.begin(), lib_publishers_.end());
  std::sort(lib_publishers2_.begin(), lib_publishers2_.end());
  if (lib_publishers_ != lib_publishers2_) {
    // TODO: better error message with by-element comparison?
    return reject_query("the set of public libraries and their publishing accounts has not been updated correctly");
  }
  return true;
}

bool ValidateQuery::check_new_state() {
  LOG(INFO) << "checking header of the new shardchain state";
  block::gen::ShardStateUnsplit::Record info;
  if (!tlb::unpack_cell(state_root_, info)) {
    return reject_query("the header of the new shardchain state cannot be unpacked");
  }
  // shard_state#9023afe2 global_id:int32 -> checked in unpack_next_state()
  // shard_id:ShardIdent -> checked in unpack_next_state()
  // seq_no:uint32 vert_seq_no:# -> checked in unpack_next_state()
  // gen_utime:uint32 gen_lt:uint64 -> checked in unpack_next_state()
  // min_ref_mc_seqno:uint32
  ton::BlockSeqno my_mc_seqno = is_masterchain() ? id_.seqno() : mc_seqno_;
  ton::BlockSeqno ref_mc_seqno =
      std::min(std::min(my_mc_seqno, min_shard_ref_mc_seqno_), ns_.processed_upto_->min_mc_seqno());
  if (ns_.min_ref_mc_seqno_ != ref_mc_seqno) {
    return reject_query(
        PSTRING() << "new state of " << id_.to_str() << " has minimal referenced masterchain block seqno "
                  << ns_.min_ref_mc_seqno_
                  << " but the value computed from all shard references and previous masterchain block reference is "
                  << ref_mc_seqno << " = min(" << my_mc_seqno << "," << min_shard_ref_mc_seqno_ << ","
                  << ns_.processed_upto_->min_mc_seqno() << ")");
  }
  // out_msg_queue_info:^OutMsgQueueInfo
  // -> _ out_queue:OutMsgQueue proc_info:ProcessedInfo
  //      ihr_pending:IhrPendingInfo = OutMsgQueueInfo;
  if (!ns_.ihr_pending_->is_empty()) {
    return reject_query("IhrPendingInfo in the new state of "s + id_.to_str() +
                        " is non-empty, but IHR delivery is now disabled");
  }
  // before_split:(## 1) -> checked in unpack_next_state()
  // accounts:^ShardAccounts -> checked in precheck_account_updates() + other
  // ^[ overload_history:uint64 underload_history:uint64
  if (ns_.overload_history_ & ns_.underload_history_ & 1) {
    return reject_query(
        "lower-order bits both set in the new state's overload_history and underload history (block cannot be both "
        "overloaded and underloaded)");
  }
  if (after_split_ || after_merge_) {
    if ((ns_.overload_history_ | ns_.underload_history_) & ~1ULL) {
      return reject_query(
          "new block is immediately after split or after merge, but the old underload or overload history has not been "
          "cleared");
    }
  } else {
    if ((ns_.overload_history_ ^ (ps_.overload_history_ << 1)) & ~1ULL) {
      return reject_query(PSTRING() << "new overload history " << ns_.overload_history_
                                    << " is not compatible with the old overload history " << ps_.overload_history_);
    }
    if ((ns_.underload_history_ ^ (ps_.underload_history_ << 1)) & ~1ULL) {
      return reject_query(PSTRING() << "new underload history " << ns_.underload_history_
                                    << " is not compatible with the old underload history " << ps_.underload_history_);
    }
  }
  // total_balance:CurrencyCollection
  // total_validator_fees:CurrencyCollection
  block::CurrencyCollection total_balance, total_validator_fees, old_total_validator_fees(ps_.total_validator_fees_);
  if (!(total_balance.validate_unpack(info.r1.total_balance) &&
        total_validator_fees.validate_unpack(info.r1.total_validator_fees))) {
    return reject_query("cannot unpack total_balance and total_validator_fees in the header of the new state");
  }
  if (total_balance != value_flow_.to_next_blk) {
    return reject_query(
        "new state declares total balance "s + total_balance.to_str() +
        " different from to_next_blk in value flow (obtained by summing balances of all accounts in the new state): " +
        value_flow_.to_next_blk.to_str());
  }
  LOG(DEBUG) << "checking total validator fees: new=" << total_validator_fees.to_str()
             << "+recovered=" << value_flow_.recovered.to_str() << " == old=" << old_total_validator_fees.to_str()
             << "+collected=" << value_flow_.fees_collected.to_str();
  if (total_validator_fees + value_flow_.recovered != old_total_validator_fees + value_flow_.fees_collected) {
    return reject_query("new state declares total validator fees "s + total_validator_fees.to_str() +
                        " not equal to the sum of old total validator fees " + old_total_validator_fees.to_str() +
                        " and the fees collected in this block " + value_flow_.fees_collected.to_str() +
                        " minus the recovered fees " + value_flow_.recovered.to_str());
  }
  // libraries:(HashmapE 256 LibDescr)
  if (is_masterchain()) {
    if (!check_shard_libraries()) {
      return reject_query("the set of public libraries in the new state is invalid");
    }
  } else if (!ns_.shard_libraries_->is_empty()) {
    return reject_query(
        "new state contains a non-empty public library collection, which is not allowed for non-masterchain blocks");
  }
  // master_ref:(Maybe BlkMasterInfo) ]
  if (info.r1.master_ref->prefetch_ulong(1) != !is_masterchain()) {
    return reject_query("new state "s + (is_masterchain() ? "contains" : "does not contain") +
                        " a masterchain block reference (master_ref)");
  }
  // custom:(Maybe ^McStateExtra) -> checked in check_mc_state_extra()
  // = ShardStateUnsplit;
  return true;
}

bool ValidateQuery::check_config_update(Ref<vm::CellSlice> old_conf_params, Ref<vm::CellSlice> new_conf_params) {
  if (!block::gen::t_ConfigParams.validate_csr(10000, new_conf_params)) {
    return reject_query("new configuration failed to pass automated validity checks");
  }
  if (!block::gen::t_ConfigParams.validate_csr(10000, old_conf_params)) {
    return fatal_error("old configuration failed to pass automated validity checks");
  }
  td::Bits256 old_cfg_addr, new_cfg_addr;
  Ref<vm::Cell> old_cfg_root, new_cfg_root;
  CHECK(block::gen::t_ConfigParams.unpack_cons1(old_conf_params.write(), old_cfg_addr, old_cfg_root) &&
        block::gen::t_ConfigParams.unpack_cons1(new_conf_params.write(), new_cfg_addr, new_cfg_root));
  if (!block::valid_config_data(new_cfg_root, new_cfg_addr, true, false, old_mparams_)) {
    return reject_query(
        "new configuration parameters failed to pass per-parameter automated validity checks, or one of mandatory "
        "configuration parameters is missing");
  }
  auto ocfg_res = block::get_config_data_from_smc(ns_.account_dict_->lookup(old_cfg_addr));
  if (ocfg_res.is_error()) {
    return reject_query("cannot extract configuration from the new state of the (old) configuration smart contract "s +
                        old_cfg_addr.to_hex() + " : " + ocfg_res.move_as_error().to_string());
  }
  auto ocfg_root = ocfg_res.move_as_ok();
  CHECK(ocfg_root.not_null());
  auto ncfg_res = block::get_config_data_from_smc(ns_.account_dict_->lookup(new_cfg_addr));
  if (ncfg_res.is_error()) {
    return reject_query("cannot extract configuration from the new state of the (new) configuration smart contract "s +
                        new_cfg_addr.to_hex() + " : " + ncfg_res.move_as_error().to_string());
  }
  auto ncfg_root = ncfg_res.move_as_ok();
  CHECK(ncfg_root.not_null());
  bool cfg_acc_changed = (new_cfg_addr != old_cfg_addr);
  if (ncfg_root->get_hash() != new_cfg_root->get_hash()) {
    return reject_query(
        "the new configuration is different from that stored in the persistent data of the (new) configuration smart contract "s +
        old_cfg_addr.to_hex());
  }
  if (!block::valid_config_data(ocfg_root, old_cfg_addr, true, true, old_mparams_)) {
    return reject_query("configuration extracted from (old) configuration smart contract "s + old_cfg_addr.to_hex() +
                        " failed to pass per-parameter validity checks, or one of mandatory parameters is missing");
  }
  if (block::important_config_parameters_changed(new_cfg_root, old_cfg_root)) {
    // same as the check in Collator::create_mc_state_extra()
    LOG(WARNING) << "the global configuration changes in block " << id_.to_str();
    if (!is_key_block_) {
      return reject_query(
          "important parameters in the global configuration have changed, but the block is not marked as a key block");
    }
  } else if (is_key_block_ &&
             !(cfg_acc_changed || block::important_config_parameters_changed(new_cfg_root, old_cfg_root, true))) {
    return reject_query("no important parameters have been changed, but the block is marked as a key block");
  }
  vm::Dictionary dict1{ocfg_root, 32};
  auto param0 = dict1.lookup_ref(td::BitArray<32>{(long long)0});
  if (param0.is_null()) {
    if (cfg_acc_changed) {
      return reject_query("new state of old configuration smart contract "s + old_cfg_addr.to_hex() +
                          " contains no value for parameter 0 (new configuration smart contract address), but the "
                          "configuration smart contract has been somehow changed to " +
                          new_cfg_addr.to_hex());
    }
    return true;
  }
  td::Bits256 want_cfg_addr;
  CHECK(vm::load_cell_slice(std::move(param0)).prefetch_bits_to(want_cfg_addr));
  if (want_cfg_addr == old_cfg_addr) {
    if (cfg_acc_changed) {
      return reject_query("new state of old configuration smart contract "s + old_cfg_addr.to_hex() +
                          " contains the same value for parameter 0 (configuration smart contract address), but the "
                          "configuration smart contract has been somehow changed to " +
                          new_cfg_addr.to_hex());
    }
    return true;
  }
  if (want_cfg_addr != new_cfg_addr && cfg_acc_changed) {
    return reject_query("new state of old configuration smart contract "s + old_cfg_addr.to_hex() + " contains " +
                        want_cfg_addr.to_hex() +
                        " as the value for parameter 0 (new configuration smart contract address), but the "
                        "configuration smart contract has been somehow changed to a different value " +
                        new_cfg_addr.to_hex());
  }
  // now old_cfg_addr = new_cfg_addr != want_cfg_addr
  // the configuration smart contract has not been switched to want_cfg_addr, have to check why
  auto wcfg_res = block::get_config_data_from_smc(ns_.account_dict_->lookup(want_cfg_addr));
  if (wcfg_res.is_error()) {
    LOG(WARNING) << "switching of configuration smart contract did not happen because the suggested new configuration "
                    "smart contract "
                 << want_cfg_addr.to_hex() << " does not contain a valid configuration : " << wcfg_res.move_as_error();
    return true;
  }
  auto wcfg_root = wcfg_res.move_as_ok();
  if (!block::valid_config_data(wcfg_root, want_cfg_addr, true, false, old_mparams_)) {
    LOG(WARNING)
        << "switching of configuration smart contract did not happen because the configuration extracted from "
           "suggested new configuration smart contract "
        << want_cfg_addr.to_hex()
        << " failed to pass per-parameter validity checks, or one of mandatory configuration parameters is missing";
    return true;
  }
  return reject_query("old configuration smart contract "s + old_cfg_addr.to_hex() + " suggested " +
                      want_cfg_addr.to_hex() +
                      " as the new configuration smart contract, but the switchover did not happen without a good "
                      "reason (the suggested configuration appears to be valid)");
}

bool ValidateQuery::check_one_prev_dict_update(ton::BlockSeqno seqno, Ref<vm::CellSlice> old_val_extra,
                                               Ref<vm::CellSlice> new_val_extra) {
  if (old_val_extra.not_null() && new_val_extra.is_null()) {
    // if this becomes allowed in some situations, then check necessary conditions and return true
    return reject_query(
        PSTRING()
        << "entry with seqno " << seqno
        << " disappeared in the new previous blocks dictionary as compared to the old previous blocks dictionary");
  }
  CHECK(new_val_extra.not_null());
  vm::CellSlice cs{*new_val_extra};
  if (!(block::gen::t_KeyMaxLt.validate_skip_upto(16, cs) && block::gen::t_KeyExtBlkRef.validate_skip_upto(16, cs) &&
        cs.empty_ext())) {
    return reject_query(PSTRING() << "entry with seqno " << seqno
                                  << " in the new previous blocks dictionary failed to pass automated validity checks "
                                     "form KeyMaxLt + KeyExtBlkRef");
  }
  if (old_val_extra.not_null()) {
    CHECK(!new_val_extra->contents_equal(*old_val_extra));
    return reject_query(PSTRING() << "entry with seqno " << seqno
                                  << " changed in the new previous blocks dictionary as compared to its old version "
                                     "(entries should never change once they have been added)");
  }
  auto& cs2 = new_val_extra.write();
  bool is_key;
  BlockIdExt blkid;
  LogicalTime lt;
  CHECK(block::gen::t_KeyMaxLt.skip(cs2) && cs2.fetch_bool_to(is_key) &&
        block::tlb::t_ExtBlkRef.unpack(cs2, blkid, &lt) && cs2.empty_ext());
  if (seqno != mc_seqno_) {
    return reject_query(PSTRING() << "new previous blocks dictionary contains a new entry with seqno " << seqno
                                  << " while the only new entry must be for the previous block with seqno "
                                  << mc_seqno_);
  }
  if (blkid.seqno() != seqno) {
    return reject_query(PSTRING() << "new previous blocks dictionary entry with seqno " << seqno
                                  << " in fact describes a block " << blkid.to_str() << " with different seqno");
  }
  if (blkid != prev_blocks.at(0)) {
    return reject_query("new previous blocks dictionary has a new entry for previous block " + blkid.to_str() +
                        " while the correct previous block is " + prev_blocks[0].to_str());
  }
  if (lt != config_->lt) {
    return reject_query(PSTRING() << "previous blocks dictionary has new entry for previous block " << blkid.to_str()
                                  << " indicating end_lt=" << lt << " but the correct value is " << config_->lt);
  }
  if (is_key != config_->is_key_state()) {
    return reject_query(PSTRING() << "previous blocks dictionary has new entry for previous block " << blkid.to_str()
                                  << " indicating is_key_block=" << is_key << " but the correct value is "
                                  << (int)config_->is_key_state());
  }
  return true;
}

// somewhat similar to Collator::create_mc_state_extra()
bool ValidateQuery::check_mc_state_extra() {
  if (!is_masterchain()) {
    if (ns_.mc_state_extra_.not_null()) {
      return reject_query("new state defined by non-masterchain block "s + id_.to_str() + " contains a McStateExtra");
    }
    return true;
  }
  LOG(INFO) << "checking header of McStateExtra in the new masterchain state";
  if (ps_.mc_state_extra_.is_null()) {
    return fatal_error("previous masterchain state did not contain a McStateExtra");
  }
  if (ns_.mc_state_extra_.is_null()) {
    return reject_query("new masterchain state does not contain a McStateExtra");
  }
  block::gen::McStateExtra::Record old_extra, new_extra;
  if (!tlb::unpack_cell(ps_.mc_state_extra_, old_extra)) {
    return reject_query("cannot unpack old McStateExtra");
  }
  if (!tlb::unpack_cell(ns_.mc_state_extra_, new_extra)) {
    return reject_query("cannot unpack new McStateExtra");
  }
  // masterchain_state_extra#cc26
  // shard_hashes:ShardHashes has been checked separately
  // config:ConfigParams
  if (!check_config_update(old_extra.config, new_extra.config)) {
    return reject_query("invalid configuration update");
  }
  // ...
  // flags:(## 16) { flags <= 1 }
  if (new_extra.r1.flags & ~1) {
    return reject_query(PSTRING() << "new McStateExtra has non-zero (unsupported) extension flags "
                                  << new_extra.r1.flags << "; validator too old?");
  }
  if ((bool)(new_extra.r1.flags & 1) != create_stats_enabled_) {
    return reject_query(PSTRING() << "new McStateExtra has extension flags " << new_extra.r1.flags
                                  << " but active configuration defines create_stats_enabled="
                                  << create_stats_enabled_);
  }
  // validator_info:ValidatorInfo
  // (already checked in check_mc_validator_info())
  // prev_blocks:OldMcBlocksInfo
  try {
    vm::AugmentedDictionary old_prev_dict{old_extra.r1.prev_blocks, 32, block::tlb::aug_OldMcBlocksInfo};
    vm::AugmentedDictionary new_prev_dict{new_extra.r1.prev_blocks, 32, block::tlb::aug_OldMcBlocksInfo};
    if (!old_prev_dict.scan_diff(
            new_prev_dict,
            [this](td::ConstBitPtr key, int key_len, Ref<vm::CellSlice> old_val_extra,
                   Ref<vm::CellSlice> new_val_extra) {
              CHECK(key_len == 32);
              return check_one_prev_dict_update((unsigned)key.get_uint(32), std::move(old_val_extra),
                                                std::move(new_val_extra));
            },
            3 /* check augmentation of changed nodes */)) {
      return reject_query("invalid previous block dictionary in the new state");
    }
    td::BitArray<32> key;
    auto val = old_prev_dict.get_minmax_key(key, true);
    if (val.not_null() && key.to_ulong() >= mc_seqno_) {
      return reject_query(PSTRING() << "previous block dictionary for the previous state with seqno " << mc_seqno_
                                    << " contains information about 'previous' masterchain block with seqno "
                                    << key.to_ulong());
    }
    val = new_prev_dict.get_minmax_key(key, true);
    if (val.is_null()) {
      return reject_query(
          "new previous blocks dictionary is empty (at least the immediately previous block should be there)");
    }
    CHECK(id_.seqno() == mc_seqno_ + 1);
    if (key.to_ulong() > mc_seqno_) {
      return reject_query(PSTRING() << "previous block dictionary for the new state with seqno " << id_.seqno()
                                    << " contains information about a future masterchain block with seqno "
                                    << key.to_ulong());
    }
    if (key.to_ulong() != mc_seqno_) {
      return reject_query(
          PSTRING() << "previous block dictionary for the new state of masterchain block " << id_.to_str()
                    << " does not contain information about immediately previous block with seqno " << mc_seqno_);
    }
  } catch (vm::VmError& err) {
    return reject_query(
        "error scanning new previous blocks dictionary in McStateExtra of the new masterchain state : "s +
        err.get_msg());
  }
  // after_key_block:Bool
  if (new_extra.r1.after_key_block != is_key_block_) {
    return reject_query(PSTRING() << "new McStateExtra has after_key_block=" << new_extra.r1.after_key_block
                                  << " while the block header claims is_key_block=" << is_key_block_);
  }
  // last_key_block:(Maybe ExtBlkRef)
  if (!block::gen::t_Maybe_ExtBlkRef.validate_csr(16, new_extra.r1.last_key_block)) {
    return reject_query(
        "last_key_block:(Maybe ExtBlkRef) in the new masterchain state failed to pass automated validity checks");
  }
  if (old_extra.r1.last_key_block->prefetch_ulong(1) && !new_extra.r1.last_key_block->prefetch_ulong(1)) {
    return reject_query("old McStateExtra had a non-trivial last_key_block, but the new one does not");
  }
  if (new_extra.r1.last_key_block->contents_equal(*old_extra.r1.last_key_block)) {
    if (config_->is_key_state()) {
      return reject_query(
          "last_key_block remains unchanged in the new masterchain state, but the previous block is a key block (it "
          "should become the new last_key_block)");
    }
  } else if (!new_extra.r1.last_key_block->prefetch_ulong(1)) {
    return reject_query("last_key_block:(Maybe ExtBlkRef) changed in the new state, but it became a nothing$0");
  } else {
    vm::CellSlice cs = *new_extra.r1.last_key_block;
    BlockIdExt blkid;
    LogicalTime lt;
    CHECK(cs.fetch_ulong(1) == 1 && block::tlb::t_ExtBlkRef.unpack(cs, blkid, &lt));
    if (blkid != prev_blocks.at(0) || lt != config_->lt) {
      return reject_query(PSTRING() << "last_key_block has been set in the new masterchain state to " << blkid.to_str()
                                    << " with lt " << lt
                                    << ", but the only possible value for this update is the previous block "
                                    << prev_blocks[0].to_str() << " with lt " << config_->lt);
    }
    if (!config_->is_key_state()) {
      return reject_query("last_key_block has been updated to the previous block "s + blkid.to_str() +
                          ", but it is not a key block");
    }
  }
  if (new_extra.r1.last_key_block->prefetch_ulong(1)) {
    auto& cs = new_extra.r1.last_key_block.write();
    BlockIdExt blkid;
    LogicalTime lt;
    CHECK(cs.fetch_ulong(1) == 1 && block::tlb::t_ExtBlkRef.unpack(cs, blkid, &lt));
    if (blkid != prev_key_block_) {
      return reject_query("new masterchain state declares previous key block to be "s + blkid.to_str() +
                          " but the value computed from previous masterchain state is " + prev_key_block_.to_str());
    }
  } else if (prev_key_block_exists_) {
    return reject_query(PSTRING() << "new masterchain state declares no previous key block, but the block header "
                                     "announces previous key block seqno "
                                  << prev_key_block_seqno_);
  }
  // block_create_stats:(flags . 0)?BlockCreateStats
  if (new_extra.r1.flags & 1) {
    block::gen::BlockCreateStats::Record_block_create_stats rec;
    if (!tlb::csr_unpack(new_extra.r1.block_create_stats, rec)) {
      return reject_query("cannot unpack BlockCreateStats in the new masterchain state");
    }
    if (!check_block_create_stats()) {
      return reject_query("invalid BlockCreateStats update in the new masterchain state");
    }
  }
  // global_balance:CurrencyCollection
  block::CurrencyCollection global_balance, old_global_balance;
  if (!global_balance.validate_unpack(new_extra.global_balance)) {
    return reject_query("cannot unpack global_balance in the new masterchain state");
  }
  if (!old_global_balance.validate_unpack(old_extra.global_balance)) {
    return reject_query("cannot unpack global_balance in the old masterchain state");
  }
  CHECK(old_global_balance == ps_.global_balance_);
  CHECK(global_balance == ns_.global_balance_);
  auto expected_global_balance = old_global_balance + value_flow_.minted + value_flow_.created + import_created_;
  if (global_balance != expected_global_balance) {
    return reject_query("global balance changed in unexpected way: expected old+minted+created+import_created = "s +
                        old_global_balance.to_str() + "+" + value_flow_.minted.to_str() + "+" +
                        value_flow_.created.to_str() + "+" + import_created_.to_str() + " = " +
                        expected_global_balance.to_str() + ", found " + global_balance.to_str());
  }
  // ...
  return true;
}

td::Status ValidateQuery::check_counter_update(const block::DiscountedCounter& oc, const block::DiscountedCounter& nc,
                                               unsigned expected_incr) {
  block::DiscountedCounter cc{oc};
  if (nc.is_zero()) {
    if (expected_incr) {
      return td::Status::Error(PSTRING() << "new counter total is zero, but the total should have been increased by "
                                         << expected_incr);
    }
    if (oc.is_zero()) {
      return td::Status::OK();
    }
    cc.increase_by(0, now_);
    if (!cc.almost_zero()) {
      return td::Status::Error(
          "counter has been reset to zero, but it still has non-zero components after relaxation: "s + cc.to_str() +
          "; original value before relaxation was " + oc.to_str());
    }
    return td::Status::OK();
  }
  if (!expected_incr) {
    if (oc == nc) {
      return td::Status::OK();
    } else {
      return td::Status::Error("unnecessary relaxation of counter from "s + oc.to_str() + " to " + nc.to_str() +
                               " without an increment");
    }
  }
  if (nc.total < oc.total) {
    return td::Status::Error(PSTRING() << "total counter goes back from " << oc.total << " to " << nc.total
                                       << " (increment by " << expected_incr << " expected instead)");
  }
  if (nc.total != oc.total + expected_incr) {
    return td::Status::Error(PSTRING() << "total counter has been incremented by " << nc.total - oc.total << ", from "
                                       << oc.total << " to " << nc.total << " (increment by " << expected_incr
                                       << " expected instead)");
  }
  if (!cc.increase_by(expected_incr, now_)) {
    return td::Status::Error(PSTRING() << "old counter value " << oc.to_str() << " cannot be increased by "
                                       << expected_incr);
  }
  if (!cc.almost_equals(nc)) {
    return td::Status::Error(PSTRING() << "counter " << oc.to_str() << " has been increased by " << expected_incr
                                       << " with an incorrect resulting value " << nc.to_str()
                                       << "; correct result should be " << cc.to_str()
                                       << " (up to +/-1 in the last two components)");
  }
  return td::Status::OK();
}

bool ValidateQuery::check_one_block_creator_update(td::ConstBitPtr key, Ref<vm::CellSlice> old_val,
                                                   Ref<vm::CellSlice> new_val) {
  LOG(DEBUG) << "checking update of CreatorStats for "s + key.to_hex(256);
  block::DiscountedCounter mc0, shard0, mc1, shard1;
  if (!block::unpack_CreatorStats(std::move(old_val), mc0, shard0)) {
    return reject_query("cannot unpack CreatorStats for "s + key.to_hex(256) + " from previous masterchain state");
  }
  bool nv_exists = new_val.not_null();
  if (!block::unpack_CreatorStats(std::move(new_val), mc1, shard1)) {
    return reject_query("cannot unpack CreatorStats for "s + key.to_hex(256) + " from new masterchain state");
  }
  unsigned mc_incr = (created_by_ == key);
  unsigned shard_incr = 0;
  if (key.is_zero(256)) {
    mc_incr = !created_by_.is_zero();
    shard_incr = block_create_total_;
  } else {
    auto it = block_create_count_.find(td::Bits256{key});
    shard_incr = (it == block_create_count_.end() ? 0 : it->second);
  }
  auto err = check_counter_update(mc0, mc1, mc_incr);
  if (err.is_error()) {
    return reject_query("invalid update of created masterchain blocks counter in CreatorStats for "s + key.to_hex(256) +
                        " : " + err.to_string());
  }
  err = check_counter_update(shard0, shard1, shard_incr);
  if (err.is_error()) {
    return reject_query("invalid update of created shardchain blocks counter in CreatorStats for "s + key.to_hex(256) +
                        " : " + err.to_string());
  }
  if (mc1.is_zero() && shard1.is_zero() && nv_exists) {
    return reject_query("new CreatorStats for "s + key.to_hex(256) +
                        " contains two zero counters (it should have been completely deleted instead)");
  }
  return true;
}

// similar to Collator::update_block_creator_stats()
bool ValidateQuery::check_block_create_stats() {
  LOG(INFO) << "checking all CreatorStats updates between the old and the new state";
  try {
    CHECK(ps_.block_create_stats_ && ns_.block_create_stats_);
    if (!ps_.block_create_stats_->scan_diff(
            *ns_.block_create_stats_,
            [this](td::ConstBitPtr key, int key_len, Ref<vm::CellSlice> old_val, Ref<vm::CellSlice> new_val) {
              CHECK(key_len == 256);
              return check_one_block_creator_update(key, std::move(old_val), std::move(new_val));
            },
            3 /* check augmentation of changed nodes */)) {
      return reject_query("invalid BlockCreateStats dictionary in the new state");
    }
    for (const auto& p : block_create_count_) {
      auto old_val = ps_.block_create_stats_->lookup(p.first);
      auto new_val = ns_.block_create_stats_->lookup(p.first);
      if (old_val.is_null() != new_val.is_null()) {
        continue;
      }
      if (old_val.not_null() && !new_val->contents_equal(*old_val)) {
        continue;
      }
      if (!check_one_block_creator_update(p.first.bits(), std::move(old_val), std::move(new_val))) {
        return reject_query("invalid update of BlockCreator entry for "s + p.first.to_hex());
      }
    }
    auto key = td::Bits256::zero();
    auto old_val = ps_.block_create_stats_->lookup(key);
    auto new_val = ns_.block_create_stats_->lookup(key);
    if (new_val.is_null() && (!created_by_.is_zero() || block_create_total_)) {
      return reject_query(
          "new masterchain state does not contain a BlockCreator entry with zero key with total statistics");
    }
    if (!check_one_block_creator_update(key.bits(), std::move(old_val), std::move(new_val))) {
      return reject_query("invalid update of BlockCreator entry for "s + key.to_hex());
    }
  } catch (vm::VmError& err) {
    return reject_query("invalid BlockCreateStats dictionary difference between the old and the new state: "s +
                        err.get_msg());
  }
  return true;
}

bool ValidateQuery::check_one_shard_fee(ShardIdFull shard, const block::CurrencyCollection& fees,
                                        const block::CurrencyCollection& created) {
  auto descr = new_shard_conf_->get_shard_hash(shard);
  if (descr.is_null()) {
    return reject_query("ShardFees contains a record for shard "s + shard.to_str() +
                        " but there is no corresponding record in the new shard configuration");
  }
  if (descr->reg_mc_seqno_ != id_.seqno()) {
    return reject_query("ShardFees contains a record for shard "s + shard.to_str() +
                        " but the corresponding record in the shard configuration has not been updated by this block");
  }
  if (fees != descr->fees_collected_) {
    return reject_query("ShardFees record for shard "s + shard.to_str() + " contains fees_collected value " +
                        fees.to_str() + " different from that present in shard configuration " +
                        descr->fees_collected_.to_str());
  }
  if (created != descr->funds_created_) {
    return reject_query("ShardFees record for shard "s + shard.to_str() + " contains funds_created value " +
                        created.to_str() + " different from that present in shard configuration " +
                        descr->funds_created_.to_str());
  }
  return true;
}

bool ValidateQuery::check_mc_block_extra() {
  if (!is_masterchain()) {
    return true;
  }
  // masterchain_block_extra#cca5
  // key_block:(## 1) -> checked in init_parse()
  // shard_hashes:ShardHashes -> checked in compute_next_state() and check_shard_layout()
  // shard_fees:ShardFees
  if (!fees_import_dict_->validate_check_extra(
          [this](Ref<vm::CellSlice> value, Ref<vm::CellSlice> extra, td::ConstBitPtr key, int key_len) {
            CHECK(key_len == 96);
            ShardIdFull shard{(int)key.get_int(32), (key + 32).get_uint(64)};
            block::gen::ShardFeeCreated::Record fc;
            block::CurrencyCollection fees, create;
            return (value->contents_equal(*extra) && tlb::csr_unpack(value, fc) && fees.validate_unpack(fc.fees) &&
                    create.unpack(fc.create) && check_one_shard_fee(shard, fees, create)) ||
                   reject_query("ShardFees entry with key "s + key.to_hex(96) + " corresponding to shard " +
                                shard.to_str() + " is invalid");
          })) {
    return reject_query("ShardFees dictionary is invalid");
  }
  block::gen::ShardFeeCreated::Record fc;
  block::CurrencyCollection fees_imported;
  if (!(tlb::csr_unpack(fees_import_dict_->get_root_extra(), fc) && fees_imported.validate_unpack(fc.fees) &&
        import_created_.validate_unpack(fc.create))) {
    return reject_query("cannot deserialize total fees_imported from the root of ShardFees");
  }
  if (fees_imported != value_flow_.fees_imported) {
    return reject_query("invalid fees_imported in value flow: declared "s + value_flow_.fees_imported.to_str() +
                        ", correct value is " + fees_imported.to_str());
  }
  // ^[ prev_blk_signatures:(HashmapE 16 CryptoSignaturePair)
  if (prev_signatures_.not_null() && id_.seqno() == 1) {
    return reject_query("block contains non-empty signature set for the zero state of the masterchain");
  }
  if (id_.seqno() > 1) {
    if (prev_signatures_.not_null()) {
      // TODO: check signatures here
    } else if (!is_fake_ && false) {  // FIXME: remove "&& false" when collator serializes signatures
      return reject_query("block contains an empty signature set for the previous block");
    }
  }
  //   recover_create_msg:(Maybe ^InMsg)
  //   mint_msg:(Maybe ^InMsg) ]
  // config:key_block?ConfigParams -> checked in compute_next_state() and ???
  return true;
}

/*
 *
 *   MAIN VALIDATOR FUNCTION
 *     (invokes other methods in a suitable order)
 *
 */

bool ValidateQuery::try_validate() {
  if (pending) {
    return true;
  }
  try {
    if (!stage_) {
      if (!compute_prev_state()) {
        return fatal_error(-666, "cannot compute previous state");
      }
      if (!compute_next_state()) {
        return reject_query("cannot compute next state");
      }
      if (!request_neighbor_queues()) {
        return fatal_error("cannot request neighbor output queues");
      }
      if (!unpack_prev_state()) {
        return fatal_error("cannot unpack previous state");
      }
      if (!unpack_next_state()) {
        return fatal_error("cannot unpack previous state");
      }
      if (is_masterchain() && !check_shard_layout()) {
        return fatal_error("new shard layout is invalid");
      }
      if (!check_cur_validator_set()) {
        return fatal_error("current validator set is not entitled to generate this block");
      }
      if (!check_utime_lt()) {
        return reject_query("creation utime/lt of the new block is invalid");
      }
      stage_ = 1;
      if (pending) {
        return true;
      }
    }
    LOG(INFO) << "running automated validity checks for block candidate " << id_.to_str();
    if (!block::gen::t_Block.validate_ref(1000000, block_root_)) {
      return reject_query("block "s + id_.to_str() + " failed to pass automated validity checks");
    }
    if (!fix_all_processed_upto()) {
      return fatal_error("cannot adjust all ProcessedUpto of neighbor and previous blocks");
    }
    if (!add_trivial_neighbor()) {
      return fatal_error("cannot add previous block as a trivial neighbor");
    }
    if (!unpack_block_data()) {
      return reject_query("cannot unpack block data");
    }
    if (!precheck_account_updates()) {
      return reject_query("invalid AccountState update");
    }
    if (!precheck_account_transactions()) {
      return reject_query("invalid collection of account transactions in ShardAccountBlocks");
    }
    if (!precheck_message_queue_update()) {
      return reject_query("invalid OutMsgQueue update");
    }
    if (!check_in_msg_descr()) {
      return reject_query("invalid InMsgDescr");
    }
    if (!check_out_msg_descr()) {
      return reject_query("invalid OutMsgDescr");
    }
    if (!check_processed_upto()) {
      return reject_query("invalid ProcessedInfo");
    }
    if (!check_in_queue()) {
      return reject_query("cannot check inbound message queues");
    }
    if (!check_delivered_dequeued()) {
      return reject_query("cannot check delivery status of all outbound messages");
    }
    if (!check_transactions()) {
      return reject_query("invalid collection of account transactions in ShardAccountBlocks");
    }
    if (!check_all_ticktock_processed()) {
      return reject_query("not all tick-tock transactions have been run for special accounts");
    }
    if (!check_message_processing_order()) {
      return reject_query("some messages have been processed by transactions in incorrect order");
    }
    if (!check_special_messages()) {
      return reject_query("special messages are invalid");
    }
    if (!check_new_state()) {
      return reject_query("the header of the new shardchain state is invalid");
    }
    if (!check_mc_block_extra()) {
      return reject_query("McBlockExtra of the new block is invalid");
    }
    if (!check_mc_state_extra()) {
      return reject_query("new McStateExtra is invalid");
    }
  } catch (vm::VmError& err) {
    return fatal_error(-666, err.get_msg());
  } catch (vm::VmVirtError& err) {
    return fatal_error(-666, err.get_msg());
  }
  return save_candidate();
}

bool ValidateQuery::save_candidate() {
  auto P = td::PromiseCreator::lambda([SelfId = actor_id(this)](td::Result<td::Unit> R) {
    if (R.is_error()) {
      td::actor::send_closure(SelfId, &ValidateQuery::abort_query, R.move_as_error());
    } else {
      td::actor::send_closure(SelfId, &ValidateQuery::written_candidate);
    }
  });

  td::actor::send_closure(manager, &ValidatorManager::set_block_candidate, id_, block_candidate.clone(), std::move(P));
  return true;
}

void ValidateQuery::written_candidate() {
  finish_query();
}

}  // namespace validator

}  // namespace ton<|MERGE_RESOLUTION|>--- conflicted
+++ resolved
@@ -786,7 +786,6 @@
     compute_phase_cfg_.libraries = std::make_unique<vm::Dictionary>(config_->get_libraries_root(), 256);
     compute_phase_cfg_.max_vm_data_depth = size_limits.max_vm_data_depth;
     compute_phase_cfg_.global_config = config_->get_root_cell();
-<<<<<<< HEAD
     compute_phase_cfg_.global_version = config_->get_global_version();
     if (compute_phase_cfg_.global_version >= 4) {
       auto prev_blocks_info = config_->get_prev_blocks_info();
@@ -796,9 +795,7 @@
       }
       compute_phase_cfg_.prev_blocks_info = prev_blocks_info.move_as_ok();
     }
-=======
     compute_phase_cfg_.suspended_addresses = config_->get_suspended_addresses(now_);
->>>>>>> 45c02707
   }
   {
     // compute action_phase_cfg
