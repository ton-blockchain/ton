--- conflicted
+++ resolved
@@ -815,11 +815,8 @@
                          (unsigned)rec.first_frac, (unsigned)rec.next_frac};
     action_phase_cfg_.workchains = &config_->get_workchain_list();
     action_phase_cfg_.bounce_msg_body = (config_->has_capability(ton::capBounceMsgBody) ? 256 : 0);
-<<<<<<< HEAD
+    action_phase_cfg_.size_limits = size_limits;
     action_phase_cfg_.action_fine_enabled = config_->get_global_version() >= 4;
-=======
-    action_phase_cfg_.size_limits = size_limits;
->>>>>>> 8bfad35e
   }
   {
     // fetch block_grams_created
