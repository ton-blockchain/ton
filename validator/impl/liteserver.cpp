--- conflicted
+++ resolved
@@ -141,7 +141,6 @@
     abort_query(F.move_as_error());
     return;
   }
-<<<<<<< HEAD
   query_obj_ = F.move_as_ok();
 
   use_cache_ = !cache_.empty() && query_obj_->get_id() == lite_api::liteServer_runSmcMethod::ID;
@@ -159,11 +158,9 @@
     perform();
   }
 }
-=======
-  td::actor::send_closure(manager_, &ValidatorManager::add_lite_query_stats, F.ok()->get_id());
->>>>>>> e723213d
 
 void LiteQuery::perform() {
+  td::actor::send_closure(manager_, &ValidatorManager::add_lite_query_stats, query_obj_->get_id());
   lite_api::downcast_call(
       *query_obj_,
       td::overloaded(
