/*
    This file is part of TON Blockchain Library.

    TON Blockchain Library is free software: you can redistribute it and/or modify
    it under the terms of the GNU Lesser General Public License as published by
    the Free Software Foundation, either version 2 of the License, or
    (at your option) any later version.

    TON Blockchain Library is distributed in the hope that it will be useful,
    but WITHOUT ANY WARRANTY; without even the implied warranty of
    MERCHANTABILITY or FITNESS FOR A PARTICULAR PURPOSE.  See the
    GNU Lesser General Public License for more details.

    You should have received a copy of the GNU Lesser General Public License
    along with TON Blockchain Library.  If not, see <http://www.gnu.org/licenses/>.

    Copyright 2017-2020 Telegram Systems LLP
*/
#pragma once

#include "validator/validator.h"

namespace ton {

namespace validator {

struct ValidatorManagerOptionsImpl : public ValidatorManagerOptions {
 public:
  BlockIdExt zero_block_id() const override {
    return zero_block_id_;
  }
  BlockIdExt init_block_id() const override {
    return init_block_id_;
  }
  bool need_monitor(ShardIdFull shard, const td::Ref<MasterchainState>& state) const override {
    td::uint32 min_split = state->monitor_min_split_depth(shard.workchain);
    return check_shard_((td::uint32)shard.pfx_len() <= min_split ? shard : shard_prefix(shard, min_split),
                        state->get_seqno());
  }
  bool allow_blockchain_init() const override {
    return allow_blockchain_init_;
  }
  double sync_blocks_before() const override {
    return sync_blocks_before_;
  }
  double block_ttl() const override {
    return block_ttl_;
  }
  double state_ttl() const override {
    return state_ttl_;
  }
  double max_mempool_num() const override {
    return max_mempool_num_;
  }
  double archive_ttl() const override {
    return archive_ttl_;
  }
  double key_proof_ttl() const override {
    return key_proof_ttl_;
  }
  bool initial_sync_disabled() const override {
    return initial_sync_disabled_;
  }
  bool is_hardfork(BlockIdExt block_id) const override {
    if (!block_id.is_valid()) {
      return false;
    }
    for (size_t i = 0; i < hardforks_.size(); i++) {
      if (block_id == hardforks_[i]) {
        return (i == hardforks_.size() - 1) || block_id.seqno() < hardforks_[i + 1].seqno();
      }
    }
    return false;
  }
  td::uint32 get_vertical_seqno(BlockSeqno seqno) const override {
    size_t best = 0;
    for (size_t i = 0; i < hardforks_.size(); i++) {
      if (seqno >= hardforks_[i].seqno()) {
        best = i + 1;
      }
    }
    return static_cast<td::uint32>(best);
  }
  td::uint32 get_maximal_vertical_seqno() const override {
    return td::narrow_cast<td::uint32>(hardforks_.size());
  }
  td::uint32 get_last_fork_masterchain_seqno() const override {
    return hardforks_.size() ? hardforks_.rbegin()->seqno() : 0;
  }
  std::vector<BlockIdExt> get_hardforks() const override {
    return hardforks_;
  }
  bool check_unsafe_resync_allowed(CatchainSeqno seqno) const override {
    return unsafe_catchains_.count(seqno) > 0;
  }
  td::uint32 check_unsafe_catchain_rotate(BlockSeqno seqno, CatchainSeqno cc_seqno) const override {
    auto it = unsafe_catchain_rotates_.find(cc_seqno);
    if (it == unsafe_catchain_rotates_.end()) {
      return 0;
    } else {
      return it->second.first <= seqno ? it->second.second : 0;
    }
  }
  bool need_db_truncate() const override {
    return truncate_ > 0;
  }
  BlockSeqno get_truncate_seqno() const override {
    return truncate_;
  }
  BlockSeqno sync_upto() const override {
    return sync_upto_;
  }
  std::string get_session_logs_file() const override {
    return session_logs_file_;
  }
  td::uint32 get_celldb_compress_depth() const override {
    return celldb_compress_depth_;
  }
  size_t get_max_open_archive_files() const override {
    return max_open_archive_files_;
  }
  double get_archive_preload_period() const override {
    return archive_preload_period_;
  }
  bool get_disable_rocksdb_stats() const override {
    return disable_rocksdb_stats_;
  }
  bool nonfinal_ls_queries_enabled() const override {
    return nonfinal_ls_queries_enabled_;
  }
  td::optional<td::uint64> get_celldb_cache_size() const override {
    return celldb_cache_size_;
  }
  bool get_celldb_direct_io() const override {
    return celldb_direct_io_;
  }
  bool get_celldb_preload_all() const override {
    return celldb_preload_all_;
  }
  bool get_celldb_in_memory() const override {
    return celldb_in_memory_;
  }
  bool get_celldb_v2() const override {
    return celldb_v2_;
  }
  bool get_celldb_disable_bloom_filter() const override {
    return celldb_disable_bloom_filter_;
  }
  td::optional<double> get_catchain_max_block_delay() const override {
    return catchain_max_block_delay_;
  }
  td::optional<double> get_catchain_max_block_delay_slow() const override {
    return catchain_max_block_delay_slow_;
  }
  bool get_state_serializer_enabled() const override {
    return state_serializer_enabled_;
  }
  td::Ref<CollatorOptions> get_collator_options() const override {
    return collator_options_;
  }
  double get_catchain_broadcast_speed_multiplier() const override {
    return catchain_broadcast_speed_multipliers_;
  }
  bool get_permanent_celldb() const override {
    return permanent_celldb_;
  }
  td::Ref<CollatorsList> get_collators_list() const override {
    return collators_list_;
  }
  bool check_collator_node_whitelist(adnl::AdnlNodeIdShort id) const override {
    return !collator_node_whitelist_enabled_ || collator_node_whitelist_.contains(id);
  }
  td::Ref<ShardBlockVerifierConfig> get_shard_block_verifier_config() const override {
    return shard_block_verifier_config_;
  }
  bool get_parallel_validation() const override {
    return parallel_validation;
  }

  void set_zero_block_id(BlockIdExt block_id) override {
    zero_block_id_ = block_id;
  }
  void set_init_block_id(BlockIdExt block_id) override {
    init_block_id_ = block_id;
  }
  void set_shard_check_function(std::function<bool(ShardIdFull, BlockSeqno)> check_shard) override {
    check_shard_ = std::move(check_shard);
  }
  void set_allow_blockchain_init(bool value) override {
    allow_blockchain_init_ = value;
  }
  void set_sync_blocks_before(double value) override {
    sync_blocks_before_ = value;
  }
  void set_block_ttl(double value) override {
    block_ttl_ = value;
  }
  void set_state_ttl(double value) override {
    state_ttl_ = value;
  }
  void set_max_mempool_num(double value) override {
    max_mempool_num_ = value;
  }
  void set_archive_ttl(double value) override {
    archive_ttl_ = value;
  }
  void set_key_proof_ttl(double value) override {
    key_proof_ttl_ = value;
  }
  void set_initial_sync_disabled(bool value) override {
    initial_sync_disabled_ = value;
  }
  void set_hardforks(std::vector<BlockIdExt> vec) override {
    hardforks_ = std::move(vec);
  }
  void add_unsafe_resync_catchain(CatchainSeqno seqno) override {
    unsafe_catchains_.insert(seqno);
  }
  void add_unsafe_catchain_rotate(BlockSeqno seqno, CatchainSeqno cc_seqno, td::uint32 value) override {
    VLOG(INFO) << "Add unsafe catchain rotation: Master block seqno " << seqno << " Catchain seqno " << cc_seqno
               << " New value " << value;
    unsafe_catchain_rotates_[cc_seqno] = std::make_pair(seqno, value);
  }
  void truncate_db(BlockSeqno seqno) override {
    truncate_ = seqno;
  }
  void set_sync_upto(BlockSeqno seqno) override {
    sync_upto_ = seqno;
  }
  void set_session_logs_file(std::string f) override {
    session_logs_file_ = std::move(f);
  }
  void set_celldb_compress_depth(td::uint32 value) override {
    celldb_compress_depth_ = value;
  }
  void set_max_open_archive_files(size_t value) override {
    max_open_archive_files_ = value;
  }
  void set_archive_preload_period(double value) override {
    archive_preload_period_ = value;
  }
  void set_disable_rocksdb_stats(bool value) override {
    disable_rocksdb_stats_ = value;
  }
  void set_nonfinal_ls_queries_enabled(bool value) override {
    nonfinal_ls_queries_enabled_ = value;
  }
  void set_celldb_cache_size(td::uint64 value) override {
    celldb_cache_size_ = value;
  }
  void set_celldb_direct_io(bool value) override {
    celldb_direct_io_ = value;
  }
  void set_celldb_preload_all(bool value) override {
    celldb_preload_all_ = value;
  }
  void set_celldb_in_memory(bool value) override {
    celldb_in_memory_ = value;
  }
  void set_celldb_v2(bool value) override {
    celldb_v2_ = value;
  }
  void set_celldb_disable_bloom_filter(bool value) override {
    celldb_disable_bloom_filter_ = value;
  }
  void set_catchain_max_block_delay(double value) override {
    catchain_max_block_delay_ = value;
  }
  void set_catchain_max_block_delay_slow(double value) override {
    catchain_max_block_delay_slow_ = value;
  }
  void set_state_serializer_enabled(bool value) override {
    state_serializer_enabled_ = value;
  }
  void set_collator_options(td::Ref<CollatorOptions> value) override {
    collator_options_ = std::move(value);
  }
  void set_catchain_broadcast_speed_multiplier(double value) override {
    catchain_broadcast_speed_multipliers_ = value;
  }
  void set_permanent_celldb(bool value) override {
    permanent_celldb_ = value;
  }
  void set_collators_list(td::Ref<CollatorsList> list) override {
    collators_list_ = std::move(list);
  }
  void set_collator_node_whitelisted_validator(adnl::AdnlNodeIdShort id, bool add) override {
    if (add) {
      collator_node_whitelist_.insert(id);
    } else {
      collator_node_whitelist_.erase(id);
    }
  }
  void set_collator_node_whitelist_enabled(bool enabled) override {
    collator_node_whitelist_enabled_ = enabled;
  }
  void set_shard_block_verifier_config(td::Ref<ShardBlockVerifierConfig> config) override {
    shard_block_verifier_config_ = std::move(config);
  }

<<<<<<< HEAD
  void set_parallel_validation(bool value) override {
    parallel_validation = value;
  }

  ValidatorManagerOptionsImpl *make_copy() const override {
=======
  ValidatorManagerOptionsImpl* make_copy() const override {
>>>>>>> c5639ab7
    return new ValidatorManagerOptionsImpl(*this);
  }

  ValidatorManagerOptionsImpl(BlockIdExt zero_block_id, BlockIdExt init_block_id, bool allow_blockchain_init,
                              double sync_blocks_before, double block_ttl, double state_ttl, double max_mempool_num,
                              double archive_ttl, double key_proof_ttl, bool initial_sync_disabled)
      : zero_block_id_(zero_block_id)
      , init_block_id_(init_block_id)
      , allow_blockchain_init_(allow_blockchain_init)
      , sync_blocks_before_(sync_blocks_before)
      , block_ttl_(block_ttl)
      , state_ttl_(state_ttl)
      , max_mempool_num_(max_mempool_num)
      , archive_ttl_(archive_ttl)
      , key_proof_ttl_(key_proof_ttl)
      , initial_sync_disabled_(initial_sync_disabled) {
  }

 private:
  BlockIdExt zero_block_id_;
  BlockIdExt init_block_id_;
  std::function<bool(ShardIdFull, BlockSeqno)> check_shard_ = [](ShardIdFull, BlockSeqno) { return true; };
  bool allow_blockchain_init_;
  double sync_blocks_before_;
  double block_ttl_;
  double state_ttl_;
  double max_mempool_num_;
  double archive_ttl_;
  double key_proof_ttl_;
  bool initial_sync_disabled_;
  std::vector<BlockIdExt> hardforks_;
  std::set<CatchainSeqno> unsafe_catchains_;
  std::map<CatchainSeqno, std::pair<BlockSeqno, td::uint32>> unsafe_catchain_rotates_;
  BlockSeqno truncate_{0};
  BlockSeqno sync_upto_{0};
  std::string session_logs_file_;
  td::uint32 celldb_compress_depth_{0};
  size_t max_open_archive_files_ = 0;
  double archive_preload_period_ = 0.0;
  bool disable_rocksdb_stats_;
  bool nonfinal_ls_queries_enabled_ = false;
  td::optional<td::uint64> celldb_cache_size_;
  bool celldb_direct_io_ = false;
  bool celldb_preload_all_ = false;
  bool celldb_in_memory_ = false;
  bool celldb_v2_ = false;
  bool celldb_disable_bloom_filter_ = false;
  td::optional<double> catchain_max_block_delay_, catchain_max_block_delay_slow_;
  bool state_serializer_enabled_ = true;
  td::Ref<CollatorOptions> collator_options_{true};
  double catchain_broadcast_speed_multipliers_;
  bool permanent_celldb_ = false;
  td::Ref<CollatorsList> collators_list_{true, CollatorsList::default_list()};
  std::set<adnl::AdnlNodeIdShort> collator_node_whitelist_;
  bool collator_node_whitelist_enabled_ = false;
  td::Ref<ShardBlockVerifierConfig> shard_block_verifier_config_{true};
  bool parallel_validation = false;
};

}  // namespace validator

}  // namespace ton<|MERGE_RESOLUTION|>--- conflicted
+++ resolved
@@ -298,15 +298,11 @@
     shard_block_verifier_config_ = std::move(config);
   }
 
-<<<<<<< HEAD
   void set_parallel_validation(bool value) override {
     parallel_validation = value;
   }
 
-  ValidatorManagerOptionsImpl *make_copy() const override {
-=======
   ValidatorManagerOptionsImpl* make_copy() const override {
->>>>>>> c5639ab7
     return new ValidatorManagerOptionsImpl(*this);
   }
 
