/*
    This file is part of TON Blockchain Library.

    TON Blockchain Library is free software: you can redistribute it and/or modify
    it under the terms of the GNU Lesser General Public License as published by
    the Free Software Foundation, either version 2 of the License, or
    (at your option) any later version.

    TON Blockchain Library is distributed in the hope that it will be useful,
    but WITHOUT ANY WARRANTY; without even the implied warranty of
    MERCHANTABILITY or FITNESS FOR A PARTICULAR PURPOSE.  See the
    GNU Lesser General Public License for more details.

    You should have received a copy of the GNU Lesser General Public License
    along with TON Blockchain Library.  If not, see <http://www.gnu.org/licenses/>.

    Copyright 2017-2020 Telegram Systems LLP
*/
#pragma once

#include "full-node.h"
#include "full-node-shard.h"
//#include "ton-node-slave.h"
#include "interfaces/proof.h"
#include "interfaces/shard.h"
#include "full-node-private-overlay.hpp"
#include "full-node-fast-sync-overlays.hpp"

#include <map>
#include <set>
#include <queue>
#include <token-manager.h>

namespace ton {

namespace validator {

namespace fullnode {

class FullNodeImpl : public FullNode {
 public:
  void update_dht_node(td::actor::ActorId<dht::Dht> dht) override {
    dht_ = dht;
  }

  void add_permanent_key(PublicKeyHash key, td::Promise<td::Unit> promise) override;
  void del_permanent_key(PublicKeyHash key, td::Promise<td::Unit> promise) override;
  void add_collator_adnl_id(adnl::AdnlNodeIdShort id) override;
  void del_collator_adnl_id(adnl::AdnlNodeIdShort id) override;

  void sign_shard_overlay_certificate(ShardIdFull shard_id, PublicKeyHash signed_key, td::uint32 expiry_at,
                                      td::uint32 max_size, td::Promise<td::BufferSlice> promise) override;
  void import_shard_overlay_certificate(ShardIdFull shard_id, PublicKeyHash signed_key,
                                        std::shared_ptr<ton::overlay::Certificate> cert,
                                        td::Promise<td::Unit> promise) override;

  void update_adnl_id(adnl::AdnlNodeIdShort adnl_id, td::Promise<td::Unit> promise) override;
  void set_config(FullNodeConfig config) override;

  void add_custom_overlay(CustomOverlayParams params, td::Promise<td::Unit> promise) override;
  void del_custom_overlay(std::string name, td::Promise<td::Unit> promise) override;

  void on_new_masterchain_block(td::Ref<MasterchainState> state, std::set<ShardIdFull> shards_to_monitor);

  void sync_completed();

  void initial_read_complete(BlockHandle top_block);
  void send_ihr_message(AccountIdPrefixFull dst, td::BufferSlice data);
  void send_ext_message(AccountIdPrefixFull dst, td::BufferSlice data);
  void send_shard_block_info(BlockIdExt block_id, CatchainSeqno cc_seqnp, td::BufferSlice data);
  void send_block_candidate(BlockIdExt block_id, CatchainSeqno cc_seqno, td::uint32 validator_set_hash,
                            td::BufferSlice data, int mode);
  void send_broadcast(BlockBroadcast broadcast, int mode);
  void send_out_msg_queue_proof_broadcast(td::Ref<OutMsgQueueProofBroadcast> broadcats);
  void download_block(BlockIdExt id, td::uint32 priority, td::Timestamp timeout, td::Promise<ReceivedBlock> promise);
  void download_zero_state(BlockIdExt id, td::uint32 priority, td::Timestamp timeout,
                           td::Promise<td::BufferSlice> promise);
  void download_persistent_state(BlockIdExt id, BlockIdExt masterchain_block_id, td::uint32 priority,
                                 td::Timestamp timeout, td::Promise<td::BufferSlice> promise);
  void download_block_proof(BlockIdExt block_id, td::uint32 priority, td::Timestamp timeout,
                            td::Promise<td::BufferSlice> promise);
  void download_block_proof_link(BlockIdExt block_id, td::uint32 priority, td::Timestamp timeout,
                                 td::Promise<td::BufferSlice> promise);
  void get_next_key_blocks(BlockIdExt block_id, td::Timestamp timeout, td::Promise<std::vector<BlockIdExt>> promise);
  void download_archive(BlockSeqno masterchain_seqno, ShardIdFull shard_prefix, std::string tmp_dir,
                        td::Timestamp timeout, td::Promise<std::string> promise);
  void download_out_msg_queue_proof(ShardIdFull dst_shard, std::vector<BlockIdExt> blocks,
                                    block::ImportedMsgQueueLimits limits, td::Timestamp timeout,
                                    td::Promise<std::vector<td::Ref<OutMsgQueueProof>>> promise);

  void got_key_block_config(td::Ref<ConfigHolder> config);
  void new_key_block(BlockHandle handle);
  void send_validator_telemetry(PublicKeyHash key, tl_object_ptr<ton_api::validator_telemetry> telemetry);

  void process_block_broadcast(BlockBroadcast broadcast) override;
  void process_block_candidate_broadcast(BlockIdExt block_id, CatchainSeqno cc_seqno, td::uint32 validator_set_hash,
                                         td::BufferSlice data) override;
  void get_out_msg_queue_query_token(td::Promise<std::unique_ptr<ActionToken>> promise) override;

  void set_validator_telemetry_filename(std::string value) override;

  void import_fast_sync_member_certificate(adnl::AdnlNodeIdShort local_id,
                                           overlay::OverlayMemberCertificate cert) override {
    VLOG(FULL_NODE_DEBUG) << "Importing fast sync overlay certificate for " << local_id << " issued by "
                          << cert.issued_by().compute_short_id() << " expires in "
                          << (double)cert.expire_at() - td::Clocks::system();
    fast_sync_overlays_.add_member_certificate(local_id, std::move(cert));
  }

  void start_up() override;

  FullNodeImpl(PublicKeyHash local_id, adnl::AdnlNodeIdShort adnl_id, FileHash zero_state_file_hash,
               FullNodeOptions opts, td::actor::ActorId<keyring::Keyring> keyring, td::actor::ActorId<adnl::Adnl> adnl,
               td::actor::ActorId<rldp::Rldp> rldp, td::actor::ActorId<rldp2::Rldp> rldp2,
               td::actor::ActorId<dht::Dht> dht, td::actor::ActorId<overlay::Overlays> overlays,
               td::actor::ActorId<ValidatorManagerInterface> validator_manager,
               td::actor::ActorId<adnl::AdnlExtClient> client, std::string db_root,
               td::Promise<td::Unit> started_promise);

 private:
  struct ShardInfo {
    td::actor::ActorOwn<FullNodeShard> actor;
    bool active = false;
    td::Timestamp delete_at = td::Timestamp::never();
  };

  void update_shard_actor(ShardIdFull shard, bool active);

  PublicKeyHash local_id_;
  adnl::AdnlNodeIdShort adnl_id_;
  FileHash zero_state_file_hash_;

  td::actor::ActorId<FullNodeShard> get_shard(AccountIdPrefixFull dst);
  td::actor::ActorId<FullNodeShard> get_shard(ShardIdFull shard);
  std::map<ShardIdFull, ShardInfo> shards_;
  int wc_monitor_min_split_ = 0;

  td::actor::ActorId<keyring::Keyring> keyring_;
  td::actor::ActorId<adnl::Adnl> adnl_;
  td::actor::ActorId<rldp::Rldp> rldp_;
  td::actor::ActorId<rldp2::Rldp> rldp2_;
  td::actor::ActorId<dht::Dht> dht_;
  td::actor::ActorId<overlay::Overlays> overlays_;
  td::actor::ActorId<ValidatorManagerInterface> validator_manager_;
  td::actor::ActorId<adnl::AdnlExtClient> client_;

  std::string db_root_;

  PublicKeyHash sign_cert_by_;
  std::vector<PublicKeyHash> all_validators_;
  std::map<PublicKeyHash, adnl::AdnlNodeIdShort> current_validators_;

  std::set<PublicKeyHash> local_keys_;
  std::map<adnl::AdnlNodeIdShort, int> local_collator_nodes_;

  td::Promise<td::Unit> started_promise_;
  FullNodeOptions opts_;

  // Private overlays:
  // Old overlays - one private overlay for all validators
  // New overlays (fast sync overlays) - semiprivate overlay per shard (monitor_min_split depth)
  //     for validators and authorized nodes
  bool use_old_private_overlays_ = true;
  std::map<PublicKeyHash, td::actor::ActorOwn<FullNodePrivateBlockOverlay>> private_block_overlays_;
<<<<<<< HEAD
  bool broadcast_block_candidates_in_public_overlay_ = false;
  FullNodeFastSyncOverlays fast_sync_overlays_;
=======
>>>>>>> 9e5109d5

  struct CustomOverlayInfo {
    CustomOverlayParams params_;
    std::map<adnl::AdnlNodeIdShort, td::actor::ActorOwn<FullNodeCustomOverlay>> actors_;  // our local id -> actor
  };
  std::map<std::string, CustomOverlayInfo> custom_overlays_;
  std::set<BlockIdExt> custom_overlays_sent_broadcasts_;
  std::queue<BlockIdExt> custom_overlays_sent_broadcasts_lru_;

  void update_private_overlays();
  void create_private_block_overlay(PublicKeyHash key);
  void update_custom_overlay(CustomOverlayInfo& overlay);
  void send_block_broadcast_to_custom_overlays(const BlockBroadcast& broadcast);
  void send_block_candidate_broadcast_to_custom_overlays(const BlockIdExt& block_id, CatchainSeqno cc_seqno,
                                                         td::uint32 validator_set_hash, const td::BufferSlice& data);

  std::string validator_telemetry_filename_;
  PublicKeyHash validator_telemetry_collector_key_ = PublicKeyHash::zero();

  void update_validator_telemetry_collector();

  td::actor::ActorOwn<TokenManager> out_msg_queue_query_token_manager_ =
      td::actor::create_actor<TokenManager>("tokens", /* max_tokens = */ 1);
};

}  // namespace fullnode

}  // namespace validator

}  // namespace ton<|MERGE_RESOLUTION|>--- conflicted
+++ resolved
@@ -162,11 +162,7 @@
   //     for validators and authorized nodes
   bool use_old_private_overlays_ = true;
   std::map<PublicKeyHash, td::actor::ActorOwn<FullNodePrivateBlockOverlay>> private_block_overlays_;
-<<<<<<< HEAD
-  bool broadcast_block_candidates_in_public_overlay_ = false;
   FullNodeFastSyncOverlays fast_sync_overlays_;
-=======
->>>>>>> 9e5109d5
 
   struct CustomOverlayInfo {
     CustomOverlayParams params_;
