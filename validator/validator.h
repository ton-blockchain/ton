--- conflicted
+++ resolved
@@ -136,12 +136,9 @@
   virtual bool get_state_serializer_enabled() const = 0;
   virtual td::Ref<CollatorOptions> get_collator_options() const = 0;
   virtual bool get_fast_state_serializer_enabled() const = 0;
-<<<<<<< HEAD
+  virtual double get_catchain_broadcast_speed_multiplier() const = 0;
   virtual td::Ref<CollatorsList> get_collators_list() const = 0;
   virtual bool check_collator_node_whitelist(adnl::AdnlNodeIdShort id) const = 0;
-=======
-  virtual double get_catchain_broadcast_speed_multiplier() const = 0;
->>>>>>> 3ff951c2
 
   virtual void set_zero_block_id(BlockIdExt block_id) = 0;
   virtual void set_init_block_id(BlockIdExt block_id) = 0;
@@ -174,13 +171,10 @@
   virtual void set_state_serializer_enabled(bool value) = 0;
   virtual void set_collator_options(td::Ref<CollatorOptions> value) = 0;
   virtual void set_fast_state_serializer_enabled(bool value) = 0;
-<<<<<<< HEAD
+  virtual void set_catchain_broadcast_speed_multiplier(double value) = 0;
   virtual void set_collators_list(td::Ref<CollatorsList> list) = 0;
   virtual void set_collator_node_whitelisted_validator(adnl::AdnlNodeIdShort id, bool add) = 0;
   virtual void set_collator_node_whitelist_enabled(bool enabled) = 0;
-=======
-  virtual void set_catchain_broadcast_speed_multiplier(double value) = 0;
->>>>>>> 3ff951c2
 
   static td::Ref<ValidatorManagerOptions> create(
       BlockIdExt zero_block_id, BlockIdExt init_block_id,
@@ -334,24 +328,22 @@
 
   virtual void update_options(td::Ref<ValidatorManagerOptions> opts) = 0;
 
-<<<<<<< HEAD
-  virtual void add_collator(adnl::AdnlNodeIdShort id, ShardIdFull shard) = 0;
-  virtual void del_collator(adnl::AdnlNodeIdShort id, ShardIdFull shard) = 0;
-
-  virtual void add_out_msg_queue_proof(ShardIdFull dst_shard, td::Ref<OutMsgQueueProof> proof) {
-    LOG(ERROR) << "Unimplemented add_out_msg_queu_proof - ignore broadcast";
-  }
-
-  virtual void get_collation_manager_stats(
-      td::Promise<tl_object_ptr<ton_api::engine_validator_collationManagerStats>> promise) = 0;
-=======
   virtual void register_stats_provider(
       td::uint64 idx, std::string prefix,
       std::function<void(td::Promise<std::vector<std::pair<std::string, std::string>>>)> callback) {
   }
   virtual void unregister_stats_provider(td::uint64 idx) {
   }
->>>>>>> 3ff951c2
+
+  virtual void add_collator(adnl::AdnlNodeIdShort id, ShardIdFull shard) = 0;
+  virtual void del_collator(adnl::AdnlNodeIdShort id, ShardIdFull shard) = 0;
+
+  virtual void add_out_msg_queue_proof(ShardIdFull dst_shard, td::Ref<OutMsgQueueProof> proof) {
+    LOG(ERROR) << "Unimplemented add_out_msg_queu_proof - ignore broadcast";
+  }
+
+  virtual void get_collation_manager_stats(
+      td::Promise<tl_object_ptr<ton_api::engine_validator_collationManagerStats>> promise) = 0;
 };
 
 }  // namespace validator
