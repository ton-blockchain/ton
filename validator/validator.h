--- conflicted
+++ resolved
@@ -208,27 +208,18 @@
                                           std::set<ShardIdFull> shards_to_monitor) {
     }
 
-<<<<<<< HEAD
-    virtual void send_ihr_message(AccountIdPrefixFull dst, td::BufferSlice data) = 0;
-    virtual void send_ext_message(AccountIdPrefixFull dst, td::BufferSlice data) = 0;
-    virtual void send_shard_block_info(BlockIdExt block_id, CatchainSeqno cc_seqno, td::BufferSlice data) = 0;
+    virtual void send_ihr_message(AccountIdPrefixFull dst, td::BufferSlice data) {
+    }
+    virtual void send_ext_message(AccountIdPrefixFull dst, td::BufferSlice data) {
+    }
+    virtual void send_shard_block_info(BlockIdExt block_id, CatchainSeqno cc_seqno, td::BufferSlice data) {
+    }
     virtual void send_block_candidate_broadcast(BlockIdExt block_id, CatchainSeqno cc_seqno,
                                                 td::uint32 validator_set_hash, td::BufferSlice data,
-                                                td::optional<td::BufferSlice> collated_data, int mode) = 0;
-    virtual void send_broadcast(BlockBroadcast broadcast, int mode) = 0;
-=======
-    virtual void send_ihr_message(AccountIdPrefixFull dst, td::BufferSlice data) {
-    }
-    virtual void send_ext_message(AccountIdPrefixFull dst, td::BufferSlice data) {
-    }
-    virtual void send_shard_block_info(BlockIdExt block_id, CatchainSeqno cc_seqno, td::BufferSlice data) {
-    }
-    virtual void send_block_candidate(BlockIdExt block_id, CatchainSeqno cc_seqno, td::uint32 validator_set_hash,
-                                      td::BufferSlice data, int mode) {
+                                                td::optional<td::BufferSlice> collated_data, int mode) {
     }
     virtual void send_broadcast(BlockBroadcast broadcast, int mode) {
     }
->>>>>>> c5639ab7
     virtual void send_out_msg_queue_proof_broadcast(td::Ref<OutMsgQueueProofBroadcast> broadcats) {
     }
     virtual void download_block(BlockIdExt block_id, td::uint32 priority, td::Timestamp timeout,
@@ -255,18 +246,13 @@
     }
     virtual void download_out_msg_queue_proof(ShardIdFull dst_shard, std::vector<BlockIdExt> blocks,
                                               block::ImportedMsgQueueLimits limits, td::Timestamp timeout,
-<<<<<<< HEAD
-                                              td::Promise<std::vector<td::Ref<OutMsgQueueProof>>> promise) = 0;
+                                              td::Promise<std::vector<td::Ref<OutMsgQueueProof>>> promise) {
+    }
+    virtual void new_key_block(BlockHandle handle) {
+    }
     virtual void download_block_candidate(BlockIdExt block_id, bool only_collated_data, td::Timestamp timeout,
-                                          td::Promise<std::pair<td::BufferSlice, td::BufferSlice>> promise) = 0;
-
-    virtual void new_key_block(BlockHandle handle) = 0;
-=======
-                                              td::Promise<std::vector<td::Ref<OutMsgQueueProof>>> promise) {
-    }
-    virtual void new_key_block(BlockHandle handle) {
-    }
->>>>>>> c5639ab7
+                                          td::Promise<std::pair<td::BufferSlice, td::BufferSlice>> promise) {
+    }
   };
 
   virtual ~ValidatorManagerInterface() = default;
