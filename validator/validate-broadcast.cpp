/*
    This file is part of TON Blockchain Library.

    TON Blockchain Library is free software: you can redistribute it and/or modify
    it under the terms of the GNU Lesser General Public License as published by
    the Free Software Foundation, either version 2 of the License, or
    (at your option) any later version.

    TON Blockchain Library is distributed in the hope that it will be useful,
    but WITHOUT ANY WARRANTY; without even the implied warranty of
    MERCHANTABILITY or FITNESS FOR A PARTICULAR PURPOSE.  See the
    GNU Lesser General Public License for more details.

    You should have received a copy of the GNU Lesser General Public License
    along with TON Blockchain Library.  If not, see <http://www.gnu.org/licenses/>.

    Copyright 2017-2020 Telegram Systems LLP
*/
#include "adnl/utils.hpp"
#include "ton/ton-io.hpp"

#include "apply-block.hpp"
#include "fabric.h"
#include "validate-broadcast.hpp"

namespace ton {

namespace validator {

void ValidateBroadcast::abort_query(td::Status reason) {
  if (promise_) {
    VLOG(VALIDATOR_WARNING) << "aborting validate broadcast query for " << broadcast_.block_id.to_str() << ": "
                            << reason;
    promise_.set_error(std::move(reason));
  }
  stop();
}

void ValidateBroadcast::finish_query() {
  if (promise_) {
    VLOG(VALIDATOR_DEBUG) << "validated broadcast for " << broadcast_.block_id.to_str() << " in "
                          << perf_timer_.elapsed() << " s";
    promise_.set_result(td::Unit());
  }
  stop();
}

void ValidateBroadcast::alarm() {
  abort_query(td::Status::Error(ErrorCode::timeout, "timeout"));
}

void ValidateBroadcast::start_up() {
  VLOG(VALIDATOR_DEBUG) << "received broadcast for " << broadcast_.block_id.to_str()
                        << " : last_mc_seqno=" << last_masterchain_state_->get_seqno()
                        << " last_key_block_seqno=" << last_known_masterchain_block_handle_->id().seqno();
  alarm_timestamp() = timeout_;

  if (!signatures_only_) {
    auto hash = sha256_bits256(broadcast_.data.as_slice());
    if (hash != broadcast_.block_id.file_hash) {
      abort_query(td::Status::Error(ErrorCode::protoviolation, "filehash mismatch"));
      return;
    }
  }

  if (broadcast_.block_id.is_masterchain()) {
    if (last_masterchain_block_handle_->id().id.seqno >= broadcast_.block_id.id.seqno) {
      finish_query();
      return;
    }
  }

  sig_set_ = create_signature_set(std::move(broadcast_.signatures));
  if (sig_set_.is_null()) {
    abort_query(td::Status::Error(ErrorCode::protoviolation, "bad signature set"));
    return;
  }

  if (broadcast_.block_id.is_masterchain()) {
    auto R = create_proof(broadcast_.block_id, broadcast_.proof.clone());
    if (R.is_error()) {
      abort_query(R.move_as_error_prefix("bad proof: "));
      return;
    }
    proof_ = R.move_as_ok();
    auto hR = proof_->get_basic_header_info();
    if (hR.is_error()) {
      abort_query(hR.move_as_error_prefix("bad proof: "));
      return;
    }
    header_info_ = hR.move_as_ok();
  } else {
    auto R = create_proof_link(broadcast_.block_id, broadcast_.proof.clone());
    if (R.is_error()) {
      abort_query(R.move_as_error_prefix("bad proof link: "));
      return;
    }
    proof_link_ = R.move_as_ok();
    auto hR = proof_link_->get_basic_header_info();
    if (hR.is_error()) {
      abort_query(hR.move_as_error_prefix("bad proof link: "));
      return;
    }
    header_info_ = hR.move_as_ok();
  }

  BlockSeqno key_block_seqno = header_info_.prev_key_mc_seqno;
  exact_key_block_handle_ = key_block_seqno <= last_known_masterchain_block_handle_->id().seqno();
  if (key_block_seqno < last_known_masterchain_block_handle_->id().seqno()) {
    if (key_block_seqno < last_masterchain_state_->get_seqno()) {
      BlockIdExt block_id;
      if (!last_masterchain_state_->get_old_mc_block_id(key_block_seqno, block_id)) {
        abort_query(td::Status::Error(ErrorCode::error, "too old reference key block"));
        return;
      }
      got_key_block_id(block_id);
    } else if (key_block_seqno == last_masterchain_state_->get_seqno()) {
      got_key_block_handle(last_masterchain_block_handle_);
    } else {
      auto P = td::PromiseCreator::lambda([SelfId = actor_id(this)](td::Result<ConstBlockHandle> R) {
        if (R.is_error()) {
          td::actor::send_closure(SelfId, &ValidateBroadcast::abort_query,
                                  R.move_as_error_prefix("cannot find reference key block id: "));
        } else {
          td::actor::send_closure(SelfId, &ValidateBroadcast::got_key_block_handle, R.move_as_ok());
        }
      });
      td::actor::send_closure(manager_, &ValidatorManager::get_block_by_seqno_from_db,
                              AccountIdPrefixFull{masterchainId, 0}, key_block_seqno, std::move(P));
    }
  } else {
    got_key_block_handle(last_known_masterchain_block_handle_);
  }
}

void ValidateBroadcast::got_key_block_id(BlockIdExt block_id) {
  VLOG(VALIDATOR_DEBUG) << "got_key_block_id " << block_id.id.to_str();
  auto P = td::PromiseCreator::lambda([SelfId = actor_id(this)](td::Result<BlockHandle> R) {
    if (R.is_error()) {
      td::actor::send_closure(SelfId, &ValidateBroadcast::abort_query,
                              R.move_as_error_prefix("cannot find reference key block handle: "));
    } else {
      td::actor::send_closure(SelfId, &ValidateBroadcast::got_key_block_handle, R.move_as_ok());
    }
  });
  td::actor::send_closure(manager_, &ValidatorManager::get_block_handle, block_id, false, std::move(P));
}

void ValidateBroadcast::got_key_block_handle(ConstBlockHandle handle) {
  VLOG(VALIDATOR_DEBUG) << "got_key_block_handle " << handle->id().id.to_str();
  if (handle->id().seqno() == 0) {
    auto P = td::PromiseCreator::lambda([SelfId = actor_id(this)](td::Result<td::Ref<ShardState>> R) {
      if (R.is_error()) {
        td::actor::send_closure(SelfId, &ValidateBroadcast::abort_query,
                                R.move_as_error_prefix("failed to get zero state: "));
      } else {
        td::actor::send_closure(SelfId, &ValidateBroadcast::got_zero_state, td::Ref<MasterchainState>{R.move_as_ok()});
      }
    });
    td::actor::send_closure(manager_, &ValidatorManager::get_shard_state_from_db, handle, std::move(P));
  } else {
    if (!handle->inited_proof() && !handle->inited_proof_link()) {
      abort_query(td::Status::Error(ErrorCode::notready, "reference key block proof not received"));
      return;
    }
    if (!handle->is_key_block()) {
      abort_query(td::Status::Error(ErrorCode::protoviolation, "reference key block is not key"));
      return;
    }

    auto P = td::PromiseCreator::lambda([SelfId = actor_id(this)](td::Result<td::Ref<ProofLink>> R) {
      if (R.is_error()) {
        td::actor::send_closure(SelfId, &ValidateBroadcast::abort_query,
                                R.move_as_error_prefix("cannot get reference key block proof: "));
      } else {
        td::actor::send_closure(SelfId, &ValidateBroadcast::got_key_block_proof_link, R.move_as_ok());
      }
    });
    td::actor::send_closure(manager_, &ValidatorManager::get_block_proof_link_from_db, handle, std::move(P));
  }
}

void ValidateBroadcast::got_key_block_proof_link(td::Ref<ProofLink> key_proof_link) {
  VLOG(VALIDATOR_DEBUG) << "got_key_block_proof_link";
  key_proof_link_ = key_proof_link;
  auto confR = key_proof_link->get_key_block_config();
  if (confR.is_error()) {
    abort_query(confR.move_as_error_prefix("failed to extract config from key proof: "));
    return;
  }
  check_signatures_common(confR.move_as_ok());
}

void ValidateBroadcast::got_zero_state(td::Ref<MasterchainState> state) {
  VLOG(VALIDATOR_DEBUG) << "got_zero_state";
  zero_state_ = state;
  auto confR = state->get_config_holder();
  if (confR.is_error()) {
    abort_query(confR.move_as_error_prefix("failed to extract config from zero state: "));
    return;
  }
  check_signatures_common(confR.move_as_ok());
}

void ValidateBroadcast::check_signatures_common(td::Ref<ConfigHolder> conf) {
  VLOG(VALIDATOR_DEBUG) << "checking signatures";
  auto val_set = conf->get_validator_set(broadcast_.block_id.shard_full(), header_info_.utime, header_info_.cc_seqno);
  if (val_set.is_null()) {
    abort_query(td::Status::Error(ErrorCode::notready, "failed to compute validator set"));
    return;
  }

  if (val_set->get_validator_set_hash() != header_info_.validator_set_hash) {
    if (!exact_key_block_handle_) {
      abort_query(td::Status::Error(ErrorCode::notready, "too new block, don't know recent enough key block"));
      return;
    } else {
      abort_query(td::Status::Error(ErrorCode::notready, "bad validator set hash"));
      return;
    }
  }
  auto S = val_set->check_signatures(broadcast_.block_id.root_hash, broadcast_.block_id.file_hash, sig_set_);
  if (S.is_ok()) {
    checked_signatures();
  } else {
    abort_query(S.move_as_error_prefix("failed signature check: "));
  }
}

void ValidateBroadcast::checked_signatures() {
<<<<<<< HEAD
  if (signatures_only_) {
    finish_query();
    return;
  }

=======
  VLOG(VALIDATOR_DEBUG) << "checked_signatures";
>>>>>>> f801e1c1
  auto P = td::PromiseCreator::lambda([SelfId = actor_id(this)](td::Result<BlockHandle> R) {
    if (R.is_error()) {
      td::actor::send_closure(SelfId, &ValidateBroadcast::abort_query, R.move_as_error_prefix("db error: "));
    } else {
      td::actor::send_closure(SelfId, &ValidateBroadcast::got_block_handle, R.move_as_ok());
    }
  });

  td::actor::send_closure(manager_, &ValidatorManager::get_block_handle, broadcast_.block_id, true, std::move(P));
}

void ValidateBroadcast::got_block_handle(BlockHandle handle) {
  VLOG(VALIDATOR_DEBUG) << "got_block_handle " << handle->id().id.to_str();
  handle_ = std::move(handle);

  auto dataR = create_block(broadcast_.block_id, broadcast_.data.clone());
  if (dataR.is_error()) {
    abort_query(dataR.move_as_error_prefix("bad block data: "));
    return;
  }
  data_ = dataR.move_as_ok();

  if (handle_->received()) {
    written_block_data();
    return;
  }

  auto P = td::PromiseCreator::lambda([SelfId = actor_id(this)](td::Result<td::Unit> R) {
    if (R.is_error()) {
      td::actor::send_closure(SelfId, &ValidateBroadcast::abort_query, R.move_as_error());
    } else {
      td::actor::send_closure(SelfId, &ValidateBroadcast::written_block_data);
    }
  });

  VLOG(VALIDATOR_DEBUG) << "writing block data for " << handle_->id().id.to_str();
  td::actor::send_closure(manager_, &ValidatorManager::set_block_data, handle_, data_, std::move(P));
}

void ValidateBroadcast::written_block_data() {
  VLOG(VALIDATOR_DEBUG) << "written_block_data";
  if (handle_->id().is_masterchain()) {
    if (handle_->inited_proof()) {
      checked_proof();
      return;
    }
    if (exact_key_block_handle_) {
      auto P = td::PromiseCreator::lambda([SelfId = actor_id(this)](td::Result<BlockHandle> R) {
        if (R.is_error()) {
          td::actor::send_closure(SelfId, &ValidateBroadcast::abort_query, R.move_as_error_prefix("db error: "));
        } else {
          td::actor::send_closure(SelfId, &ValidateBroadcast::checked_proof);
        }
      });
      VLOG(VALIDATOR_DEBUG) << "checking proof";
      if (!key_proof_link_.is_null()) {
        run_check_proof_query(broadcast_.block_id, proof_, manager_, timeout_, std::move(P), key_proof_link_);
      } else {
        CHECK(zero_state_.not_null());
        run_check_proof_query(broadcast_.block_id, proof_, manager_, timeout_, std::move(P), zero_state_);
      }
    } else {
      checked_proof();
    }
  } else {
    if (handle_->inited_proof_link()) {
      checked_proof();
      return;
    }
    auto P = td::PromiseCreator::lambda([SelfId = actor_id(this)](td::Result<BlockHandle> R) {
      if (R.is_error()) {
        td::actor::send_closure(SelfId, &ValidateBroadcast::abort_query, R.move_as_error_prefix("db error: "));
      } else {
        td::actor::send_closure(SelfId, &ValidateBroadcast::checked_proof);
      }
    });
    VLOG(VALIDATOR_DEBUG) << "checking proof link";
    run_check_proof_link_query(broadcast_.block_id, proof_link_, manager_, timeout_, std::move(P));
  }
}

void ValidateBroadcast::checked_proof() {
  VLOG(VALIDATOR_DEBUG) << "checked_proof";
  if (handle_->inited_proof() && handle_->is_key_block()) {
    td::actor::send_closure(manager_, &ValidatorManager::update_last_known_key_block, handle_, false);
  }
  if (handle_->inited_proof() && handle_->id().seqno() - last_masterchain_block_handle_->id().seqno() <= 16) {
    auto P = td::PromiseCreator::lambda([SelfId = actor_id(this)](td::Result<td::Unit> R) {
      if (R.is_error()) {
        td::actor::send_closure(SelfId, &ValidateBroadcast::abort_query, R.move_as_error());
      } else {
        td::actor::send_closure(SelfId, &ValidateBroadcast::finish_query);
      }
    });

    VLOG(VALIDATOR_DEBUG) << "apply block";
    td::actor::create_actor<ApplyBlock>(PSTRING() << "apply" << handle_->id().id.to_str(), handle_->id(), data_,
                                        handle_->id(), manager_, timeout_, std::move(P))
        .release();
  } else {
    finish_query();
  }
}

}  // namespace validator

}  // namespace ton<|MERGE_RESOLUTION|>--- conflicted
+++ resolved
@@ -228,15 +228,12 @@
 }
 
 void ValidateBroadcast::checked_signatures() {
-<<<<<<< HEAD
+  VLOG(VALIDATOR_DEBUG) << "checked_signatures";
   if (signatures_only_) {
     finish_query();
     return;
   }
 
-=======
-  VLOG(VALIDATOR_DEBUG) << "checked_signatures";
->>>>>>> f801e1c1
   auto P = td::PromiseCreator::lambda([SelfId = actor_id(this)](td::Result<BlockHandle> R) {
     if (R.is_error()) {
       td::actor::send_closure(SelfId, &ValidateBroadcast::abort_query, R.move_as_error_prefix("db error: "));
