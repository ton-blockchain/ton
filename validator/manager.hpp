--- conflicted
+++ resolved
@@ -36,13 +36,10 @@
 #include "queue-size-counter.hpp"
 #include "validator-telemetry.hpp"
 #include "impl/candidates-buffer.hpp"
-<<<<<<< HEAD
 #include "collator-node.hpp"
 #include "shard-block-verifier.hpp"
 #include "shard-block-retainer.hpp"
-=======
 #include "td/utils/LRUCache.h"
->>>>>>> 9e5109d5
 
 #include <map>
 #include <set>
@@ -575,15 +572,11 @@
   }
 
   void add_shard_block_description(td::Ref<ShardTopBlockDescription> desc);
-<<<<<<< HEAD
-  void add_cached_block_candidate(ReceivedBlock block);
+  void add_cached_block_data(BlockIdExt block_id, td::BufferSlice data);
   void preload_msg_queue_to_masterchain(td::Ref<ShardTopBlockDescription> desc, td::Promise<td::Unit> promise);
   void loaded_msg_queue_to_masterchain(td::Ref<ShardTopBlockDescription> desc, td::Ref<OutMsgQueueProof> res,
                                        td::Promise<td::Unit> promise);
   void set_shard_block_description_ready(td::Ref<ShardTopBlockDescription> desc);
-=======
-  void add_cached_block_data(BlockIdExt block_id, td::BufferSlice data);
->>>>>>> 9e5109d5
 
   void register_block_handle(BlockHandle handle);
 
