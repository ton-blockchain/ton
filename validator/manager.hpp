/*
    This file is part of TON Blockchain Library.

    TON Blockchain Library is free software: you can redistribute it and/or modify
    it under the terms of the GNU Lesser General Public License as published by
    the Free Software Foundation, either version 2 of the License, or
    (at your option) any later version.

    TON Blockchain Library is distributed in the hope that it will be useful,
    but WITHOUT ANY WARRANTY; without even the implied warranty of
    MERCHANTABILITY or FITNESS FOR A PARTICULAR PURPOSE.  See the
    GNU Lesser General Public License for more details.

    You should have received a copy of the GNU Lesser General Public License
    along with TON Blockchain Library.  If not, see <http://www.gnu.org/licenses/>.

    Copyright 2017-2020 Telegram Systems LLP
*/
#pragma once

#include "common/refcnt.hpp"
#include "interfaces/validator-manager.h"
#include "interfaces/db.h"
#include "td/actor/ActorStats.h"
#include "td/actor/PromiseFuture.h"
#include "td/utils/SharedSlice.h"
#include "td/utils/buffer.h"
#include "td/utils/port/Poll.h"
#include "td/utils/port/StdStreams.h"
#include "validator-group.hpp"
#include "shard-client.hpp"
#include "manager-init.h"
#include "state-serializer.hpp"
#include "rldp/rldp.h"
#include "rldp2/rldp.h"
#include "token-manager.h"
#include "queue-size-counter.hpp"
#include "storage-stat-cache.hpp"
#include "validator-telemetry.hpp"
#include "impl/candidates-buffer.hpp"
#include "collator-node.hpp"
#include "shard-block-verifier.hpp"
#include "shard-block-retainer.hpp"
#include "td/utils/LRUCache.h"

#include <map>
#include <set>
#include <list>
#include <queue>

namespace ton {

namespace validator {

class WaitBlockState;
class WaitZeroState;
class WaitShardState;
class WaitBlockData;

template <class MType>
struct MessageId {
  AccountIdPrefixFull dst;
  typename MType::Hash hash;

  bool operator<(const MessageId &msg) const {
    if (dst < msg.dst) {
      return true;
    }
    if (msg.dst < dst) {
      return false;
    }
    return hash < msg.hash;
  }
};

template <class MType>
class MessageExt {
 public:
  auto shard() const {
    return message_->shard();
  }
  auto ext_id() const {
    auto shard = message_->shard();
    return MessageId<MType>{shard, message_->hash()};
  }
  auto message() const {
    return message_;
  }
  auto hash() const {
    return message_->hash();
  }
  auto address() const {
    return std::make_pair(message_->wc(), message_->addr());
  }
  bool is_active() {
    if (!active_) {
      if (reactivate_at_.is_in_past()) {
        active_ = true;
        generation_++;
      }
    }
    return active_;
  }
  bool can_postpone() const {
    return generation_ <= 2;
  }
  void postpone() {
    if (!active_) {
      return;
    }
    active_ = false;
    reactivate_at_ = td::Timestamp::in(generation_ * 5.0);
  }
  bool expired() const {
    return delete_at_.is_in_past();
  }
  MessageExt(td::Ref<MType> msg) : message_(std::move(msg)) {
    delete_at_ = td::Timestamp::in(600);
  }

 private:
  td::Ref<MType> message_;
  td::uint32 generation_ = 0;
  bool active_ = true;
  td::Timestamp reactivate_at_;
  td::Timestamp delete_at_;
};

class BlockHandleLru : public td::ListNode {
 public:
  BlockHandle handle() const {
    return handle_;
  }
  BlockHandleLru(BlockHandle h) : handle_(std::move(h)) {
  }
  static inline BlockHandleLru *from_list_node(ListNode *node) {
    return static_cast<BlockHandleLru *>(node);
  }

 private:
  BlockHandle handle_;
};

class ValidatorManagerImpl : public ValidatorManager {
 private:
  // WAITERS
  //
  //  list of promises waiting for same object
  template <typename ResType>
  struct Waiter {
    td::Timestamp timeout;
    td::uint32 priority;
    td::Promise<ResType> promise;

    Waiter() {
    }
    Waiter(td::Timestamp timeout, td::uint32 priority, td::Promise<ResType> promise)
        : timeout(timeout), priority(priority), promise(std::move(promise)) {
    }
  };
  template <typename ActorT, typename ResType>
  struct WaitList {
    std::vector<Waiter<ResType>> waiting_;
    td::actor::ActorId<ActorT> actor_;

    WaitList() = default;

    std::pair<td::Timestamp, td::uint32> get_timeout() const {
      td::Timestamp t = td::Timestamp::now();
      td::uint32 prio = 0;
      for (auto &v : waiting_) {
        if (v.timeout.at() > t.at()) {
          t = v.timeout;
        }
        if (v.priority > prio) {
          prio = v.priority;
        }
      }
      return {td::Timestamp::at(t.at() + 10.0), prio};
    }
    void check_timers() {
      td::uint32 j = 0;
      auto f = waiting_.begin();
      auto t = waiting_.end();
      while (f < t) {
        if (f->timeout.is_in_past()) {
          f->promise.set_error(td::Status::Error(ErrorCode::timeout, "timeout"));
          t--;
          std::swap(*f, *t);
        } else {
          f++;
          j++;
        }
      }
      waiting_.resize(j);
    }
  };
  template <typename ActorT, typename ResType>
  struct WaitListCaching : public WaitList<ActorT, ResType> {
    bool done_ = false;
    ResType result_;
    td::Timestamp remove_at_;
  };
  std::map<BlockIdExt, WaitList<WaitBlockState, td::Ref<ShardState>>> wait_state_;
  std::map<BlockIdExt, WaitList<WaitBlockData, td::Ref<BlockData>>> wait_block_data_;

  struct CachedBlockState {
    td::Ref<ShardState> state_;
    td::Timestamp ttl_;
  };
  std::map<BlockIdExt, CachedBlockState> block_state_cache_;

  struct WaitBlockHandle {
    std::vector<td::Promise<BlockHandle>> waiting_;
  };
  std::map<BlockIdExt, WaitBlockHandle> wait_block_handle_;

  td::actor::ActorOwn<OutMsgQueueImporter> out_msg_queue_importer_;

 private:
  // HANDLES CACHE
  std::map<BlockIdExt, std::weak_ptr<BlockHandleInterface>> handles_;

  static constexpr td::uint32 handle_lru_max_size_ = 16;
  td::uint32 handle_lru_size_ = 0;

  std::map<BlockIdExt, std::unique_ptr<BlockHandleLru>> handle_lru_map_;
  td::ListNode handle_lru_;

  void add_handle_to_lru(BlockHandle handle);
  BlockHandle get_handle_from_lru(BlockIdExt id);

 private:
  struct ShardTopBlockDescriptionId {
    ShardIdFull id;
    CatchainSeqno cc_seqno;

    bool operator<(const ShardTopBlockDescriptionId &with) const {
      return id < with.id || (id == with.id && cc_seqno < with.cc_seqno);
    }
  };
  // DATA FOR COLLATOR
  // Shard block will not be used until it is confirmed by trusted nodes (see ShardBlockVerifier) and
  // msg queue to masterchain is ready (to avoid too long masterchain collation)
  // latest_desc - latest known block
  // ready_desc - block ready to be used (may be null)
  struct ShardTopBlock {
    td::Ref<ShardTopBlockDescription> latest_desc;
    td::Ref<ShardTopBlockDescription> ready_desc;
  };
  std::map<ShardTopBlockDescriptionId, ShardTopBlock> shard_blocks_;
  std::map<BlockIdExt, td::Ref<OutMsgQueueProof>> cached_msg_queue_to_masterchain_;

  td::LRUCache<BlockIdExt, td::BufferSlice> cached_block_data_{/* max_size = */ 128};
  td::LRUCache<BlockIdExt, td::Unit> cached_checked_shard_block_descriptions_{/* max_size = */ 1024};

  struct ExtMessages {
    std::map<MessageId<ExtMessage>, std::unique_ptr<MessageExt<ExtMessage>>> ext_messages_;
    std::map<std::pair<ton::WorkchainId, ton::StdSmcAddress>, std::map<ExtMessage::Hash, MessageId<ExtMessage>>>
        ext_addr_messages_;
    void erase(const MessageId<ExtMessage>& id) {
      auto it = ext_messages_.find(id);
      CHECK(it != ext_messages_.end());
      ext_addr_messages_[it->second->address()].erase(id.hash);
      ext_messages_.erase(it);
    }
  };
  std::map<int, ExtMessages> ext_msgs_;  // priority -> messages
  std::map<ExtMessage::Hash, std::pair<int, MessageId<ExtMessage>>> ext_messages_hashes_;  // hash -> priority
  td::Timestamp cleanup_mempool_at_;
  // IHR ?
  std::map<MessageId<IhrMessage>, std::unique_ptr<MessageExt<IhrMessage>>> ihr_messages_;
  std::map<IhrMessage::Hash, MessageId<IhrMessage>> ihr_messages_hashes_;

  struct CheckedExtMsgCounter {
    std::map<std::pair<WorkchainId, StdSmcAddress>, size_t> counter_cur_, counter_prev_;
    td::Timestamp cleanup_at_ = td::Timestamp::now();

    size_t get_msg_count(WorkchainId wc, StdSmcAddress addr);
    size_t inc_msg_count(WorkchainId wc, StdSmcAddress addr);
    void before_query();
  } checked_ext_msg_counter_;

 private:
  // VALIDATOR GROUPS
  ValidatorSessionId get_validator_set_id(ShardIdFull shard, td::Ref<ValidatorSet> val_set, td::Bits256 opts_hash,
                                          BlockSeqno last_key_block_seqno,
                                          const validatorsession::ValidatorSessionOptions &opts);
  td::actor::ActorOwn<ValidatorGroup> create_validator_group(ValidatorSessionId session_id, ShardIdFull shard,
                                                             td::Ref<ValidatorSet> validator_set, BlockSeqno key_seqno,
                                                             validatorsession::ValidatorSessionOptions opts,
                                                             bool create_catchain);
  td::actor::ActorId<CollationManager> get_collation_manager(adnl::AdnlNodeIdShort adnl_id);

  struct ValidatorGroupEntry {
    td::actor::ActorOwn<ValidatorGroup> actor;
    ShardIdFull shard;
  };
  std::map<ValidatorSessionId, ValidatorGroupEntry> validator_groups_;
  std::map<ValidatorSessionId, ValidatorGroupEntry> next_validator_groups_;
  std::map<adnl::AdnlNodeIdShort, td::actor::ActorOwn<CollationManager>> collation_managers_;

  std::set<ValidatorSessionId> check_gc_list_;
  std::vector<ValidatorSessionId> gc_list_;

 private:
  // MASTERCHAIN LAST BLOCK
  BlockSeqno last_masterchain_seqno_ = 0;
  BlockSeqno last_init_masterchain_seqno_ = 0;
  td::Ref<MasterchainState> last_masterchain_state_;
  BlockIdExt last_masterchain_block_id_;
  BlockHandle last_masterchain_block_handle_;

  BlockHandle last_key_block_handle_;
  BlockHandle last_known_key_block_handle_;
  BlockHandle shard_client_handle_;
  std::vector<td::Ref<McShardHash>> shard_client_shards_;
  td::Ref<MasterchainState> last_liteserver_state_;

  td::Ref<MasterchainState> do_get_last_liteserver_state();

  BlockHandle gc_masterchain_handle_;
  td::Ref<MasterchainState> gc_masterchain_state_;
  bool gc_advancing_ = false;

  BlockIdExt last_rotate_block_id_;

  std::map<BlockSeqno, std::tuple<BlockHandle, td::Ref<MasterchainState>, std::vector<td::Promise<td::Unit>>>>
      pending_masterchain_states_;

  std::vector<PerfTimerStats> perf_timer_stats;

  void new_masterchain_block();
  void update_shard_overlays();
  void update_shards();
  void update_shard_blocks();
  void written_destroyed_validator_sessions(std::vector<td::actor::ActorId<ValidatorGroup>> groups);
  void updated_init_block(BlockIdExt last_rotate_block_id) {
    last_rotate_block_id_ = last_rotate_block_id;
  }
  void got_next_gc_masterchain_handle(BlockHandle handle);
  void got_next_gc_masterchain_state(BlockHandle handle, td::Ref<MasterchainState> state);
  void advance_gc(BlockHandle handle, td::Ref<MasterchainState> state);
  void try_advance_gc_masterchain_block();
  void update_gc_block_handle(BlockHandle handle, td::Promise<td::Unit> promise) override;
  void update_shard_client_block_handle(BlockHandle handle, td::Ref<MasterchainState> state,
                                        td::Promise<td::Unit> promise) override;

  bool out_of_sync();
  void applied_hardfork();
  void prestart_sync();
  void download_next_archive();
  void checked_archive_slice(BlockSeqno new_last_mc_seqno, BlockSeqno new_shard_client_seqno);
  void finish_prestart_sync();
  void completed_prestart_sync();

 public:
  void install_callback(std::unique_ptr<Callback> new_callback, td::Promise<td::Unit> promise) override {
    callback_ = std::move(new_callback);
    promise.set_value(td::Unit());
  }

  void add_permanent_key(PublicKeyHash key, td::Promise<td::Unit> promise) override {
    permanent_keys_.insert(key);
    promise.set_value(td::Unit());
  }
  void add_temp_key(PublicKeyHash key, td::Promise<td::Unit> promise) override {
    temp_keys_.insert(key);
    init_validator_telemetry();
    promise.set_value(td::Unit());
  }
  void del_permanent_key(PublicKeyHash key, td::Promise<td::Unit> promise) override {
    permanent_keys_.erase(key);
    promise.set_value(td::Unit());
  }
  void del_temp_key(PublicKeyHash key, td::Promise<td::Unit> promise) override {
    temp_keys_.erase(key);
    init_validator_telemetry();
    promise.set_value(td::Unit());
  }

  void validate_block_is_next_proof(BlockIdExt prev_block_id, BlockIdExt next_block_id, td::BufferSlice proof,
                                    td::Promise<td::Unit> promise) override;
  void validate_block_proof(BlockIdExt block_id, td::BufferSlice proof, td::Promise<td::Unit> promise) override;
  void validate_block_proof_link(BlockIdExt block_id, td::BufferSlice proof, td::Promise<td::Unit> promise) override;
  void validate_block_proof_rel(BlockIdExt block_id, BlockIdExt rel_block_id, td::BufferSlice proof,
                                td::Promise<td::Unit> promise) override;
  void validate_block(ReceivedBlock block, td::Promise<BlockHandle> promise) override;
  void new_block_broadcast(BlockBroadcast broadcast, td::Promise<td::Unit> promise) override;
  void validated_block_broadcast(BlockIdExt block_id, CatchainSeqno cc_seqno);

  //void create_validate_block(BlockId block, td::BufferSlice data, td::Promise<Block> promise) = 0;
  void sync_complete(td::Promise<td::Unit> promise) override;

  void get_next_block(BlockIdExt block_id, td::Promise<BlockHandle> promise) override;
  void get_next_key_blocks(BlockIdExt block_id, td::uint32 cnt, td::Promise<std::vector<BlockIdExt>> promise) override;
  void get_block_data(BlockHandle handle, td::Promise<td::BufferSlice> promise) override;
  void check_zero_state_exists(BlockIdExt block_id, td::Promise<bool> promise) override;
  void get_zero_state(BlockIdExt block_id, td::Promise<td::BufferSlice> promise) override;
  void get_persistent_state_size(BlockIdExt block_id, BlockIdExt masterchain_block_id, PersistentStateType type,
                                 td::Promise<td::uint64> promise) override;
  void get_persistent_state(BlockIdExt block_id, BlockIdExt masterchain_block_id, PersistentStateType type,
                            td::Promise<td::BufferSlice> promise) override;
  void get_persistent_state_slice(BlockIdExt block_id, BlockIdExt masterchain_block_id, PersistentStateType type,
                                  td::int64 offset, td::int64 max_length,
                                  td::Promise<td::BufferSlice> promise) override;
  void get_previous_persistent_state_files(
      BlockSeqno cur_mc_seqno, td::Promise<std::vector<std::pair<std::string, ShardIdFull>>> promise) override;
  void get_block_proof(BlockHandle handle, td::Promise<td::BufferSlice> promise) override;
  void get_block_proof_link(BlockHandle block_id, td::Promise<td::BufferSlice> promise) override;
  void get_key_block_proof(BlockIdExt block_id, td::Promise<td::BufferSlice> promise) override;
  void get_key_block_proof_link(BlockIdExt block_id, td::Promise<td::BufferSlice> promise) override;
  //void get_block_description(BlockIdExt block_id, td::Promise<BlockDescription> promise) override;

  void new_external_message(td::BufferSlice data, int priority) override;
  void add_external_message(td::Ref<ExtMessage> message, int priority);
  void check_external_message(td::BufferSlice data, td::Promise<td::Ref<ExtMessage>> promise) override;

  void new_ihr_message(td::BufferSlice data) override;
  void new_shard_block_description_broadcast(BlockIdExt block_id, CatchainSeqno cc_seqno,
                                             td::BufferSlice data) override;
  void new_block_candidate_broadcast(BlockIdExt block_id, td::BufferSlice data) override;

  void add_ext_server_id(adnl::AdnlNodeIdShort id) override;
  void add_ext_server_port(td::uint16 port) override;
  void run_ext_query(td::BufferSlice data, td::Promise<td::BufferSlice> promise) override;

  void get_block_handle(BlockIdExt id, bool force, td::Promise<BlockHandle> promise) override;

  void set_block_state(BlockHandle handle, td::Ref<ShardState> state,
                       td::Promise<td::Ref<ShardState>> promise) override;
  void store_block_state_part(BlockId effective_block, td::Ref<vm::Cell> cell,
                              td::Promise<td::Ref<vm::DataCell>> promise) override;
  void set_block_state_from_data(BlockHandle handle, td::Ref<BlockData> block,
                                 td::Promise<td::Ref<ShardState>> promise) override;
  void set_block_state_from_data_preliminary(std::vector<td::Ref<BlockData>> blocks, td::Promise<td::Unit> promise) override;
  void get_cell_db_reader(td::Promise<std::shared_ptr<vm::CellDbReader>> promise) override;
  void store_persistent_state_file(BlockIdExt block_id, BlockIdExt masterchain_block_id, PersistentStateType type,
                                   td::BufferSlice state, td::Promise<td::Unit> promise) override;
  void store_persistent_state_file_gen(BlockIdExt block_id, BlockIdExt masterchain_block_id, PersistentStateType type,
                                       std::function<td::Status(td::FileFd &)> write_data,
                                       td::Promise<td::Unit> promise) override;
  void store_zero_state_file(BlockIdExt block_id, td::BufferSlice state, td::Promise<td::Unit> promise) override;
  void wait_block_state(BlockHandle handle, td::uint32 priority, td::Timestamp timeout,
                        td::Promise<td::Ref<ShardState>> promise) override;
  void wait_block_state_short(BlockIdExt block_id, td::uint32 priority, td::Timestamp timeout,
                              td::Promise<td::Ref<ShardState>> promise) override;
  void wait_neighbor_msg_queue_proofs(ShardIdFull dst_shard, std::vector<BlockIdExt> blocks, td::Timestamp timeout,
                                      td::Promise<std::map<BlockIdExt, td::Ref<OutMsgQueueProof>>> promise) override;

  void set_block_data(BlockHandle handle, td::Ref<BlockData> data, td::Promise<td::Unit> promise) override;
  void wait_block_data(BlockHandle handle, td::uint32 priority, td::Timestamp,
                       td::Promise<td::Ref<BlockData>> promise) override;
  void wait_block_data_short(BlockIdExt block_id, td::uint32 priority, td::Timestamp,
                             td::Promise<td::Ref<BlockData>> promise) override;

  void set_block_proof(BlockHandle handle, td::Ref<Proof> proof, td::Promise<td::Unit> promise) override;
  void wait_block_proof(BlockHandle handle, td::Timestamp timeout, td::Promise<td::Ref<Proof>> promise) override;
  void wait_block_proof_short(BlockIdExt id, td::Timestamp timeout, td::Promise<td::Ref<Proof>> promise) override;

  void set_block_proof_link(BlockHandle handle, td::Ref<ProofLink> proof, td::Promise<td::Unit> promise) override;
  void wait_block_proof_link(BlockHandle handle, td::Timestamp timeout,
                             td::Promise<td::Ref<ProofLink>> promise) override;
  void wait_block_proof_link_short(BlockIdExt id, td::Timestamp timeout,
                                   td::Promise<td::Ref<ProofLink>> promise) override;

  void set_block_signatures(BlockHandle handle, td::Ref<BlockSignatureSet> signatures,
                            td::Promise<td::Unit> promise) override;
  void wait_block_signatures(BlockHandle handle, td::Timestamp timeout,
                             td::Promise<td::Ref<BlockSignatureSet>> promise) override;
  void wait_block_signatures_short(BlockIdExt id, td::Timestamp timeout,
                                   td::Promise<td::Ref<BlockSignatureSet>> promise) override;

  void set_block_candidate(BlockIdExt id, BlockCandidate candidate, CatchainSeqno cc_seqno,
                           td::uint32 validator_set_hash, td::Promise<td::Unit> promise) override;
  void send_block_candidate_broadcast(BlockIdExt id, CatchainSeqno cc_seqno, td::uint32 validator_set_hash,
                                      td::BufferSlice data, int mode) override;

  void wait_block_state_merge(BlockIdExt left_id, BlockIdExt right_id, td::uint32 priority, td::Timestamp timeout,
                              td::Promise<td::Ref<ShardState>> promise) override;
  void wait_prev_block_state(BlockHandle handle, td::uint32 priority, td::Timestamp timeout,
                             td::Promise<td::Ref<ShardState>> promise) override;

  void wait_block_message_queue(BlockHandle handle, td::uint32 priority, td::Timestamp timeout,
                                td::Promise<td::Ref<MessageQueue>> promise) override;
  void wait_block_message_queue_short(BlockIdExt id, td::uint32 priority, td::Timestamp timeout,
                                      td::Promise<td::Ref<MessageQueue>> promise) override;
  void get_external_messages(ShardIdFull shard,
                             td::Promise<std::vector<std::pair<td::Ref<ExtMessage>, int>>> promise) override;
  void get_ihr_messages(ShardIdFull shard, td::Promise<std::vector<td::Ref<IhrMessage>>> promise) override;
  void get_shard_blocks_for_collator(BlockIdExt masterchain_block_id,
                                     td::Promise<std::vector<td::Ref<ShardTopBlockDescription>>> promise) override;
  void complete_external_messages(std::vector<ExtMessage::Hash> to_delay,
                                  std::vector<ExtMessage::Hash> to_delete) override;
  void complete_ihr_messages(std::vector<IhrMessage::Hash> to_delay, std::vector<IhrMessage::Hash> to_delete) override;

  void set_next_block(BlockIdExt prev, BlockIdExt next, td::Promise<td::Unit> promise) override;

  void get_block_data_from_db(ConstBlockHandle handle, td::Promise<td::Ref<BlockData>> promise) override;
  void get_block_data_from_db_short(BlockIdExt block_id, td::Promise<td::Ref<BlockData>> promise) override;
  void get_shard_state_from_db(ConstBlockHandle handle, td::Promise<td::Ref<ShardState>> promise) override;
  void get_shard_state_from_db_short(BlockIdExt block_id, td::Promise<td::Ref<ShardState>> promise) override;
  void get_block_candidate_from_db(PublicKey source, BlockIdExt id, FileHash collated_data_file_hash,
                                   td::Promise<BlockCandidate> promise) override;
  void get_candidate_data_by_block_id_from_db(BlockIdExt id, td::Promise<td::BufferSlice> promise) override;
  void get_block_proof_from_db(ConstBlockHandle handle, td::Promise<td::Ref<Proof>> promise) override;
  void get_block_proof_from_db_short(BlockIdExt id, td::Promise<td::Ref<Proof>> promise) override;
  void get_block_proof_link_from_db(ConstBlockHandle handle, td::Promise<td::Ref<ProofLink>> promise) override;
  void get_block_proof_link_from_db_short(BlockIdExt id, td::Promise<td::Ref<ProofLink>> promise) override;

  void get_block_by_lt_from_db(AccountIdPrefixFull account, LogicalTime lt,
                               td::Promise<ConstBlockHandle> promise) override;
  void get_block_by_unix_time_from_db(AccountIdPrefixFull account, UnixTime ts,
                                      td::Promise<ConstBlockHandle> promise) override;
  void get_block_by_seqno_from_db(AccountIdPrefixFull account, BlockSeqno seqno,
                                  td::Promise<ConstBlockHandle> promise) override;

  // get block handle declared in parent class
  void write_handle(BlockHandle handle, td::Promise<td::Unit> promise) override;
  void written_handle(BlockHandle handle, td::Promise<td::Unit> promise);

  void new_block(BlockHandle handle, td::Ref<ShardState> state, td::Promise<td::Unit> promise) override;
  void new_block_cont(BlockHandle handle, td::Ref<ShardState> state, td::Promise<td::Unit> promise);
  void get_top_masterchain_state(td::Promise<td::Ref<MasterchainState>> promise) override;
  void get_top_masterchain_block(td::Promise<BlockIdExt> promise) override;
  void get_top_masterchain_state_block(td::Promise<std::pair<td::Ref<MasterchainState>, BlockIdExt>> promise) override;
  void get_last_liteserver_state_block(td::Promise<std::pair<td::Ref<MasterchainState>, BlockIdExt>> promise) override;

  void send_get_block_request(BlockIdExt id, td::uint32 priority, td::Promise<ReceivedBlock> promise) override;
  void send_get_zero_state_request(BlockIdExt id, td::uint32 priority, td::Promise<td::BufferSlice> promise) override;
  void send_get_persistent_state_request(BlockIdExt id, BlockIdExt masterchain_block_id, PersistentStateType type,
                                         td::uint32 priority, td::Promise<td::BufferSlice> promise) override;
  void send_get_block_proof_request(BlockIdExt block_id, td::uint32 priority,
                                    td::Promise<td::BufferSlice> promise) override;
  void send_get_block_proof_link_request(BlockIdExt block_id, td::uint32 priority,
                                         td::Promise<td::BufferSlice> promise) override;
  void send_get_next_key_blocks_request(BlockIdExt block_id, td::uint32 priority,
                                        td::Promise<std::vector<BlockIdExt>> promise) override;
  void send_external_message(td::Ref<ExtMessage> message) override;
  void send_ihr_message(td::Ref<IhrMessage> message) override;
  void send_top_shard_block_description(td::Ref<ShardTopBlockDescription> desc) override;
  void send_block_broadcast(BlockBroadcast broadcast, int mode) override;
  void send_validator_telemetry(PublicKeyHash key, tl_object_ptr<ton_api::validator_telemetry> telemetry) override;
  void send_get_out_msg_queue_proof_request(ShardIdFull dst_shard, std::vector<BlockIdExt> blocks,
                                            block::ImportedMsgQueueLimits limits,
                                            td::Promise<std::vector<td::Ref<OutMsgQueueProof>>> promise) override;
  void send_download_archive_request(BlockSeqno mc_seqno, ShardIdFull shard_prefix, std::string tmp_dir,
                                     td::Timestamp timeout, td::Promise<std::string> promise) override;

  void get_block_proof_link_from_import(BlockIdExt block_id, BlockIdExt masterchain_block_id,
                                        td::Promise<td::BufferSlice> promise) override;

  void update_shard_client_state(BlockIdExt masterchain_block_id, td::Promise<td::Unit> promise) override;
  void get_shard_client_state(bool from_db, td::Promise<BlockIdExt> promise) override;

  void update_async_serializer_state(AsyncSerializerState state, td::Promise<td::Unit> promise) override;
  void get_async_serializer_state(td::Promise<AsyncSerializerState> promise) override;

  void try_get_static_file(FileHash file_hash, td::Promise<td::BufferSlice> promise) override;

  void get_download_token(size_t download_size, td::uint32 priority, td::Timestamp timeout,
                          td::Promise<std::unique_ptr<ActionToken>> promise) override {
    td::actor::send_closure(token_manager_, &TokenManager::get_token, download_size, priority, timeout,
                            std::move(promise));
  }

  void get_archive_id(BlockSeqno masterchain_seqno, ShardIdFull shard_prefix, td::Promise<td::uint64> promise) override;
  void get_archive_slice(td::uint64 archive_id, td::uint64 offset, td::uint32 limit,
                         td::Promise<td::BufferSlice> promise) override;

  void check_is_hardfork(BlockIdExt block_id, td::Promise<bool> promise) override {
    CHECK(block_id.is_masterchain());
    promise.set_result(opts_->is_hardfork(block_id));
  }
  void get_vertical_seqno(BlockSeqno seqno, td::Promise<td::uint32> promise) override {
    promise.set_result(opts_->get_vertical_seqno(seqno));
  }

  void add_shard_block_description(td::Ref<ShardTopBlockDescription> desc);
  void add_cached_block_data(BlockIdExt block_id, td::BufferSlice data);
  void preload_msg_queue_to_masterchain(td::Ref<ShardTopBlockDescription> desc, td::Promise<td::Unit> promise);
  void loaded_msg_queue_to_masterchain(td::Ref<ShardTopBlockDescription> desc, td::Ref<OutMsgQueueProof> res,
                                       td::Promise<td::Unit> promise);
  void set_shard_block_description_ready(td::Ref<ShardTopBlockDescription> desc);

  void register_block_handle(BlockHandle handle);

  void finished_wait_state(BlockHandle handle, td::Result<td::Ref<ShardState>> R);
  void finished_wait_data(BlockHandle handle, td::Result<td::Ref<BlockData>> R);

  void start_up() override;
  void init_last_masterchain_state(td::Ref<MasterchainState> state) override;
  void started(ValidatorManagerInitResult result);
  void read_gc_list(std::vector<ValidatorSessionId> list);

  bool is_validator();
  bool validating_masterchain();
  PublicKeyHash get_validator(ShardIdFull shard, td::Ref<ValidatorSet> val_set);
  bool is_shard_collator(ShardIdFull shard);

  ValidatorManagerImpl(td::Ref<ValidatorManagerOptions> opts, std::string db_root,
                       td::actor::ActorId<keyring::Keyring> keyring, td::actor::ActorId<adnl::Adnl> adnl,
                       td::actor::ActorId<rldp::Rldp> rldp, td::actor::ActorId<rldp2::Rldp> rldp2,
                       td::actor::ActorId<overlay::Overlays> overlays)
      : opts_(std::move(opts))
      , db_root_(db_root)
      , keyring_(keyring)
      , adnl_(adnl)
      , rldp_(rldp)
      , rldp2_(rldp2)
      , overlays_(overlays) {
  }

 public:
  void allow_block_state_gc(BlockIdExt block_id, td::Promise<bool> promise) override;
  void archive(BlockHandle handle, td::Promise<td::Unit> promise) override {
    td::actor::send_closure(db_, &Db::archive, std::move(handle), std::move(promise));
  }

  void send_peek_key_block_request();
  void got_next_key_blocks(std::vector<BlockIdExt> vec);
  void update_last_known_key_block(BlockHandle handle, bool send_request) override;

  void prepare_stats(td::Promise<std::vector<std::pair<std::string, std::string>>> promise) override;

  void prepare_actor_stats(td::Promise<std::string> promise) override;

  void prepare_perf_timer_stats(td::Promise<std::vector<PerfTimerStats>> promise) override;
  void add_perf_timer_stat(std::string name, double duration) override;

  void truncate(BlockSeqno seqno, ConstBlockHandle handle, td::Promise<td::Unit> promise) override;

  void wait_shard_client_state(BlockSeqno seqno, td::Timestamp timeout, td::Promise<td::Unit> promise) override;

  void log_validator_session_stats(validatorsession::ValidatorSessionStats stats) override;
  void log_new_validator_group_stats(validatorsession::NewValidatorGroupStats stats) override;
  void log_end_validator_group_stats(validatorsession::EndValidatorGroupStats stats) override;

  void update_options(td::Ref<ValidatorManagerOptions> opts) override;

  void add_persistent_state_description(td::Ref<PersistentStateDescription> desc) override;

  void add_collator(adnl::AdnlNodeIdShort id, ShardIdFull shard) override;
  void del_collator(adnl::AdnlNodeIdShort id, ShardIdFull shard) override;
  void add_out_msg_queue_proof(ShardIdFull dst_shard, td::Ref<OutMsgQueueProof> proof) override;

  void get_collation_manager_stats(
      td::Promise<tl_object_ptr<ton_api::engine_validator_collationManagerStats>> promise) override;

  void get_out_msg_queue_size(BlockIdExt block_id, td::Promise<td::uint64> promise) override {
    if (queue_size_counter_.empty()) {
      if (last_masterchain_state_.is_null()) {
        promise.set_error(td::Status::Error(ErrorCode::notready, "not ready"));
        return;
      }
      queue_size_counter_ =
          td::actor::create_actor<QueueSizeCounter>("queuesizecounter", last_masterchain_state_, opts_, actor_id(this));
    }
    if (!opts_->need_monitor(block_id.shard_full(), last_masterchain_state_)) {
      return promise.set_error(
          td::Status::Error(PSTRING() << "not monitoring shard " << block_id.shard_full().to_str()));
    }
    td::actor::send_closure(queue_size_counter_, &QueueSizeCounter::get_queue_size, block_id, std::move(promise));
  }

  void get_block_handle_for_litequery(BlockIdExt block_id, td::Promise<ConstBlockHandle> promise) override;
  void get_block_data_for_litequery(BlockIdExt block_id, td::Promise<td::Ref<BlockData>> promise) override;
  void get_block_state_for_litequery(BlockIdExt block_id, td::Promise<td::Ref<ShardState>> promise) override;
  void get_block_by_lt_for_litequery(AccountIdPrefixFull account, LogicalTime lt,
                                             td::Promise<ConstBlockHandle> promise) override;
  void get_block_by_unix_time_for_litequery(AccountIdPrefixFull account, UnixTime ts,
                                                    td::Promise<ConstBlockHandle> promise) override;
  void get_block_by_seqno_for_litequery(AccountIdPrefixFull account, BlockSeqno seqno,
                                                td::Promise<ConstBlockHandle> promise) override;
  void process_block_handle_for_litequery_error(BlockIdExt block_id, td::Result<BlockHandle> r_handle,
                                                td::Promise<ConstBlockHandle> promise);
  void process_lookup_block_for_litequery_error(AccountIdPrefixFull account, int type, td::uint64 value,
                                                td::Result<ConstBlockHandle> r_handle,
                                                td::Promise<ConstBlockHandle> promise);
  void get_block_candidate_for_litequery(PublicKey source, BlockIdExt block_id, FileHash collated_data_hash,
                                         td::Promise<BlockCandidate> promise) override;
  void get_validator_groups_info_for_litequery(
      td::optional<ShardIdFull> shard,
      td::Promise<tl_object_ptr<lite_api::liteServer_nonfinal_validatorGroups>> promise) override;

  void add_lite_query_stats(int lite_query_id, bool success) override {
    ++ls_stats_[lite_query_id];
    ++(success ? total_ls_queries_ok_ : total_ls_queries_error_)[lite_query_id];
  }

  void get_storage_stat_cache(td::Promise<std::function<td::Ref<vm::Cell>(const td::Bits256&)>> promise) override {
    td::actor::send_closure(storage_stat_cache_, &StorageStatCache::get_cache, std::move(promise));
  }
  void update_storage_stat_cache(std::vector<std::pair<td::Ref<vm::Cell>, td::uint32>> data) override {
    td::actor::send_closure(storage_stat_cache_, &StorageStatCache::update, std::move(data));
  }

 private:
  td::Timestamp resend_shard_blocks_at_;
  td::Timestamp check_waiters_at_;
  td::Timestamp check_shard_clients_;
  td::Timestamp log_status_at_;
  void alarm() override;
  std::map<ShardTopBlockDescriptionId, td::Ref<ShardTopBlockDescription>> out_shard_blocks_;

 private:
  td::actor::ActorOwn<TokenManager> token_manager_;

 private:
  std::set<PublicKeyHash> permanent_keys_;
  std::set<PublicKeyHash> temp_keys_;

 private:
  td::Ref<ValidatorManagerOptions> opts_;

 private:
  td::actor::ActorOwn<adnl::AdnlExtServer> lite_server_;
  td::actor::ActorOwn<LiteServerCache> lite_server_cache_;
  std::vector<td::uint16> pending_ext_ports_;
  std::vector<adnl::AdnlNodeIdShort> pending_ext_ids_;

  void created_ext_server(td::actor::ActorOwn<adnl::AdnlExtServer> lite_server);

 private:
  td::actor::ActorOwn<ShardClient> shard_client_;
  BlockSeqno min_confirmed_masterchain_seqno_{0};
  BlockSeqno state_serializer_masterchain_seqno_{0};

  void shard_client_update(BlockSeqno seqno);
  void state_serializer_update(BlockSeqno seqno);

  std::string db_root_;
  td::actor::ActorId<keyring::Keyring> keyring_;
  td::actor::ActorId<adnl::Adnl> adnl_;
  td::actor::ActorId<rldp::Rldp> rldp_;
  td::actor::ActorId<rldp2::Rldp> rldp2_;
  td::actor::ActorId<overlay::Overlays> overlays_;

  td::actor::ActorOwn<AsyncStateSerializer> serializer_;

  std::map<BlockSeqno, std::vector<std::string>> to_import_;
  std::map<BlockSeqno, std::vector<std::string>> to_import_all_;

 private:
  std::unique_ptr<Callback> callback_;
  td::actor::ActorOwn<Db> db_;
  td::actor::ActorOwn<td::actor::ActorStats> actor_stats_;

  bool started_ = false;
  bool allow_validate_ = false;

 private:
  double state_ttl() const {
    return opts_->state_ttl();
  }
  double max_mempool_num() const {
    return opts_->max_mempool_num();
  }
  static double max_ext_msg_per_addr_time_window() {
    return 10.0;
  }
  static size_t max_ext_msg_per_addr() {
    return 3 * 10;
  }

  void got_persistent_state_descriptions(std::vector<td::Ref<PersistentStateDescription>> descs);
  void add_persistent_state_description_impl(td::Ref<PersistentStateDescription> desc);
  td::Ref<PersistentStateDescription> get_block_persistent_state_to_download(BlockIdExt block_id);

 private:
  bool need_monitor(ShardIdFull shard) const {
    return opts_->need_monitor(shard, last_masterchain_state_);
  }

  std::map<BlockSeqno, WaitList<td::actor::Actor, td::Unit>> shard_client_waiters_;
  td::actor::ActorOwn<QueueSizeCounter> queue_size_counter_;

  td::Timestamp log_ls_stats_at_;
  std::map<int, td::uint32> ls_stats_;  // lite_api ID -> count, 0 for unknown
  td::uint32 ls_stats_check_ext_messages_{0};

  UnixTime started_at_ = (UnixTime)td::Clocks::system();
  std::map<int, td::uint64> total_ls_queries_ok_, total_ls_queries_error_;  // lite_api ID -> count, 0 for unknown
  td::uint64 total_check_ext_messages_ok_{0}, total_check_ext_messages_error_{0};
  td::uint64 total_collated_blocks_master_ok_{0}, total_collated_blocks_master_error_{0};
  td::uint64 total_validated_blocks_master_ok_{0}, total_validated_blocks_master_error_{0};
  td::uint64 total_collated_blocks_shard_ok_{0}, total_collated_blocks_shard_error_{0};
  td::uint64 total_validated_blocks_shard_ok_{0}, total_validated_blocks_shard_error_{0};

  size_t active_validator_groups_master_{0}, active_validator_groups_shard_{0};

  td::actor::ActorOwn<CandidatesBuffer> candidates_buffer_;

  void log_collate_query_stats(CollationStats stats) override;
  void log_validate_query_stats(ValidationStats stats) override;
  void log_collator_node_response_stats(CollatorNodeResponseStats stats) override;

  void register_stats_provider(
      td::uint64 idx, std::string prefix,
      std::function<void(td::Promise<std::vector<std::pair<std::string, std::string>>>)> callback) override;
  void unregister_stats_provider(td::uint64 idx) override;

  void wait_verify_shard_blocks(std::vector<BlockIdExt> blocks, td::Promise<td::Unit> promise) override;

  void add_shard_block_retainer(adnl::AdnlNodeIdShort id) override;

  void iterate_temp_block_handles(std::function<void(const BlockHandleInterface &)> f) override;

  std::map<PublicKeyHash, td::actor::ActorOwn<ValidatorTelemetry>> validator_telemetry_;

  void init_validator_telemetry();

  struct Collator {
    td::actor::ActorOwn<CollatorNode> actor;
    std::set<ShardIdFull> shards;

    bool can_collate_shard(ShardIdFull shard) const;
  };
  std::map<adnl::AdnlNodeIdShort, Collator> collator_nodes_;

  std::map<BlockSeqno, td::Ref<PersistentStateDescription>> persistent_state_descriptions_;
  std::map<BlockIdExt, td::Ref<PersistentStateDescription>> persistent_state_blocks_;

  std::map<td::uint64,
           std::pair<std::string, std::function<void(td::Promise<std::vector<std::pair<std::string, std::string>>>)>>>
      stats_providers_;

<<<<<<< HEAD
  bool session_stats_enabled_ = false;
  std::string session_stats_filename_;
  td::FileFd session_stats_fd_;

  void init_session_stats();
  template<typename T>
  void write_session_stats(const T &obj);

  td::actor::ActorOwn<ShardBlockVerifier> shard_block_verifier_;
  adnl::AdnlNodeIdShort shard_block_verifier_local_id_ = adnl::AdnlNodeIdShort::zero();
  std::map<adnl::AdnlNodeIdShort, td::actor::ActorOwn<ShardBlockRetainer>> shard_block_retainers_;

  void init_shard_block_verifier(adnl::AdnlNodeIdShort local_id);
=======
  td::actor::ActorOwn<StorageStatCache> storage_stat_cache_;
>>>>>>> 75a75eb1
};

}  // namespace validator

}  // namespace ton<|MERGE_RESOLUTION|>--- conflicted
+++ resolved
@@ -825,7 +825,8 @@
            std::pair<std::string, std::function<void(td::Promise<std::vector<std::pair<std::string, std::string>>>)>>>
       stats_providers_;
 
-<<<<<<< HEAD
+  td::actor::ActorOwn<StorageStatCache> storage_stat_cache_;
+
   bool session_stats_enabled_ = false;
   std::string session_stats_filename_;
   td::FileFd session_stats_fd_;
@@ -839,9 +840,6 @@
   std::map<adnl::AdnlNodeIdShort, td::actor::ActorOwn<ShardBlockRetainer>> shard_block_retainers_;
 
   void init_shard_block_verifier(adnl::AdnlNodeIdShort local_id);
-=======
-  td::actor::ActorOwn<StorageStatCache> storage_stat_cache_;
->>>>>>> 75a75eb1
 };
 
 }  // namespace validator
