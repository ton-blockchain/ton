/*
    This file is part of TON Blockchain Library.

    TON Blockchain Library is free software: you can redistribute it and/or modify
    it under the terms of the GNU Lesser General Public License as published by
    the Free Software Foundation, either version 2 of the License, or
    (at your option) any later version.

    TON Blockchain Library is distributed in the hope that it will be useful,
    but WITHOUT ANY WARRANTY; without even the implied warranty of
    MERCHANTABILITY or FITNESS FOR A PARTICULAR PURPOSE.  See the
    GNU Lesser General Public License for more details.

    You should have received a copy of the GNU Lesser General Public License
    along with TON Blockchain Library.  If not, see <http://www.gnu.org/licenses/>.

    Copyright 2017-2020 Telegram Systems LLP
*/
#include "common/delay.h"
#include "impl/out-msg-queue-proof.hpp"
#include "td/actor/MultiPromise.h"
#include "td/utils/Random.h"
#include "ton/ton-io.hpp"
#include "ton/ton-tl.hpp"

#include "full-node.h"
#include "full-node.hpp"

namespace ton {

namespace validator {

namespace fullnode {

static const double INACTIVE_SHARD_TTL = (double)overlay::Overlays::overlay_peer_ttl() + 60.0;

void FullNodeImpl::add_permanent_key(PublicKeyHash key, td::Promise<td::Unit> promise) {
  if (local_keys_.count(key)) {
    promise.set_value(td::Unit());
    return;
  }

  local_keys_.insert(key);
  for (auto &p : custom_overlays_) {
    update_custom_overlay(p.second);
  }

  if (!sign_cert_by_.is_zero()) {
    promise.set_value(td::Unit());
    return;
  }

  for (auto &x : all_validators_) {
    if (x == key) {
      sign_cert_by_ = key;
    }
  }

  for (auto &shard : shards_) {
    if (!shard.second.actor.empty()) {
      td::actor::send_closure(shard.second.actor, &FullNodeShard::update_validators, all_validators_, sign_cert_by_);
    }
  }
  promise.set_value(td::Unit());
}

void FullNodeImpl::del_permanent_key(PublicKeyHash key, td::Promise<td::Unit> promise) {
  if (!local_keys_.count(key)) {
    promise.set_value(td::Unit());
    return;
  }
  local_keys_.erase(key);
  update_validator_telemetry_collector();
  for (auto &p : custom_overlays_) {
    update_custom_overlay(p.second);
  }

  if (sign_cert_by_ != key) {
    promise.set_value(td::Unit());
    return;
  }
  sign_cert_by_ = PublicKeyHash::zero();

  for (auto &x : all_validators_) {
    if (local_keys_.count(x)) {
      sign_cert_by_ = x;
    }
  }

  for (auto &shard : shards_) {
    if (!shard.second.actor.empty()) {
      td::actor::send_closure(shard.second.actor, &FullNodeShard::update_validators, all_validators_, sign_cert_by_);
    }
  }
  promise.set_value(td::Unit());
}

void FullNodeImpl::add_collator_adnl_id(adnl::AdnlNodeIdShort id) {
  ++local_collator_nodes_[id];
}

void FullNodeImpl::del_collator_adnl_id(adnl::AdnlNodeIdShort id) {
  if (--local_collator_nodes_[id] == 0) {
    local_collator_nodes_.erase(id);
  }
}

void FullNodeImpl::sign_shard_overlay_certificate(ShardIdFull shard_id, PublicKeyHash signed_key, td::uint32 expiry_at,
                                                  td::uint32 max_size, td::Promise<td::BufferSlice> promise) {
  auto it = shards_.find(shard_id);
  if (it == shards_.end() || it->second.actor.empty()) {
    promise.set_error(td::Status::Error(ErrorCode::error, "shard not found"));
    return;
  }
  td::actor::send_closure(it->second.actor, &FullNodeShard::sign_overlay_certificate, signed_key, expiry_at, max_size,
                          std::move(promise));
}

void FullNodeImpl::import_shard_overlay_certificate(ShardIdFull shard_id, PublicKeyHash signed_key,
                                                    std::shared_ptr<ton::overlay::Certificate> cert,
                                                    td::Promise<td::Unit> promise) {
  auto it = shards_.find(shard_id);
  if (it == shards_.end() || it->second.actor.empty()) {
    promise.set_error(td::Status::Error(ErrorCode::error, "shard not found"));
    return;
  }
  td::actor::send_closure(it->second.actor, &FullNodeShard::import_overlay_certificate, signed_key, cert,
                          std::move(promise));
}

void FullNodeImpl::update_adnl_id(adnl::AdnlNodeIdShort adnl_id, td::Promise<td::Unit> promise) {
  adnl_id_ = adnl_id;

  td::MultiPromise mp;
  auto ig = mp.init_guard();
  ig.add_promise(std::move(promise));

  for (auto &s : shards_) {
    if (!s.second.actor.empty()) {
      td::actor::send_closure(s.second.actor, &FullNodeShard::update_adnl_id, adnl_id, ig.get_promise());
    }
  }
  local_id_ = adnl_id_.pubkey_hash();

  for (auto &p : custom_overlays_) {
    update_custom_overlay(p.second);
  }
}

void FullNodeImpl::set_config(FullNodeConfig config) {
  opts_.config_ = config;
  for (auto &s : shards_) {
    if (!s.second.actor.empty()) {
      td::actor::send_closure(s.second.actor, &FullNodeShard::set_config, config);
    }
  }
  for (auto &overlay : custom_overlays_) {
    for (auto &actor : overlay.second.actors_) {
      td::actor::send_closure(actor.second, &FullNodeCustomOverlay::set_config, config);
    }
  }
}

void FullNodeImpl::add_custom_overlay(CustomOverlayParams params, td::Promise<td::Unit> promise) {
  if (params.nodes_.empty()) {
    promise.set_error(td::Status::Error("list of nodes is empty"));
    return;
  }
  std::string name = params.name_;
  if (custom_overlays_.count(name)) {
    promise.set_error(td::Status::Error(PSTRING() << "duplicate custom overlay name \"" << name << "\""));
    return;
  }
  VLOG(FULL_NODE_WARNING) << "Adding custom overlay \"" << name << "\", " << params.nodes_.size() << " nodes";
  auto &p = custom_overlays_[name];
  p.params_ = std::move(params);
  update_custom_overlay(p);
  promise.set_result(td::Unit());
}

void FullNodeImpl::del_custom_overlay(std::string name, td::Promise<td::Unit> promise) {
  auto it = custom_overlays_.find(name);
  if (it == custom_overlays_.end()) {
    promise.set_error(td::Status::Error(PSTRING() << "no such overlay \"" << name << "\""));
    return;
  }
  custom_overlays_.erase(it);
  promise.set_result(td::Unit());
}

void FullNodeImpl::initial_read_complete(BlockHandle top_handle) {
  auto P = td::PromiseCreator::lambda([SelfId = actor_id(this)](td::Result<td::Unit> R) {
    R.ensure();
    td::actor::send_closure(SelfId, &FullNodeImpl::sync_completed);
  });
  auto it = shards_.find(ShardIdFull{masterchainId});
  CHECK(it != shards_.end() && !it->second.actor.empty());
  td::actor::send_closure(it->second.actor, &FullNodeShard::set_handle, top_handle, std::move(P));
}

void FullNodeImpl::on_new_masterchain_block(td::Ref<MasterchainState> state, std::set<ShardIdFull> shards_to_monitor) {
  CHECK(shards_to_monitor.count(ShardIdFull(masterchainId)));
  bool join_all_overlays = !sign_cert_by_.is_zero();
  std::set<ShardIdFull> all_shards;
  std::set<ShardIdFull> new_active;
  all_shards.insert(ShardIdFull(masterchainId));
  std::set<WorkchainId> workchains;
  wc_monitor_min_split_ = state->monitor_min_split_depth(basechainId);
  auto cut_shard = [&](ShardIdFull shard) -> ShardIdFull {
    return wc_monitor_min_split_ < shard.pfx_len() ? shard_prefix(shard, wc_monitor_min_split_) : shard;
  };
  for (auto &info : state->get_shards()) {
    workchains.insert(info->shard().workchain);
    ShardIdFull shard = cut_shard(info->shard());
    while (true) {
      all_shards.insert(shard);
      if (shard.pfx_len() == 0) {
        break;
      }
      shard = shard_parent(shard);
    }
  }
  for (const auto &[wc, winfo] : state->get_workchain_list()) {
    if (!workchains.contains(wc) && winfo->active && winfo->enabled_since <= state->get_unix_time()) {
      all_shards.insert(ShardIdFull(wc));
    }
  }
  for (ShardIdFull shard : shards_to_monitor) {
    shard = cut_shard(shard);
    while (true) {
      new_active.insert(shard);
      if (shard.pfx_len() == 0) {
        break;
      }
      shard = shard_parent(shard);
    }
  }

  for (auto it = shards_.begin(); it != shards_.end();) {
    if (all_shards.contains(it->first)) {
      ++it;
    } else {
      it = shards_.erase(it);
    }
  }
  for (ShardIdFull shard : all_shards) {
    bool active = new_active.contains(shard);
    bool overlay_exists = !shards_[shard].actor.empty();
    if (active || join_all_overlays || overlay_exists) {
      update_shard_actor(shard, active);
    }
  }

  for (auto &[_, shard_info] : shards_) {
    if (!shard_info.active && shard_info.delete_at && shard_info.delete_at.is_in_past() && !join_all_overlays) {
      shard_info.actor = {};
      shard_info.delete_at = td::Timestamp::never();
    }
  }

  std::set<adnl::AdnlNodeIdShort> my_adnl_ids;
  my_adnl_ids.insert(adnl_id_);
  for (const auto &[adnl_id, _] : local_collator_nodes_) {
    my_adnl_ids.insert(adnl_id);
  }
  for (auto key : local_keys_) {
    auto it = current_validators_.find(key);
    if (it != current_validators_.end()) {
      my_adnl_ids.insert(it->second);
    }
<<<<<<< HEAD
    fast_sync_overlays_.update_overlays(state, std::move(my_adnl_ids), std::move(monitoring_shards),
                                        zero_state_file_hash_, keyring_, adnl_, rldp2_, overlays_, validator_manager_,
                                        actor_id(this));
    update_validator_telemetry_collector();
=======
>>>>>>> c5639ab7
  }
  std::set<ShardIdFull> monitoring_shards;
  for (ShardIdFull shard : shards_to_monitor) {
    monitoring_shards.insert(cut_shard(shard));
  }
  fast_sync_overlays_.update_overlays(state, std::move(my_adnl_ids), std::move(monitoring_shards),
                                      zero_state_file_hash_, keyring_, adnl_, overlays_, validator_manager_,
                                      actor_id(this));
  update_validator_telemetry_collector();
}

void FullNodeImpl::update_shard_actor(ShardIdFull shard, bool active) {
  ShardInfo &info = shards_[shard];
  if (info.actor.empty()) {
    info.actor = FullNodeShard::create(shard, local_id_, adnl_id_, zero_state_file_hash_, opts_, keyring_, adnl_, rldp_,
                                       rldp2_, overlays_, validator_manager_, client_, actor_id(this), active);
    if (!all_validators_.empty()) {
      td::actor::send_closure(info.actor, &FullNodeShard::update_validators, all_validators_, sign_cert_by_);
    }
  } else if (info.active != active) {
    td::actor::send_closure(info.actor, &FullNodeShard::set_active, active);
  }
  info.active = active;
  info.delete_at = active ? td::Timestamp::never() : td::Timestamp::in(INACTIVE_SHARD_TTL);
}

void FullNodeImpl::sync_completed() {
  td::actor::send_closure(validator_manager_, &ValidatorManagerInterface::sync_complete, [](td::Unit) {});
}

void FullNodeImpl::send_ihr_message(AccountIdPrefixFull dst, td::BufferSlice data) {
  auto shard = get_shard(dst);
  if (shard.empty()) {
    VLOG(FULL_NODE_WARNING) << "dropping OUT ihr message to unknown shard";
    return;
  }
  td::actor::send_closure(shard, &FullNodeShard::send_ihr_message, std::move(data));
}

void FullNodeImpl::send_ext_message(AccountIdPrefixFull dst, td::BufferSlice data) {
  bool skip_public = false;
  for (auto &[_, private_overlay] : custom_overlays_) {
    if (private_overlay.params_.send_shard(dst.as_leaf_shard())) {
      for (auto &[local_id, actor] : private_overlay.actors_) {
        if (private_overlay.params_.msg_senders_.contains(local_id)) {
          td::actor::send_closure(actor, &FullNodeCustomOverlay::send_external_message, data.clone());
          if (private_overlay.params_.skip_public_msg_send_) {
            skip_public = true;
          }
        }
      }
    }
  }

  if (!skip_public) {
    auto shard = get_shard(dst);
    if (shard.empty()) {
      VLOG(FULL_NODE_WARNING) << "dropping OUT ext message to unknown shard";
      return;
    }
    td::actor::send_closure(shard, &FullNodeShard::send_external_message, std::move(data));
  }
}

void FullNodeImpl::send_shard_block_info(BlockIdExt block_id, CatchainSeqno cc_seqno, td::BufferSlice data) {
  auto shard = get_shard(ShardIdFull{masterchainId});
  if (shard.empty()) {
    VLOG(FULL_NODE_WARNING) << "dropping OUT shard block info message to unknown shard";
    return;
  }
  auto fast_sync_overlay = fast_sync_overlays_.choose_overlay(ShardIdFull(masterchainId)).first;
  if (!fast_sync_overlay.empty()) {
    td::actor::send_closure(fast_sync_overlay, &FullNodeFastSyncOverlay::send_shard_block_info, block_id, cc_seqno,
                            data.clone());
  }
  td::actor::send_closure(shard, &FullNodeShard::send_shard_block_info, block_id, cc_seqno, std::move(data));
}

void FullNodeImpl::send_block_candidate_broadcast(BlockIdExt block_id, CatchainSeqno cc_seqno,
                                                  td::uint32 validator_set_hash, td::BufferSlice data,
                                                  td::optional<td::BufferSlice> collated_data, int mode) {
  if (mode & broadcast_mode_custom) {
    send_block_candidate_broadcast_to_custom_overlays(block_id, cc_seqno, validator_set_hash, data, collated_data);
  }
  if (mode & broadcast_mode_fast_sync) {
<<<<<<< HEAD
    if (!private_block_overlays_.empty()) {
      td::actor::send_closure(private_block_overlays_.begin()->second,
                              &FullNodePrivateBlockOverlay::send_block_candidate_broadcast, block_id, cc_seqno,
                              validator_set_hash, data.clone(), collated_data.clone());
    }
=======
>>>>>>> c5639ab7
    auto fast_sync_overlay = fast_sync_overlays_.choose_overlay(block_id.shard_full()).first;
    if (!fast_sync_overlay.empty()) {
      td::actor::send_closure(fast_sync_overlay, &FullNodeFastSyncOverlay::send_block_candidate_broadcast, block_id,
                              cc_seqno, validator_set_hash, data.clone(), collated_data.clone());
    }
  }
  if (mode & broadcast_mode_public) {
    auto shard = get_shard(ShardIdFull{masterchainId, shardIdAll});
    if (shard.empty()) {
      VLOG(FULL_NODE_WARNING) << "dropping OUT shard block info message to unknown shard";
      return;
    }
    td::actor::send_closure(shard, &FullNodeShard::send_block_candidate_broadcast, block_id, cc_seqno,
                            validator_set_hash, std::move(data), std::move(collated_data));
  }
}

void FullNodeImpl::send_out_msg_queue_proof_broadcast(td::Ref<OutMsgQueueProofBroadcast> broadcast) {
  auto fast_sync_overlay = fast_sync_overlays_.choose_overlay(broadcast->dst_shard).first;
  if (!fast_sync_overlay.empty()) {
    td::actor::send_closure(fast_sync_overlay, &FullNodeFastSyncOverlay::send_out_msg_queue_proof_broadcast,
                            std::move(broadcast));
  }
}

void FullNodeImpl::send_broadcast(BlockBroadcast broadcast, int mode) {
  if (mode & broadcast_mode_custom) {
    send_block_broadcast_to_custom_overlays(broadcast);
  }
  if (mode & broadcast_mode_fast_sync) {
<<<<<<< HEAD
    if (!private_block_overlays_.empty()) {
      td::actor::send_closure(private_block_overlays_.begin()->second, &FullNodePrivateBlockOverlay::send_broadcast,
                              broadcast.clone());
    }
=======
>>>>>>> c5639ab7
    auto fast_sync_overlay = fast_sync_overlays_.choose_overlay(broadcast.block_id.shard_full()).first;
    if (!fast_sync_overlay.empty()) {
      td::actor::send_closure(fast_sync_overlay, &FullNodeFastSyncOverlay::send_broadcast, broadcast.clone());
    }
  }
  if (mode & broadcast_mode_public) {
    auto shard = get_shard(broadcast.block_id.shard_full());
    if (shard.empty()) {
      VLOG(FULL_NODE_WARNING) << "dropping OUT broadcast to unknown shard";
      return;
    }
    td::actor::send_closure(shard, &FullNodeShard::send_broadcast, std::move(broadcast));
  }
}

void FullNodeImpl::download_block(BlockIdExt id, td::uint32 priority, td::Timestamp timeout,
                                  td::Promise<ReceivedBlock> promise) {
  auto shard = get_shard(id.shard_full());
  if (shard.empty()) {
    VLOG(FULL_NODE_WARNING) << "dropping download block query to unknown shard";
    promise.set_error(td::Status::Error(ErrorCode::notready, "shard not ready"));
    return;
  }
  td::actor::send_closure(shard, &FullNodeShard::download_block, id, priority, timeout, std::move(promise));
}

void FullNodeImpl::download_zero_state(BlockIdExt id, td::uint32 priority, td::Timestamp timeout,
                                       td::Promise<td::BufferSlice> promise) {
  auto shard = get_shard(id.shard_full());
  if (shard.empty()) {
    VLOG(FULL_NODE_WARNING) << "dropping download state query to unknown shard";
    promise.set_error(td::Status::Error(ErrorCode::notready, "shard not ready"));
    return;
  }
  td::actor::send_closure(shard, &FullNodeShard::download_zero_state, id, priority, timeout, std::move(promise));
}

void FullNodeImpl::download_persistent_state(BlockIdExt id, BlockIdExt masterchain_block_id, PersistentStateType type,
                                             td::uint32 priority, td::Timestamp timeout,
                                             td::Promise<td::BufferSlice> promise) {
  auto shard = get_shard(id.shard_full(), /* historical = */ true);
  if (shard.empty()) {
    VLOG(FULL_NODE_WARNING) << "dropping download state diff query to unknown shard";
    promise.set_error(td::Status::Error(ErrorCode::notready, "shard not ready"));
    return;
  }
  td::actor::send_closure(shard, &FullNodeShard::download_persistent_state, id, masterchain_block_id, type, priority,
                          timeout, std::move(promise));
}

void FullNodeImpl::download_block_proof(BlockIdExt block_id, td::uint32 priority, td::Timestamp timeout,
                                        td::Promise<td::BufferSlice> promise) {
  auto shard = get_shard(block_id.shard_full());
  if (shard.empty()) {
    VLOG(FULL_NODE_WARNING) << "dropping download proof query to unknown shard";
    promise.set_error(td::Status::Error(ErrorCode::notready, "shard not ready"));
    return;
  }
  td::actor::send_closure(shard, &FullNodeShard::download_block_proof, block_id, priority, timeout, std::move(promise));
}

void FullNodeImpl::download_block_proof_link(BlockIdExt block_id, td::uint32 priority, td::Timestamp timeout,
                                             td::Promise<td::BufferSlice> promise) {
  auto shard = get_shard(block_id.shard_full(), /* historical = */ true);
  if (shard.empty()) {
    VLOG(FULL_NODE_WARNING) << "dropping download proof link query to unknown shard";
    promise.set_error(td::Status::Error(ErrorCode::notready, "shard not ready"));
    return;
  }
  td::actor::send_closure(shard, &FullNodeShard::download_block_proof_link, block_id, priority, timeout,
                          std::move(promise));
}

void FullNodeImpl::get_next_key_blocks(BlockIdExt block_id, td::Timestamp timeout,
                                       td::Promise<std::vector<BlockIdExt>> promise) {
  auto shard = get_shard(block_id.shard_full());
  if (shard.empty()) {
    VLOG(FULL_NODE_WARNING) << "dropping download proof link query to unknown shard";
    promise.set_error(td::Status::Error(ErrorCode::notready, "shard not ready"));
    return;
  }
  td::actor::send_closure(shard, &FullNodeShard::get_next_key_blocks, block_id, timeout, std::move(promise));
}

void FullNodeImpl::download_archive(BlockSeqno masterchain_seqno, ShardIdFull shard_prefix, std::string tmp_dir,
                                    td::Timestamp timeout, td::Promise<std::string> promise) {
  auto shard = get_shard(shard_prefix, /* historical = */ true);
  if (shard.empty()) {
    VLOG(FULL_NODE_WARNING) << "dropping download archive query to unknown shard";
    promise.set_error(td::Status::Error(ErrorCode::notready, "shard not ready"));
    return;
  }
  CHECK(!shard.empty());
  td::actor::send_closure(shard, &FullNodeShard::download_archive, masterchain_seqno, shard_prefix, std::move(tmp_dir),
                          timeout, std::move(promise));
}

void FullNodeImpl::download_out_msg_queue_proof(ShardIdFull dst_shard, std::vector<BlockIdExt> blocks,
                                                block::ImportedMsgQueueLimits limits, td::Timestamp timeout,
                                                td::Promise<std::vector<td::Ref<OutMsgQueueProof>>> promise) {
  if (blocks.empty()) {
    promise.set_value({});
    return;
  }
  // All blocks are expected to have the same minsplit shard prefix
  auto shard = get_shard(blocks[0].shard_full());
  if (shard.empty()) {
    VLOG(FULL_NODE_WARNING) << "dropping download msg queue query to unknown shard";
    promise.set_error(td::Status::Error(ErrorCode::notready, "shard not ready"));
    return;
  }
  td::actor::send_closure(shard, &FullNodeShard::download_out_msg_queue_proof, dst_shard, std::move(blocks), limits,
                          timeout, std::move(promise));
}

void FullNodeImpl::download_block_candidate(BlockIdExt block_id, bool only_collated_data, td::Timestamp timeout,
                                            td::Promise<std::pair<td::BufferSlice, td::BufferSlice>> promise) {
  auto fast_sync_overlay = fast_sync_overlays_.choose_overlay(block_id.shard_full()).first;
  if (fast_sync_overlay.empty()) {
    promise.set_error(td::Status::Error(errorcode_not_in_fast_sync_overlay,
                                        "no fast-sync overlays for download block candidate query"));
    return;
  }
  td::actor::send_closure(fast_sync_overlay, &FullNodeFastSyncOverlay::download_block_candidate, block_id,
                          only_collated_data, timeout, std::move(promise));
}

td::actor::ActorId<FullNodeShard> FullNodeImpl::get_shard(ShardIdFull shard, bool historical) {
  if (shard.is_masterchain()) {
    return shards_[ShardIdFull{masterchainId}].actor.get();
  }
  if (shard.workchain != basechainId) {
    return {};
  }
  int pfx_len = shard.pfx_len();
  int min_split = wc_monitor_min_split_;
  if (historical) {
    min_split = td::Random::fast(0, min_split);
  }
  if (pfx_len > min_split) {
    shard = shard_prefix(shard, min_split);
  }
  while (true) {
    auto it = shards_.find(shard);
    if (it != shards_.end()) {
      update_shard_actor(shard, it->second.active);
      return it->second.actor.get();
    }
    if (shard.pfx_len() == 0) {
      break;
    }
    shard = shard_parent(shard);
  }

  // Special case if shards_ was not yet initialized.
  // This can happen briefly on node startup.
  return shards_[ShardIdFull{masterchainId}].actor.get();
}

td::actor::ActorId<FullNodeShard> FullNodeImpl::get_shard(AccountIdPrefixFull dst) {
  return get_shard(shard_prefix(dst, max_shard_pfx_len));
}

void FullNodeImpl::got_key_block_config(td::Ref<ConfigHolder> config) {
  PublicKeyHash l = PublicKeyHash::zero();
  std::vector<PublicKeyHash> keys;
  std::map<PublicKeyHash, adnl::AdnlNodeIdShort> current_validators;
  for (td::int32 i = -1; i <= 1; i++) {
    auto r = config->get_total_validator_set(i < 0 ? i : 1 - i);
    if (r.not_null()) {
      auto vec = r->export_vector();
      for (auto &el : vec) {
        auto key = ValidatorFullId{el.key}.compute_short_id();
        keys.push_back(key);
        if (local_keys_.count(key)) {
          l = key;
        }
        if (i == 1) {
          current_validators[key] = adnl::AdnlNodeIdShort{el.addr.is_zero() ? key.bits256_value() : el.addr};
        }
      }
    }
  }

  if (current_validators != current_validators_) {
    current_validators_ = std::move(current_validators);
    update_private_overlays();
  }

  // Let's turn off this optimization, since keyblocks are rare enough to update on each keyblock
  // if (keys == all_validators_) {
  //   return;
  // }

  all_validators_ = keys;
  sign_cert_by_ = l;
  CHECK(all_validators_.size() > 0);

  for (auto &shard : shards_) {
    if (!shard.second.actor.empty()) {
      td::actor::send_closure(shard.second.actor, &FullNodeShard::update_validators, all_validators_, sign_cert_by_);
    }
  }
}

void FullNodeImpl::new_key_block(BlockHandle handle) {
  if (handle->id().seqno() == 0) {
    auto P = td::PromiseCreator::lambda([SelfId = actor_id(this)](td::Result<td::Ref<ShardState>> R) {
      if (R.is_error()) {
        VLOG(FULL_NODE_WARNING) << "failed to get zero state: " << R.move_as_error();
      } else {
        auto s = td::Ref<MasterchainState>{R.move_as_ok()};
        CHECK(s.not_null());
        td::actor::send_closure(SelfId, &FullNodeImpl::got_key_block_config, s->get_config_holder().move_as_ok());
      }
    });
    td::actor::send_closure(validator_manager_, &ValidatorManagerInterface::get_shard_state_from_db, handle,
                            std::move(P));
  } else {
    CHECK(handle->is_key_block());
    auto P = td::PromiseCreator::lambda([SelfId = actor_id(this)](td::Result<td::Ref<ProofLink>> R) {
      if (R.is_error()) {
        VLOG(FULL_NODE_WARNING) << "failed to get key block proof: " << R.move_as_error();
      } else {
        td::actor::send_closure(SelfId, &FullNodeImpl::got_key_block_config,
                                R.ok()->get_key_block_config().move_as_ok());
      }
    });
    td::actor::send_closure(validator_manager_, &ValidatorManagerInterface::get_block_proof_link_from_db, handle,
                            std::move(P));
  }
}

void FullNodeImpl::process_block_broadcast(BlockBroadcast broadcast) {
  send_block_broadcast_to_custom_overlays(broadcast);
  td::actor::send_closure(validator_manager_, &ValidatorManagerInterface::new_block_broadcast, std::move(broadcast),
                          [](td::Result<td::Unit> R) {
                            if (R.is_error()) {
                              if (R.error().code() == ErrorCode::notready) {
                                LOG(DEBUG) << "dropped broadcast: " << R.move_as_error();
                              } else {
                                LOG(INFO) << "dropped broadcast: " << R.move_as_error();
                              }
                            }
                          });
}

void FullNodeImpl::process_block_candidate_broadcast(BlockIdExt block_id, CatchainSeqno cc_seqno,
                                                     td::uint32 validator_set_hash, td::BufferSlice data,
                                                     td::optional<td::BufferSlice> collated_data) {
  send_block_candidate_broadcast_to_custom_overlays(block_id, cc_seqno, validator_set_hash, data, collated_data);
  // ignore cc_seqno and validator_hash for now
  td::actor::send_closure(validator_manager_, &ValidatorManagerInterface::new_block_candidate_broadcast, block_id,
                          std::move(data), std::move(collated_data));
}

void FullNodeImpl::get_out_msg_queue_query_token(td::Promise<std::unique_ptr<ActionToken>> promise) {
  td::actor::send_closure(out_msg_queue_query_token_manager_, &TokenManager::get_token, 1, 0, td::Timestamp::in(10.0),
                          std::move(promise));
}

void FullNodeImpl::set_validator_telemetry_filename(std::string value) {
  validator_telemetry_filename_ = std::move(value);
  update_validator_telemetry_collector();
}

void FullNodeImpl::update_validator_telemetry_collector() {
  if (validator_telemetry_filename_.empty()) {
    validator_telemetry_collector_key_ = PublicKeyHash::zero();
    return;
  }
  if (fast_sync_overlays_.get_masterchain_overlay_for(adnl::AdnlNodeIdShort{validator_telemetry_collector_key_})
          .empty()) {
    auto [actor, adnl_id] = fast_sync_overlays_.choose_overlay(ShardIdFull{masterchainId});
    validator_telemetry_collector_key_ = adnl_id.pubkey_hash();
    if (!actor.empty()) {
      td::actor::send_closure(actor, &FullNodeFastSyncOverlay::collect_validator_telemetry,
                              validator_telemetry_filename_);
    }
  }
}

void FullNodeImpl::start_up() {
  update_shard_actor(ShardIdFull{masterchainId}, true);
  if (local_id_.is_zero()) {
    if (adnl_id_.is_zero()) {
      auto pk = ton::PrivateKey{ton::privkeys::Ed25519::random()};
      local_id_ = pk.compute_short_id();

      td::actor::send_closure(keyring_, &ton::keyring::Keyring::add_key, std::move(pk), true, [](td::Unit) {});
    } else {
      local_id_ = adnl_id_.pubkey_hash();
    }
  }
  class Callback : public ValidatorManagerInterface::Callback {
   public:
    void initial_read_complete(BlockHandle handle) override {
      td::actor::send_closure(id_, &FullNodeImpl::initial_read_complete, handle);
    }
    void on_new_masterchain_block(td::Ref<MasterchainState> state, std::set<ShardIdFull> shards_to_monitor) override {
      td::actor::send_closure(id_, &FullNodeImpl::on_new_masterchain_block, std::move(state),
                              std::move(shards_to_monitor));
    }
    void send_ihr_message(AccountIdPrefixFull dst, td::BufferSlice data) override {
      td::actor::send_closure(id_, &FullNodeImpl::send_ihr_message, dst, std::move(data));
    }
    void send_ext_message(AccountIdPrefixFull dst, td::BufferSlice data) override {
      td::actor::send_closure(id_, &FullNodeImpl::send_ext_message, dst, std::move(data));
    }
    void send_shard_block_info(BlockIdExt block_id, CatchainSeqno cc_seqno, td::BufferSlice data) override {
      td::actor::send_closure(id_, &FullNodeImpl::send_shard_block_info, block_id, cc_seqno, std::move(data));
    }
    void send_block_candidate_broadcast(BlockIdExt block_id, CatchainSeqno cc_seqno, td::uint32 validator_set_hash,
                                        td::BufferSlice data, td::optional<td::BufferSlice> collated_data,
                                        int mode) override {
      td::actor::send_closure(id_, &FullNodeImpl::send_block_candidate_broadcast, block_id, cc_seqno,
                              validator_set_hash, std::move(data), std::move(collated_data), mode);
    }
    void send_out_msg_queue_proof_broadcast(td::Ref<OutMsgQueueProofBroadcast> broadcast) override {
      td::actor::send_closure(id_, &FullNodeImpl::send_out_msg_queue_proof_broadcast, std::move(broadcast));
    }
    void send_broadcast(BlockBroadcast broadcast, int mode) override {
      td::actor::send_closure(id_, &FullNodeImpl::send_broadcast, std::move(broadcast), mode);
    }
    void download_block(BlockIdExt id, td::uint32 priority, td::Timestamp timeout,
                        td::Promise<ReceivedBlock> promise) override {
      td::actor::send_closure(id_, &FullNodeImpl::download_block, id, priority, timeout, std::move(promise));
    }
    void download_zero_state(BlockIdExt id, td::uint32 priority, td::Timestamp timeout,
                             td::Promise<td::BufferSlice> promise) override {
      td::actor::send_closure(id_, &FullNodeImpl::download_zero_state, id, priority, timeout, std::move(promise));
    }
    void download_persistent_state(BlockIdExt id, BlockIdExt masterchain_block_id, PersistentStateType type,
                                   td::uint32 priority, td::Timestamp timeout,
                                   td::Promise<td::BufferSlice> promise) override {
      td::actor::send_closure(id_, &FullNodeImpl::download_persistent_state, id, masterchain_block_id, type, priority,
                              timeout, std::move(promise));
    }
    void download_block_proof(BlockIdExt block_id, td::uint32 priority, td::Timestamp timeout,
                              td::Promise<td::BufferSlice> promise) override {
      td::actor::send_closure(id_, &FullNodeImpl::download_block_proof, block_id, priority, timeout,
                              std::move(promise));
    }
    void download_block_proof_link(BlockIdExt block_id, td::uint32 priority, td::Timestamp timeout,
                                   td::Promise<td::BufferSlice> promise) override {
      td::actor::send_closure(id_, &FullNodeImpl::download_block_proof_link, block_id, priority, timeout,
                              std::move(promise));
    }
    void get_next_key_blocks(BlockIdExt block_id, td::Timestamp timeout,
                             td::Promise<std::vector<BlockIdExt>> promise) override {
      td::actor::send_closure(id_, &FullNodeImpl::get_next_key_blocks, block_id, timeout, std::move(promise));
    }
    void download_archive(BlockSeqno masterchain_seqno, ShardIdFull shard_prefix, std::string tmp_dir,
                          td::Timestamp timeout, td::Promise<std::string> promise) override {
      td::actor::send_closure(id_, &FullNodeImpl::download_archive, masterchain_seqno, shard_prefix, std::move(tmp_dir),
                              timeout, std::move(promise));
    }
    void download_out_msg_queue_proof(ShardIdFull dst_shard, std::vector<BlockIdExt> blocks,
                                      block::ImportedMsgQueueLimits limits, td::Timestamp timeout,
                                      td::Promise<std::vector<td::Ref<OutMsgQueueProof>>> promise) override {
      td::actor::send_closure(id_, &FullNodeImpl::download_out_msg_queue_proof, dst_shard, std::move(blocks), limits,
                              timeout, std::move(promise));
    }
    void download_block_candidate(BlockIdExt block_id, bool only_collated_data, td::Timestamp timeout,
                                  td::Promise<std::pair<td::BufferSlice, td::BufferSlice>> promise) override {
      td::actor::send_closure(id_, &FullNodeImpl::download_block_candidate, block_id, only_collated_data, timeout,
                              std::move(promise));
    }

    void new_key_block(BlockHandle handle) override {
      td::actor::send_closure(id_, &FullNodeImpl::new_key_block, std::move(handle));
    }

    explicit Callback(td::actor::ActorId<FullNodeImpl> id) : id_(id) {
    }

   private:
    td::actor::ActorId<FullNodeImpl> id_;
  };

  td::actor::send_closure(validator_manager_, &ValidatorManagerInterface::install_callback,
                          std::make_unique<Callback>(actor_id(this)), std::move(started_promise_));
}

void FullNodeImpl::update_private_overlays() {
  for (auto &p : custom_overlays_) {
    update_custom_overlay(p.second);
  }

  update_validator_telemetry_collector();
  if (local_keys_.empty()) {
    return;
  }
}

void FullNodeImpl::update_custom_overlay(CustomOverlayInfo &overlay) {
  auto old_actors = std::move(overlay.actors_);
  overlay.actors_.clear();
  CustomOverlayParams &params = overlay.params_;
  auto try_local_id = [&](const adnl::AdnlNodeIdShort &local_id) {
    if (std::find(params.nodes_.begin(), params.nodes_.end(), local_id) != params.nodes_.end()) {
      auto it = old_actors.find(local_id);
      if (it != old_actors.end()) {
        overlay.actors_[local_id] = std::move(it->second);
        old_actors.erase(it);
      } else {
        overlay.actors_[local_id] = td::actor::create_actor<FullNodeCustomOverlay>(
            "CustomOverlay", local_id, params, zero_state_file_hash_, opts_, keyring_, adnl_, rldp_, rldp2_, overlays_,
            validator_manager_, actor_id(this));
      }
    }
  };
  try_local_id(adnl_id_);
  for (const PublicKeyHash &local_key : local_keys_) {
    auto it = current_validators_.find(local_key);
    if (it != current_validators_.end()) {
      try_local_id(it->second);
    }
  }
}

void FullNodeImpl::send_block_broadcast_to_custom_overlays(const BlockBroadcast &broadcast) {
  if (!custom_overlays_sent_broadcasts_.insert(broadcast.block_id).second) {
    return;
  }
  custom_overlays_sent_broadcasts_lru_.push(broadcast.block_id);
  if (custom_overlays_sent_broadcasts_lru_.size() > 256) {
    custom_overlays_sent_broadcasts_.erase(custom_overlays_sent_broadcasts_lru_.front());
    custom_overlays_sent_broadcasts_lru_.pop();
  }
  for (auto &[_, private_overlay] : custom_overlays_) {
    if (private_overlay.params_.send_shard(broadcast.block_id.shard_full())) {
      for (auto &[local_id, actor] : private_overlay.actors_) {
        if (private_overlay.params_.block_senders_.contains(local_id)) {
          td::actor::send_closure(actor, &FullNodeCustomOverlay::send_broadcast, broadcast.clone());
        }
      }
    }
  }
}

void FullNodeImpl::send_block_candidate_broadcast_to_custom_overlays(
    const BlockIdExt &block_id, CatchainSeqno cc_seqno, td::uint32 validator_set_hash, const td::BufferSlice &data,
    const td::optional<td::BufferSlice> &collated_data) {
  // Same cache of sent broadcasts as in send_block_broadcast_to_custom_overlays
  if (!custom_overlays_sent_broadcasts_.insert(block_id).second) {
    return;
  }
  custom_overlays_sent_broadcasts_lru_.push(block_id);
  if (custom_overlays_sent_broadcasts_lru_.size() > 256) {
    custom_overlays_sent_broadcasts_.erase(custom_overlays_sent_broadcasts_lru_.front());
    custom_overlays_sent_broadcasts_lru_.pop();
  }
  for (auto &[_, private_overlay] : custom_overlays_) {
    if (private_overlay.params_.send_shard(block_id.shard_full())) {
      for (auto &[local_id, actor] : private_overlay.actors_) {
        if (private_overlay.params_.block_senders_.contains(local_id)) {
          // Don't send collated data here
          td::actor::send_closure(actor, &FullNodeCustomOverlay::send_block_candidate_broadcast, block_id, cc_seqno,
                                  validator_set_hash, data.clone(), td::optional<td::BufferSlice>{});
        }
      }
    }
  }
}

FullNodeImpl::FullNodeImpl(PublicKeyHash local_id, adnl::AdnlNodeIdShort adnl_id, FileHash zero_state_file_hash,
                           FullNodeOptions opts, td::actor::ActorId<keyring::Keyring> keyring,
                           td::actor::ActorId<adnl::Adnl> adnl, td::actor::ActorId<rldp::Rldp> rldp,
                           td::actor::ActorId<rldp2::Rldp> rldp2, td::actor::ActorId<dht::Dht> dht,
                           td::actor::ActorId<overlay::Overlays> overlays,
                           td::actor::ActorId<ValidatorManagerInterface> validator_manager,
                           td::actor::ActorId<adnl::AdnlExtClient> client, std::string db_root,
                           td::Promise<td::Unit> started_promise)
    : local_id_(local_id)
    , adnl_id_(adnl_id)
    , zero_state_file_hash_(zero_state_file_hash)
    , keyring_(keyring)
    , adnl_(adnl)
    , rldp_(rldp)
    , rldp2_(rldp2)
    , dht_(dht)
    , overlays_(overlays)
    , validator_manager_(validator_manager)
    , client_(client)
    , db_root_(db_root)
    , started_promise_(std::move(started_promise))
    , opts_(opts) {
}

td::actor::ActorOwn<FullNode> FullNode::create(
    ton::PublicKeyHash local_id, adnl::AdnlNodeIdShort adnl_id, FileHash zero_state_file_hash, FullNodeOptions opts,
    td::actor::ActorId<keyring::Keyring> keyring, td::actor::ActorId<adnl::Adnl> adnl,
    td::actor::ActorId<rldp::Rldp> rldp, td::actor::ActorId<rldp2::Rldp> rldp2, td::actor::ActorId<dht::Dht> dht,
    td::actor::ActorId<overlay::Overlays> overlays, td::actor::ActorId<ValidatorManagerInterface> validator_manager,
    td::actor::ActorId<adnl::AdnlExtClient> client, std::string db_root, td::Promise<td::Unit> started_promise) {
  return td::actor::create_actor<FullNodeImpl>("fullnode", local_id, adnl_id, zero_state_file_hash, opts, keyring, adnl,
                                               rldp, rldp2, dht, overlays, validator_manager, client, db_root,
                                               std::move(started_promise));
}

FullNodeConfig::FullNodeConfig(const tl_object_ptr<ton_api::engine_validator_fullNodeConfig> &obj)
    : ext_messages_broadcast_disabled_(obj->ext_messages_broadcast_disabled_) {
}

tl_object_ptr<ton_api::engine_validator_fullNodeConfig> FullNodeConfig::tl() const {
  return create_tl_object<ton_api::engine_validator_fullNodeConfig>(ext_messages_broadcast_disabled_);
}
bool FullNodeConfig::operator==(const FullNodeConfig &rhs) const {
  return ext_messages_broadcast_disabled_ == rhs.ext_messages_broadcast_disabled_;
}
bool FullNodeConfig::operator!=(const FullNodeConfig &rhs) const {
  return !(*this == rhs);
}

bool CustomOverlayParams::send_shard(const ShardIdFull &shard) const {
  return sender_shards_.empty() ||
         std::any_of(sender_shards_.begin(), sender_shards_.end(),
                     [&](const ShardIdFull &our_shard) { return shard_intersects(shard, our_shard); });
}

CustomOverlayParams CustomOverlayParams::fetch(const ton_api::engine_validator_customOverlay &f) {
  CustomOverlayParams c;
  c.name_ = f.name_;
  for (const auto &node : f.nodes_) {
    c.nodes_.emplace_back(node->adnl_id_);
    if (node->msg_sender_) {
      c.msg_senders_[adnl::AdnlNodeIdShort{node->adnl_id_}] = node->msg_sender_priority_;
    }
    if (node->block_sender_) {
      c.block_senders_.emplace(node->adnl_id_);
    }
  }
  for (const auto &shard : f.sender_shards_) {
    c.sender_shards_.push_back(create_shard_id(shard));
  }
  c.skip_public_msg_send_ = f.skip_public_msg_send_;
  return c;
}

}  // namespace fullnode

}  // namespace validator

}  // namespace ton<|MERGE_RESOLUTION|>--- conflicted
+++ resolved
@@ -268,20 +268,13 @@
     if (it != current_validators_.end()) {
       my_adnl_ids.insert(it->second);
     }
-<<<<<<< HEAD
-    fast_sync_overlays_.update_overlays(state, std::move(my_adnl_ids), std::move(monitoring_shards),
-                                        zero_state_file_hash_, keyring_, adnl_, rldp2_, overlays_, validator_manager_,
-                                        actor_id(this));
-    update_validator_telemetry_collector();
-=======
->>>>>>> c5639ab7
   }
   std::set<ShardIdFull> monitoring_shards;
   for (ShardIdFull shard : shards_to_monitor) {
     monitoring_shards.insert(cut_shard(shard));
   }
   fast_sync_overlays_.update_overlays(state, std::move(my_adnl_ids), std::move(monitoring_shards),
-                                      zero_state_file_hash_, keyring_, adnl_, overlays_, validator_manager_,
+                                      zero_state_file_hash_, keyring_, adnl_, rldp2_, overlays_, validator_manager_,
                                       actor_id(this));
   update_validator_telemetry_collector();
 }
@@ -360,14 +353,6 @@
     send_block_candidate_broadcast_to_custom_overlays(block_id, cc_seqno, validator_set_hash, data, collated_data);
   }
   if (mode & broadcast_mode_fast_sync) {
-<<<<<<< HEAD
-    if (!private_block_overlays_.empty()) {
-      td::actor::send_closure(private_block_overlays_.begin()->second,
-                              &FullNodePrivateBlockOverlay::send_block_candidate_broadcast, block_id, cc_seqno,
-                              validator_set_hash, data.clone(), collated_data.clone());
-    }
-=======
->>>>>>> c5639ab7
     auto fast_sync_overlay = fast_sync_overlays_.choose_overlay(block_id.shard_full()).first;
     if (!fast_sync_overlay.empty()) {
       td::actor::send_closure(fast_sync_overlay, &FullNodeFastSyncOverlay::send_block_candidate_broadcast, block_id,
@@ -398,13 +383,6 @@
     send_block_broadcast_to_custom_overlays(broadcast);
   }
   if (mode & broadcast_mode_fast_sync) {
-<<<<<<< HEAD
-    if (!private_block_overlays_.empty()) {
-      td::actor::send_closure(private_block_overlays_.begin()->second, &FullNodePrivateBlockOverlay::send_broadcast,
-                              broadcast.clone());
-    }
-=======
->>>>>>> c5639ab7
     auto fast_sync_overlay = fast_sync_overlays_.choose_overlay(broadcast.block_id.shard_full()).first;
     if (!fast_sync_overlay.empty()) {
       td::actor::send_closure(fast_sync_overlay, &FullNodeFastSyncOverlay::send_broadcast, broadcast.clone());
