/*
    This file is part of TON Blockchain Library.

    TON Blockchain Library is free software: you can redistribute it and/or modify
    it under the terms of the GNU Lesser General Public License as published by
    the Free Software Foundation, either version 2 of the License, or
    (at your option) any later version.

    TON Blockchain Library is distributed in the hope that it will be useful,
    but WITHOUT ANY WARRANTY; without even the implied warranty of
    MERCHANTABILITY or FITNESS FOR A PARTICULAR PURPOSE.  See the
    GNU Lesser General Public License for more details.

    You should have received a copy of the GNU Lesser General Public License
    along with TON Blockchain Library.  If not, see <http://www.gnu.org/licenses/>.

    Copyright 2017-2020 Telegram Systems LLP
*/
#pragma once

#include <set>

#include "auto/tl/ton_api.h"
#include "td/actor/PromiseFuture.h"
<<<<<<< HEAD
#include <set>
=======
#include "td/utils/port/Poll.h"

#include "full-node-shard.h"
#include "rate-limiter.h"
>>>>>>> f801e1c1

namespace ton {

namespace validator {

namespace fullnode {

struct Neighbour {
  adnl::AdnlNodeIdShort adnl_id;
  td::uint32 version_major = 0;
  td::uint32 version_minor = 0;
  td::uint32 flags = 0;
  double roundtrip = 0;
  double roundtrip_relax_at = 0;
  double roundtrip_weight = 0;
  double unreliability = 0;

  explicit Neighbour(adnl::AdnlNodeIdShort adnl_id) : adnl_id(std::move(adnl_id)) {
  }
  void update_proto_version(ton_api::tonNode_capabilities &q);
  void query_success(double t);
  void query_failed();
  void update_roundtrip(double t);

  static Neighbour zero;
};

class FullNodeShardImpl : public FullNodeShard {
 public:
  WorkchainId get_workchain() const override {
    return shard_.workchain;
  }
  ShardId get_shard() const override {
    return shard_.shard;
  }
  ShardIdFull get_shard_full() const override {
    return shard_;
  }

  static constexpr td::uint32 download_next_priority() {
    return 1;
  }
  static constexpr td::uint32 proto_version_major() {
    return 3;
  }
  static constexpr td::uint32 proto_version_minor() {
    return 0;
  }
  static constexpr td::uint32 max_neighbours() {
    return 16;
  }
  static constexpr double stop_unreliability() {
    return 5.0;
  }
  static constexpr double fail_unreliability() {
    return 10.0;
  }

  void create_overlay();
  void update_adnl_id(adnl::AdnlNodeIdShort adnl_id, td::Promise<td::Unit> promise) override;
  void set_active(bool active) override;

  void set_config(FullNodeConfig config) override {
    opts_.config_ = config;
  }

  void try_get_next_block(td::Timestamp timestamp, td::Promise<ReceivedBlock> promise);
  void got_next_block(td::Result<BlockHandle> block);
  void get_next_block();

  template <class T>
  void process_query(adnl::AdnlNodeIdShort src, T &query, td::Promise<td::BufferSlice> promise) {
    promise.set_error(td::Status::Error(ErrorCode::error, "unknown query"));
  }
  void process_query(adnl::AdnlNodeIdShort src, ton_api::tonNode_getNextBlockDescription &query,
                     td::Promise<td::BufferSlice> promise);
  void process_query(adnl::AdnlNodeIdShort src, ton_api::tonNode_prepareBlockProof &query,
                     td::Promise<td::BufferSlice> promise);
  void process_query(adnl::AdnlNodeIdShort src, ton_api::tonNode_prepareKeyBlockProof &query,
                     td::Promise<td::BufferSlice> promise);
  void process_query(adnl::AdnlNodeIdShort src, ton_api::tonNode_downloadBlockProof &query,
                     td::Promise<td::BufferSlice> promise);
  void process_query(adnl::AdnlNodeIdShort src, ton_api::tonNode_downloadBlockProofLink &query,
                     td::Promise<td::BufferSlice> promise);
  void process_query(adnl::AdnlNodeIdShort src, ton_api::tonNode_downloadKeyBlockProof &query,
                     td::Promise<td::BufferSlice> promise);
  void process_query(adnl::AdnlNodeIdShort src, ton_api::tonNode_downloadKeyBlockProofLink &query,
                     td::Promise<td::BufferSlice> promise);
  void process_query(adnl::AdnlNodeIdShort src, ton_api::tonNode_prepareBlock &query,
                     td::Promise<td::BufferSlice> promise);
  void process_query(adnl::AdnlNodeIdShort src, ton_api::tonNode_downloadBlock &query,
                     td::Promise<td::BufferSlice> promise);
  void process_query(adnl::AdnlNodeIdShort src, ton_api::tonNode_downloadBlockFull &query,
                     td::Promise<td::BufferSlice> promise);
  void process_query(adnl::AdnlNodeIdShort src, ton_api::tonNode_downloadNextBlockFull &query,
                     td::Promise<td::BufferSlice> promise);
  void process_query(adnl::AdnlNodeIdShort src, ton_api::tonNode_prepareZeroState &query,
                     td::Promise<td::BufferSlice> promise);
  void process_query(adnl::AdnlNodeIdShort src, ton_api::tonNode_preparePersistentState &query,
                     td::Promise<td::BufferSlice> promise);
  void process_query(adnl::AdnlNodeIdShort src, ton_api::tonNode_getPersistentStateSize &query,
                     td::Promise<td::BufferSlice> promise);
  void process_query(adnl::AdnlNodeIdShort src, ton_api::tonNode_getNextKeyBlockIds &query,
                     td::Promise<td::BufferSlice> promise);
  void process_query(adnl::AdnlNodeIdShort src, ton_api::tonNode_downloadZeroState &query,
                     td::Promise<td::BufferSlice> promise);
  void process_query(adnl::AdnlNodeIdShort src, ton_api::tonNode_downloadPersistentStateSlice &query,
                     td::Promise<td::BufferSlice> promise);
  void process_query(adnl::AdnlNodeIdShort src, ton_api::tonNode_getCapabilities &query,
                     td::Promise<td::BufferSlice> promise);
  void process_query(adnl::AdnlNodeIdShort src, ton_api::tonNode_getArchiveInfo &query,
                     td::Promise<td::BufferSlice> promise);
  void process_query(adnl::AdnlNodeIdShort src, ton_api::tonNode_getShardArchiveInfo &query,
                     td::Promise<td::BufferSlice> promise);
  void process_query(adnl::AdnlNodeIdShort src, ton_api::tonNode_getArchiveSlice &query,
                     td::Promise<td::BufferSlice> promise);
  void process_query(adnl::AdnlNodeIdShort src, ton_api::tonNode_getOutMsgQueueProof &query,
                     td::Promise<td::BufferSlice> promise);
  void process_query(adnl::AdnlNodeIdShort src, ton_api::tonNode_downloadPersistentStateSliceV2 &query,
                     td::Promise<td::BufferSlice> promise);
  void process_query(adnl::AdnlNodeIdShort src, ton_api::tonNode_getPersistentStateSizeV2 &query,
                     td::Promise<td::BufferSlice> promise);
  void receive_query(adnl::AdnlNodeIdShort src, td::BufferSlice query, td::Promise<td::BufferSlice> promise);
  void receive_message(adnl::AdnlNodeIdShort src, td::BufferSlice data);

  void process_broadcast(PublicKeyHash src, ton_api::tonNode_blockBroadcast &query);
  void process_broadcast(PublicKeyHash src, ton_api::tonNode_blockBroadcastCompressed &query);
  void process_broadcast(PublicKeyHash src, ton_api::tonNode_blockBroadcastCompressedV2 &query);
  void process_block_broadcast(PublicKeyHash src, ton_api::tonNode_Broadcast &query);
  void obtain_state_for_decompression(PublicKeyHash src, ton_api::tonNode_blockBroadcastCompressedV2 query);
  void process_block_broadcast_with_state(PublicKeyHash src, ton_api::tonNode_blockBroadcastCompressedV2 query,
                                          td::Ref<ShardState> state);

  void process_broadcast(PublicKeyHash src, ton_api::tonNode_ihrMessageBroadcast &query);
  void process_broadcast(PublicKeyHash src, ton_api::tonNode_externalMessageBroadcast &query);
  void process_broadcast(PublicKeyHash src, ton_api::tonNode_newShardBlockBroadcast &query);
  void process_broadcast(PublicKeyHash src, ton_api::tonNode_outMsgQueueProofBroadcast &query) {
    LOG(ERROR) << "Ignore outMsgQueueProofBroadcast";
  }

  void process_broadcast(PublicKeyHash src, ton_api::tonNode_newBlockCandidateBroadcast &query);
  void process_broadcast(PublicKeyHash src, ton_api::tonNode_newBlockCandidateBroadcastCompressed &query);
  void process_broadcast(PublicKeyHash src, ton_api::tonNode_newBlockCandidateBroadcastCompressedV2 &query);
  void process_block_candidate_broadcast(PublicKeyHash src, ton_api::tonNode_Broadcast &query);

  void receive_broadcast(PublicKeyHash src, td::BufferSlice query);
  void check_broadcast(PublicKeyHash src, td::BufferSlice query, td::Promise<td::Unit> promise);
  void get_stats_extra(td::Promise<std::string> promise);
  void remove_neighbour(adnl::AdnlNodeIdShort id);

  void send_ihr_message(td::BufferSlice data) override;
  void send_external_message(td::BufferSlice data) override;
  void send_shard_block_info(BlockIdExt block_id, CatchainSeqno cc_seqno, td::BufferSlice data) override;
  void send_block_candidate(BlockIdExt block_id, CatchainSeqno cc_seqno, td::uint32 validator_set_hash,
                            td::BufferSlice data) override;
  void send_broadcast(BlockBroadcast broadcast) override;

  void download_block(BlockIdExt id, td::uint32 priority, td::Timestamp timeout,
                      td::Promise<ReceivedBlock> promise) override;
  void download_zero_state(BlockIdExt id, td::uint32 priority, td::Timestamp timeout,
                           td::Promise<td::BufferSlice> promise) override;
  void download_persistent_state(BlockIdExt id, BlockIdExt masterchain_block_id, PersistentStateType type,
                                 td::uint32 priority, td::Timestamp timeout,
                                 td::Promise<td::BufferSlice> promise) override;

  void download_block_proof(BlockIdExt block_id, td::uint32 priority, td::Timestamp timeout,
                            td::Promise<td::BufferSlice> promise) override;
  void download_block_proof_link(BlockIdExt block_id, td::uint32 priority, td::Timestamp timeout,
                                 td::Promise<td::BufferSlice> promise) override;
  void get_next_key_blocks(BlockIdExt block_id, td::Timestamp timeout,
                           td::Promise<std::vector<BlockIdExt>> promise) override;
  void download_archive(BlockSeqno masterchain_seqno, ShardIdFull shard_prefix, std::string tmp_dir,
                        td::Timestamp timeout, td::Promise<std::string> promise) override;
  void download_out_msg_queue_proof(ShardIdFull dst_shard, std::vector<BlockIdExt> blocks,
                                    block::ImportedMsgQueueLimits limits, td::Timestamp timeout,
                                    td::Promise<std::vector<td::Ref<OutMsgQueueProof>>> promise) override;

  void set_handle(BlockHandle handle, td::Promise<td::Unit> promise) override;

  void start_up() override;
  void tear_down() override;
  void alarm() override;

  void update_validators(std::vector<PublicKeyHash> public_key_hashes, PublicKeyHash local_hash) override;

  void sign_overlay_certificate(PublicKeyHash signed_key, td::uint32 expiry_at, td::uint32 max_size,
                                td::Promise<td::BufferSlice> promise) override;
  void import_overlay_certificate(PublicKeyHash signed_key, std::shared_ptr<ton::overlay::Certificate> cert,
                                  td::Promise<td::Unit> promise) override;

  void sign_new_certificate(PublicKeyHash sign_by);
  void signed_new_certificate(ton::overlay::Certificate cert);

  void ping_neighbours();
  void reload_neighbours();
  void got_neighbours(std::vector<adnl::AdnlNodeIdShort> res);
  void update_neighbour_stats(adnl::AdnlNodeIdShort adnl_id, double t, bool success);
  void got_neighbour_capabilities(adnl::AdnlNodeIdShort adnl_id, double t, td::BufferSlice data);
  const Neighbour &choose_neighbour(td::uint32 required_version_major = 0, td::uint32 required_version_minor = 0) const;

  template <typename T>
  td::Promise<T> create_neighbour_promise(const Neighbour &x, td::Promise<T> p, bool require_state = false) {
    return td::PromiseCreator::lambda([id = x.adnl_id, SelfId = actor_id(this), p = std::move(p),
                                       ts = td::Time::now()](td::Result<T> R) mutable {
      if (R.is_error() && R.error().code() != ErrorCode::notready && R.error().code() != ErrorCode::cancelled) {
        td::actor::send_closure(SelfId, &FullNodeShardImpl::update_neighbour_stats, id, td::Time::now() - ts, false);
      } else {
        td::actor::send_closure(SelfId, &FullNodeShardImpl::update_neighbour_stats, id, td::Time::now() - ts, true);
      }
      p.set_result(std::move(R));
    });
  }

  FullNodeShardImpl(ShardIdFull shard, PublicKeyHash local_id, adnl::AdnlNodeIdShort adnl_id,
                    FileHash zero_state_file_hash, FullNodeOptions opts, std::shared_ptr<RateLimiter<>> limiter,
                    td::actor::ActorId<keyring::Keyring> keyring, td::actor::ActorId<adnl::Adnl> adnl,
                    td::actor::ActorId<rldp::Rldp> rldp, td::actor::ActorId<rldp2::Rldp> rldp2,
                    td::actor::ActorId<overlay::Overlays> overlays,
                    td::actor::ActorId<ValidatorManagerInterface> validator_manager,
                    td::actor::ActorId<adnl::AdnlExtClient> client, td::actor::ActorId<FullNode> full_node,
                    bool active);

 private:
  bool use_new_download() const {
    return false;
  }

  ShardIdFull shard_;
  BlockHandle handle_;
  td::Promise<td::Unit> promise_;

  PublicKeyHash local_id_;
  adnl::AdnlNodeIdShort adnl_id_;
  FileHash zero_state_file_hash_;

  td::actor::ActorId<keyring::Keyring> keyring_;
  td::actor::ActorId<adnl::Adnl> adnl_;
  td::actor::ActorId<rldp::Rldp> rldp_;
  td::actor::ActorId<rldp2::Rldp> rldp2_;
  td::actor::ActorId<overlay::Overlays> overlays_;
  td::actor::ActorId<ValidatorManagerInterface> validator_manager_;
  td::actor::ActorId<adnl::AdnlExtClient> client_;
  td::actor::ActorId<FullNode> full_node_;

  td::uint32 attempt_ = 0;

  overlay::OverlayIdFull overlay_id_full_;
  overlay::OverlayIdShort overlay_id_;
  PublicKeyHash sign_cert_by_ = PublicKeyHash::zero();
  td::Timestamp update_certificate_at_;
  td::Timestamp sync_completed_at_;

  std::shared_ptr<ton::overlay::Certificate> cert_;
  overlay::OverlayPrivacyRules rules_;

  std::map<adnl::AdnlNodeIdShort, Neighbour> neighbours_;
  td::Timestamp reload_neighbours_at_;
  td::Timestamp ping_neighbours_at_;
  adnl::AdnlNodeIdShort last_pinged_neighbour_ = adnl::AdnlNodeIdShort::zero();

  bool active_;

  FullNodeOptions opts_;

  std::set<td::Bits256> my_ext_msg_broadcasts_;
  std::set<td::Bits256> processed_ext_msg_broadcasts_;
  td::Timestamp cleanup_processed_ext_msg_at_;

  std::shared_ptr<RateLimiter<>> limiter_;
};

}  // namespace fullnode

}  // namespace validator

}  // namespace ton<|MERGE_RESOLUTION|>--- conflicted
+++ resolved
@@ -22,14 +22,10 @@
 
 #include "auto/tl/ton_api.h"
 #include "td/actor/PromiseFuture.h"
-<<<<<<< HEAD
-#include <set>
-=======
 #include "td/utils/port/Poll.h"
 
 #include "full-node-shard.h"
 #include "rate-limiter.h"
->>>>>>> f801e1c1
 
 namespace ton {
 
