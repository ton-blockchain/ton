--- conflicted
+++ resolved
@@ -257,11 +257,7 @@
   }
   VLOG(FULL_NODE_DEBUG) << "Sending block broadcast in fast sync overlay (with compression): "
                         << broadcast.block_id.to_str();
-<<<<<<< HEAD
-  auto B = serialize_block_broadcast(broadcast, true, StateUsage::DecompressOnly);
-=======
   auto B = serialize_block_broadcast(broadcast, true, k_called_from_fast_sync);  // compression_enabled = true
->>>>>>> f801e1c1
   if (B.is_error()) {
     VLOG(FULL_NODE_WARNING) << "failed to serialize block broadcast: " << B.move_as_error();
     return;
