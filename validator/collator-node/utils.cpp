/*
    This file is part of TON Blockchain Library.

    TON Blockchain Library is free software: you can redistribute it and/or modify
    it under the terms of the GNU Lesser General Public License as published by
    the Free Software Foundation, either version 2 of the License, or
    (at your option) any later version.

    TON Blockchain Library is distributed in the hope that it will be useful,
    but WITHOUT ANY WARRANTY; without even the implied warranty of
    MERCHANTABILITY or FITNESS FOR A PARTICULAR PURPOSE.  See the
    GNU Lesser General Public License for more details.

    You should have received a copy of the GNU Lesser General Public License
    along with TON Blockchain Library.  If not, see <http://www.gnu.org/licenses/>.
*/
#include "keys/keys.hpp"
#include "ton/ton-tl.hpp"
#include "validator-session/candidate-serializer.h"

#include "checksum.h"
#include "utils.hpp"

namespace ton::validator {

tl_object_ptr<ton_api::collatorNode_Candidate> serialize_candidate(const BlockCandidate& block, bool compress) {
  if (!compress) {
    return create_tl_object<ton_api::collatorNode_candidate>(
        PublicKey{pubkeys::Ed25519{block.pubkey.as_bits256()}}.tl(), create_tl_block_id(block.id), block.data.clone(),
        block.collated_data.clone());
  }
  td::BufferSlice compressed =
<<<<<<< HEAD
      validatorsession::compress_candidate_data(block.data, block.collated_data).move_as_ok();
  return create_tl_object<ton_api::collatorNode_compressedCandidateV2>(
      0, PublicKey{pubkeys::Ed25519{block.pubkey.as_bits256()}}.tl(), create_tl_block_id(block.id), std::move(compressed));
=======
      validatorsession::compress_candidate_data(block.data, block.collated_data, decompressed_size, block.id.root_hash)
          .move_as_ok();
  return create_tl_object<ton_api::collatorNode_compressedCandidate>(
      0, PublicKey{pubkeys::Ed25519{block.pubkey.as_bits256()}}.tl(), create_tl_block_id(block.id),
      (int)decompressed_size, std::move(compressed));
>>>>>>> f801e1c1
}

td::Result<BlockCandidate> deserialize_candidate(tl_object_ptr<ton_api::collatorNode_Candidate> f,
                                                 int max_decompressed_data_size, int proto_version) {
  td::Result<BlockCandidate> res;
  ton_api::downcast_call(*f, td::overloaded(
                                 [&](ton_api::collatorNode_candidate& c) {
                                   res = [&]() -> td::Result<BlockCandidate> {
                                     auto hash = td::sha256_bits256(c.collated_data_);
                                     auto key = PublicKey{c.source_};
                                     if (!key.is_ed25519()) {
                                       return td::Status::Error("invalid pubkey");
                                     }
                                     auto e_key = Ed25519_PublicKey{key.ed25519_value().raw()};
                                     return BlockCandidate{e_key, create_block_id(c.id_), hash, std::move(c.data_),
                                                           std::move(c.collated_data_)};
                                   }();
                                 },
                                 [&](ton_api::collatorNode_compressedCandidate& c) {
                                   res = [&]() -> td::Result<BlockCandidate> {
                                     if (c.decompressed_size_ <= 0) {
                                       return td::Status::Error("invalid decompressed size");
                                     }
                                     if (c.decompressed_size_ > max_decompressed_data_size) {
                                       return td::Status::Error("decompressed size is too big");
                                     }
                                     TRY_RESULT(p, validatorsession::decompress_candidate_data(
                                                       c.data_, false, c.decompressed_size_, max_decompressed_data_size,
                                                       proto_version, create_block_id(c.id_).root_hash));
                                     auto collated_data_hash = td::sha256_bits256(p.second);
                                     auto key = PublicKey{c.source_};
                                     if (!key.is_ed25519()) {
                                       return td::Status::Error("invalid pubkey");
                                     }
                                     auto e_key = Ed25519_PublicKey{key.ed25519_value().raw()};
                                     return BlockCandidate{e_key, create_block_id(c.id_), collated_data_hash,
                                                           std::move(p.first), std::move(p.second)};
                                   }();
                                 },
                                 [&](ton_api::collatorNode_compressedCandidateV2& c) {
                                   res = [&]() -> td::Result<BlockCandidate> {
                                     TRY_RESULT(p, validatorsession::decompress_candidate_data(
                                                       c.data_, true, 0, max_decompressed_data_size, proto_version,
                                                       create_block_id(c.id_).root_hash));
                                     auto collated_data_hash = td::sha256_bits256(p.second);
                                     auto key = PublicKey{c.source_};
                                     if (!key.is_ed25519()) {
                                       return td::Status::Error("invalid pubkey");
                                     }
                                     auto e_key = Ed25519_PublicKey{key.ed25519_value().raw()};
                                     return BlockCandidate{e_key, create_block_id(c.id_), collated_data_hash,
                                                           std::move(p.first), std::move(p.second)};
                                   }();
                                 }));
  return res;
}

}  // namespace ton::validator<|MERGE_RESOLUTION|>--- conflicted
+++ resolved
@@ -29,18 +29,13 @@
         PublicKey{pubkeys::Ed25519{block.pubkey.as_bits256()}}.tl(), create_tl_block_id(block.id), block.data.clone(),
         block.collated_data.clone());
   }
+  size_t decompressed_size;
   td::BufferSlice compressed =
-<<<<<<< HEAD
-      validatorsession::compress_candidate_data(block.data, block.collated_data).move_as_ok();
-  return create_tl_object<ton_api::collatorNode_compressedCandidateV2>(
-      0, PublicKey{pubkeys::Ed25519{block.pubkey.as_bits256()}}.tl(), create_tl_block_id(block.id), std::move(compressed));
-=======
       validatorsession::compress_candidate_data(block.data, block.collated_data, decompressed_size, block.id.root_hash)
           .move_as_ok();
   return create_tl_object<ton_api::collatorNode_compressedCandidate>(
       0, PublicKey{pubkeys::Ed25519{block.pubkey.as_bits256()}}.tl(), create_tl_block_id(block.id),
       (int)decompressed_size, std::move(compressed));
->>>>>>> f801e1c1
 }
 
 td::Result<BlockCandidate> deserialize_candidate(tl_object_ptr<ton_api::collatorNode_Candidate> f,
