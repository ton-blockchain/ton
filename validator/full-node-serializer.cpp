--- conflicted
+++ resolved
@@ -15,36 +15,23 @@
     along with TON Blockchain Library.  If not, see <http://www.gnu.org/licenses/>.
 */
 #include "auto/tl/ton_api.hpp"
-<<<<<<< HEAD
-#include "vm/boc.h"
+#include "td/utils/Time.h"
+#include "td/utils/lz4.h"
+#include "td/utils/overloaded.h"
+#include "tl-utils/common-utils.hpp"
+#include "ton/ton-tl.hpp"
 #include "vm/boc-compression.h"
 #include "vm/cells/MerkleProof.h"
 #include "block/block-auto.h"
 #include "block/block-parse.h"
-#include "td/utils/lz4.h"
-=======
-#include "td/utils/Time.h"
-#include "td/utils/lz4.h"
-#include "td/utils/overloaded.h"
-#include "tl-utils/common-utils.hpp"
-#include "tl-utils/tl-utils.hpp"
-#include "ton/ton-tl.hpp"
-#include "vm/boc-compression.h"
 #include "vm/boc.h"
-
 #include "full-node-serializer.hpp"
->>>>>>> f801e1c1
 #include "full-node.h"
 
 namespace ton::validator::fullnode {
 
-<<<<<<< HEAD
-td::Result<td::BufferSlice> serialize_block_broadcast(const BlockBroadcast& broadcast, bool compression_enabled, 
-                                                      StateUsage state_usage, td::Ref<vm::Cell> state) {
-=======
 td::Result<td::BufferSlice> serialize_block_broadcast(const BlockBroadcast& broadcast, bool compression_enabled,
                                                       std::string called_from) {
->>>>>>> f801e1c1
   std::vector<tl_object_ptr<ton_api::tonNode_blockSignature>> sigs;
   size_t total_signatures_size = 0;
   for (auto& sig : broadcast.signatures) {
@@ -64,33 +51,8 @@
     return res;
   }
 
+  TRY_RESULT(proof_root, vm::std_boc_deserialize(broadcast.proof));
   TRY_RESULT(data_root, vm::std_boc_deserialize(broadcast.data));
-<<<<<<< HEAD
-  
-  vm::CompressionAlgorithm algorithm;
-  if (state_usage == StateUsage::None) {
-    algorithm = vm::CompressionAlgorithm::ImprovedStructureLZ4;
-  } else {
-    algorithm = vm::CompressionAlgorithm::ImprovedStructureLZ4WithMU;
-  }
-  
-  td::BufferSlice compressed_data;
-  if (state_usage == StateUsage::CompressAndDecompress) {
-    if (state.is_null()) {
-      return td::Status::Error("state must be provided when StateUsage is CompressAndDecompress");
-    }
-    TRY_RESULT_ASSIGN(compressed_data, vm::boc_compress({data_root}, algorithm, state));
-  } else {
-    TRY_RESULT_ASSIGN(compressed_data, vm::boc_compress({data_root}, algorithm));
-  }
-  
-  VLOG(FULL_NODE_DEBUG) << "Compressing block broadcast V2: "
-                        << broadcast.data.size() + broadcast.proof.size() + broadcast.signatures.size() * 96 << " -> "
-                        << compressed_data.size() + broadcast.proof.size() + broadcast.signatures.size() * 96;
-  return create_serialize_tl_object<ton_api::tonNode_blockBroadcastCompressedV2>(
-      create_tl_block_id(broadcast.block_id), broadcast.catchain_seqno, broadcast.validator_set_hash, std::move(sigs),
-      0, broadcast.proof.clone(), std::move(compressed_data));
-=======
 
   auto t_compression_start = td::Time::now();
   TRY_RESULT(boc, vm::std_boc_serialize_multi({proof_root, data_root}, 2));
@@ -110,7 +72,6 @@
              << " original_size=" << broadcast.data.size() + broadcast.proof.size() + total_signatures_size
              << " compressed_size=" << compressed_size;
   return res;
->>>>>>> f801e1c1
 }
 
 static td::Result<BlockBroadcast> deserialize_block_broadcast(ton_api::tonNode_blockBroadcast& f,
@@ -179,7 +140,7 @@
   if (proof_blk_id != block_id) {
     return td::Status::Error("block proof is for different block than broadcast id");
   }
-  auto header_root = vm::MerkleProof::virtualize(proof_rec.root, 1);
+  auto header_root = vm::MerkleProof::virtualize(proof_rec.root);
   if (header_root.is_null()) {
     return td::Status::Error("block proof does not contain a valid Merkle header proof");
   }
@@ -244,15 +205,11 @@
 }
 
 static td::Result<BlockBroadcast> deserialize_block_broadcast(ton_api::tonNode_blockBroadcastCompressedV2& f,
-<<<<<<< HEAD
-  int max_decompressed_size, td::Ref<vm::Cell> state
-) {
-=======
-                                                              int max_decompressed_size, std::string called_from) {
+                                                              int max_decompressed_size, std::string called_from, 
+                                                              td::Ref<vm::Cell> state) {
   auto block_id = create_block_id(f.id_);
   auto t_decompression_start = td::Time::now();
 
->>>>>>> f801e1c1
   std::vector<BlockSignature> signatures;
   size_t total_signatures_size = 0;
   for (auto& sig : f.signatures_) {
@@ -263,20 +220,11 @@
   if (roots.size() != 1) {
     return td::Status::Error("expected 1 root in boc");
   }
-<<<<<<< HEAD
+  LOG(DEBUG) << "Broadcast_benchmark deserialize_block_broadcast block_id=" << block_id.to_str()
+             << " called_from=" << called_from << " time_sec=" << (td::Time::now() - t_decompression_start)
+             << " compression=" << "compressedV2"
+             << " compressed_size=" << f.data_compressed_.size() + f.proof_.size() + total_signatures_size;
   TRY_RESULT(data, vm::std_boc_serialize(roots[0], 31));
-  size_t non_compressed_size = f.data_compressed_.size() + f.proof_.size() + signatures.size() * 96;
-  VLOG(FULL_NODE_DEBUG) << "Decompressing block broadcast V2: " << non_compressed_size << " -> " << data.size() + non_compressed_size;
-=======
-  LOG(DEBUG) << "Broadcast_benchmark deserialize_block_broadcast block_id=" << block_id.to_str()
-             << " called_from=" << called_from << " time_sec=" << (td::Time::now() - t_decompression_start)
-             << " compression=" << "compressedV2"
-             << " compressed_size=" << f.compressed_.size() + total_signatures_size;
-  TRY_RESULT(proof, vm::std_boc_serialize(roots[0], 0));
-  TRY_RESULT(data, vm::std_boc_serialize(roots[1], 31));
-  VLOG(FULL_NODE_DEBUG) << "Decompressing block broadcast: " << f.compressed_.size() << " -> "
-                        << data.size() + proof.size() + signatures.size() * 96;
->>>>>>> f801e1c1
   return BlockBroadcast{create_block_id(f.id_),
                         std::move(signatures),
                         static_cast<CatchainSeqno>(f.catchain_seqno_),
@@ -285,23 +233,8 @@
                         std::move(f.proof_)};
 }
 
-<<<<<<< HEAD
-td::Result<BlockBroadcast> deserialize_block_broadcast(ton_api::tonNode_Broadcast& obj,
-  int max_decompressed_data_size, td::Ref<vm::Cell> state
-) {
-  td::Result<BlockBroadcast> B;
-  ton_api::downcast_call(obj,
-                         td::overloaded([&](ton_api::tonNode_blockBroadcast& f) { B = deserialize_block_broadcast(f); },
-                                        [&](ton_api::tonNode_blockBroadcastCompressed& f) {
-                                          B = deserialize_block_broadcast(f, max_decompressed_data_size);
-                                        },
-                                        [&](ton_api::tonNode_blockBroadcastCompressedV2& f) {
-                                          B = deserialize_block_broadcast(f, max_decompressed_data_size, state);
-                                        },
-                                        [&](auto&) { B = td::Status::Error("unknown broadcast type"); }));
-=======
 td::Result<BlockBroadcast> deserialize_block_broadcast(ton_api::tonNode_Broadcast& obj, int max_decompressed_data_size,
-                                                       std::string called_from) {
+                                                      std::string called_from, td::Ref<vm::Cell> state) {
   td::Result<BlockBroadcast> B;
   ton_api::downcast_call(
       obj, td::overloaded([&](ton_api::tonNode_blockBroadcast& f) { B = deserialize_block_broadcast(f, called_from); },
@@ -309,16 +242,14 @@
                             B = deserialize_block_broadcast(f, max_decompressed_data_size, called_from);
                           },
                           [&](ton_api::tonNode_blockBroadcastCompressedV2& f) {
-                            B = deserialize_block_broadcast(f, max_decompressed_data_size, called_from);
+                            B = deserialize_block_broadcast(f, max_decompressed_data_size, called_from, state);
                           },
                           [&](auto&) { B = td::Status::Error("unknown broadcast type"); }));
->>>>>>> f801e1c1
   return B;
 }
 
 td::Result<td::BufferSlice> serialize_block_full(const BlockIdExt& id, td::Slice proof, td::Slice data,
-                                                 bool is_proof_link, bool compression_enabled,
-                                                 StateUsage state_usage, td::Ref<vm::Cell> state) {
+                                                 bool is_proof_link, bool compression_enabled) {
   if (!compression_enabled) {
     auto t_compression_start = td::Time::now();
     auto res = create_serialize_tl_object<ton_api::tonNode_dataFull>(create_tl_block_id(id), td::BufferSlice(proof),
@@ -328,31 +259,8 @@
                << " original_size=" << data.size() + proof.size() << " compressed_size=" << data.size() + proof.size();
     return res;
   }
-  
+  TRY_RESULT(proof_root, vm::std_boc_deserialize(proof));
   TRY_RESULT(data_root, vm::std_boc_deserialize(data));
-<<<<<<< HEAD
-  
-  vm::CompressionAlgorithm algorithm;
-  if (state_usage == StateUsage::None) {
-    algorithm = vm::CompressionAlgorithm::ImprovedStructureLZ4;
-  } else {
-    algorithm = vm::CompressionAlgorithm::ImprovedStructureLZ4WithMU;
-  }
-  
-  td::BufferSlice compressed_block;
-  if (state_usage == StateUsage::CompressAndDecompress) {
-    if (state.is_null()) {
-      return td::Status::Error("state must be provided when StateUsage is CompressAndDecompress");
-    }
-    TRY_RESULT_ASSIGN(compressed_block, vm::boc_compress({data_root}, algorithm, state));
-  } else {
-    TRY_RESULT_ASSIGN(compressed_block, vm::boc_compress({data_root}, algorithm));
-  }
-
-  VLOG(FULL_NODE_DEBUG) << "Compressing block full V2: " << data.size() + proof.size() << " -> " << compressed_block.size() + proof.size();
-  return create_serialize_tl_object<ton_api::tonNode_dataFullCompressedV2>(create_tl_block_id(id), 0,
-                                                                         td::BufferSlice(proof), std::move(compressed_block), is_proof_link);
-=======
   auto t_compression_start = td::Time::now();
   TRY_RESULT(boc, vm::std_boc_serialize_multi({proof_root, data_root}, 2));
   td::BufferSlice compressed = td::lz4_compress(boc);
@@ -364,7 +272,6 @@
              << " time_sec=" << (td::Time::now() - t_compression_start) << " compression=" << "compressed"
              << " original_size=" << data.size() + proof.size() << " compressed_size=" << compressed_size;
   return res;
->>>>>>> f801e1c1
 }
 
 static td::Status deserialize_block_full(ton_api::tonNode_dataFull& f, BlockIdExt& id, td::BufferSlice& proof,
@@ -400,37 +307,23 @@
   return td::Status::OK();
 }
 
-<<<<<<< HEAD
-static td::Status deserialize_block_full(ton_api::tonNode_dataFullCompressedV2& f, BlockIdExt& id, td::BufferSlice& proof,
-                                         td::BufferSlice& data, bool& is_proof_link, int max_decompressed_size,
+static td::Status deserialize_block_full(ton_api::tonNode_dataFullCompressedV2& f, BlockIdExt& id, td::BufferSlice& proof, 
+                                         td::BufferSlice& data, bool& is_proof_link, int max_decompressed_size, 
                                          td::Ref<vm::Cell> state) {
+  id = create_block_id(f.id_);
+  auto t_decompression_start = td::Time::now();
+
   TRY_RESULT(roots, vm::boc_decompress(f.block_compressed_, max_decompressed_size, state));
   if (roots.size() != 1) {
     return td::Status::Error("expected 1 root in boc");
   }
+  LOG(DEBUG) << "Broadcast_benchmark deserialize_block_full block_id=" << id.to_str()
+             << " time_sec=" << (td::Time::now() - t_decompression_start) << " compression=" << "compressedV2"
+             << " compressed_size=" << f.block_compressed_.size() + f.proof_.size();
   TRY_RESULT_ASSIGN(data, vm::std_boc_serialize(roots[0], 31));
   proof = std::move(f.proof_);
-  VLOG(FULL_NODE_DEBUG) << "Decompressing block full V2: " << f.block_compressed_.size() + f.proof_.size() << " -> " << data.size() + proof.size();
-  id = create_block_id(f.id_);
-=======
-static td::Status deserialize_block_full(ton_api::tonNode_dataFullCompressedV2& f, BlockIdExt& id,
-                                         td::BufferSlice& proof, td::BufferSlice& data, bool& is_proof_link,
-                                         int max_decompressed_size) {
-  id = create_block_id(f.id_);
-  auto t_decompression_start = td::Time::now();
-
-  TRY_RESULT(roots, vm::boc_decompress(f.compressed_, max_decompressed_size));
-  if (roots.size() != 2) {
-    return td::Status::Error("expected 2 roots in boc");
-  }
-  LOG(DEBUG) << "Broadcast_benchmark deserialize_block_full block_id=" << id.to_str()
-             << " time_sec=" << (td::Time::now() - t_decompression_start) << " compression=" << "compressedV2"
-             << " compressed_size=" << f.compressed_.size();
-  TRY_RESULT_ASSIGN(proof, vm::std_boc_serialize(roots[0], 0));
-  TRY_RESULT_ASSIGN(data, vm::std_boc_serialize(roots[1], 31));
-  VLOG(FULL_NODE_DEBUG) << "Decompressing block full V2: " << f.compressed_.size() << " -> "
+  VLOG(FULL_NODE_DEBUG) << "Decompressing block full V2: " << f.block_compressed_.size() + f.proof_.size() << " -> "
                         << data.size() + proof.size();
->>>>>>> f801e1c1
   is_proof_link = f.is_link_;
   return td::Status::OK();
 }
@@ -467,18 +360,12 @@
     return res;
   }
   TRY_RESULT(root, vm::std_boc_deserialize(data));
-<<<<<<< HEAD
-  TRY_RESULT(compressed, vm::boc_compress({root}, vm::CompressionAlgorithm::ImprovedStructureLZ4));
-  VLOG(FULL_NODE_DEBUG) << "Compressing block candidate broadcast: " << data.size() << " -> " << compressed.size();
-  return create_serialize_tl_object<ton_api::tonNode_newBlockCandidateBroadcastCompressedV2>(
-=======
   auto t_compression_start = td::Time::now();
   TRY_RESULT(data_new, vm::std_boc_serialize(root, 2));
   td::BufferSlice compressed = td::lz4_compress(data_new);
   auto compressed_size = compressed.size();
   VLOG(FULL_NODE_DEBUG) << "Compressing block candidate broadcast: " << data.size() << " -> " << compressed_size;
   auto res = create_serialize_tl_object<ton_api::tonNode_newBlockCandidateBroadcastCompressed>(
->>>>>>> f801e1c1
       create_tl_block_id(block_id), cc_seqno, validator_set_hash,
       create_tl_object<ton_api::tonNode_blockSignature>(Bits256::zero(), td::BufferSlice()), 0, std::move(compressed));
   LOG(DEBUG) << "Broadcast_benchmark serialize_block_candidate_broadcast block_id=" << block_id.to_str()
