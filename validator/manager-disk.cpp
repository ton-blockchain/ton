--- conflicted
+++ resolved
@@ -689,14 +689,11 @@
   td::actor::send_closure(db_, &Db::store_block_state, handle, state, std::move(promise));
 }
 
-<<<<<<< HEAD
-=======
 void ValidatorManagerImpl::store_block_state_part(BlockId effective_block, td::Ref<vm::Cell> cell,
                                                   td::Promise<td::Ref<vm::DataCell>> promise) {
   td::actor::send_closure(db_, &Db::store_block_state_part, effective_block, cell, std::move(promise));
 }
 
->>>>>>> ca2a79f1
 void ValidatorManagerImpl::set_block_state_from_data(BlockHandle handle, td::Ref<BlockData> block,
                                                      td::Promise<td::Ref<ShardState>> promise) {
   td::actor::send_closure(db_, &Db::store_block_state_from_data, handle, block, std::move(promise));
