--- conflicted
+++ resolved
@@ -667,7 +667,6 @@
   update_permanent_slices();
 }
 
-<<<<<<< HEAD
 td::actor::ActorOwn<ArchiveSlice> ArchiveManager::create_archive_slice(const PackageId &id,
                                                                        td::uint32 shard_split_depth) {
   auto actor = td::actor::create_actor<ArchiveSlice>(
@@ -679,13 +678,9 @@
   return actor;
 }
 
-const ArchiveManager::FileDescription *ArchiveManager::get_file_desc(ShardIdFull shard, PackageId id, BlockSeqno seqno,
-                                                                     UnixTime ts, LogicalTime lt, bool force) {
-=======
 td::Result<const ArchiveManager::FileDescription *> ArchiveManager::get_file_desc(ShardIdFull shard, PackageId id,
                                                                                   BlockSeqno seqno, UnixTime ts,
                                                                                   LogicalTime lt, bool force) {
->>>>>>> a8810e74
   auto &f = get_file_map(id);
   auto it = f.find(id);
   if (it != f.end()) {
