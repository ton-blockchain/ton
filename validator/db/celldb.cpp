--- conflicted
+++ resolved
@@ -459,7 +459,6 @@
       R.ensure();
       self->get_cell_db_reader(std::move(promise));
     });
-<<<<<<< HEAD
     return;
   }
   promise.set_result(boc_->get_cell_db_reader());
@@ -476,8 +475,6 @@
           R.ensure();
           self->store_block_state_permanent(std::move(block), std::move(promise));
         });
-=======
->>>>>>> 84082e79
     return;
   }
   auto key_hash = get_key_hash(block->block_id());
