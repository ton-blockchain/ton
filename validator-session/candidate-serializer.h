--- conflicted
+++ resolved
@@ -27,19 +27,10 @@
                                                                                      int max_decompressed_data_size,
                                                                                      int proto_version);
 
-<<<<<<< HEAD
-td::Result<td::BufferSlice> compress_candidate_data(td::Slice block, td::Slice collated_data);
-td::Result<std::pair<td::BufferSlice, td::BufferSlice>> decompress_candidate_data(td::Slice compressed,
-                                                                                  bool improved_compression,
-                                                                                  int decompressed_size,
-                                                                                  int max_decompressed_size,
-                                                                                  int proto_version);
-=======
 td::Result<td::BufferSlice> compress_candidate_data(td::Slice block, td::Slice collated_data, size_t& decompressed_size,
                                                     td::Bits256 root_hash);
 td::Result<std::pair<td::BufferSlice, td::BufferSlice>> decompress_candidate_data(
     td::Slice compressed, bool improved_compression, int decompressed_size, int max_decompressed_size,
     int proto_version, td::Bits256 root_hash);
->>>>>>> f801e1c1
 
 }  // namespace ton::validatorsession