/*
    This file is part of TON Blockchain Library.

    TON Blockchain Library is free software: you can redistribute it and/or modify
    it under the terms of the GNU Lesser General Public License as published by
    the Free Software Foundation, either version 2 of the License, or
    (at your option) any later version.

    TON Blockchain Library is distributed in the hope that it will be useful,
    but WITHOUT ANY WARRANTY; without even the implied warranty of
    MERCHANTABILITY or FITNESS FOR A PARTICULAR PURPOSE.  See the
    GNU Lesser General Public License for more details.

    You should have received a copy of the GNU Lesser General Public License
    along with TON Blockchain Library.  If not, see <http://www.gnu.org/licenses/>.
*/
#include "td/utils/Time.h"
#include "td/utils/lz4.h"
#include "tl-utils/tl-utils.hpp"
#include "vm/boc-compression.h"
#include "vm/boc.h"

#include "candidate-serializer.h"
#include "validator-session-types.h"

namespace ton::validatorsession {

td::Result<td::BufferSlice> serialize_candidate(const tl_object_ptr<ton_api::validatorSession_candidate>& block,
                                                bool compression_enabled) {
  if (!compression_enabled) {
    auto t_compression_start = td::Time::now();
    auto res = serialize_tl_object(block, true);
    LOG(DEBUG) << "Broadcast_benchmark serialize_candidate block_id=" << block->root_hash_.to_hex()
               << " time_sec=" << (td::Time::now() - t_compression_start) << " compression=" << "none"
               << " original_size=" << block->data_.size() + block->collated_data_.size()
               << " compressed_size=" << block->data_.size() + block->collated_data_.size();
    return res;
  }
<<<<<<< HEAD
  TRY_RESULT(compressed, compress_candidate_data(block->data_, block->collated_data_))
  return create_serialize_tl_object<ton_api::validatorSession_compressedCandidateV2>(
      0, block->src_, block->round_, block->root_hash_, std::move(compressed));
=======
  size_t decompressed_size;
  TRY_RESULT(compressed,
             compress_candidate_data(block->data_, block->collated_data_, decompressed_size, block->root_hash_))
  return create_serialize_tl_object<ton_api::validatorSession_compressedCandidate>(
      0, block->src_, block->round_, block->root_hash_, (int)decompressed_size, std::move(compressed));
>>>>>>> f801e1c1
}

td::Result<tl_object_ptr<ton_api::validatorSession_candidate>> deserialize_candidate(td::Slice data,
                                                                                     bool compression_enabled,
                                                                                     int max_decompressed_data_size,
                                                                                     int proto_version) {
  if (!compression_enabled) {
    auto t_decompression_start = td::Time::now();
    TRY_RESULT(res, fetch_tl_object<ton_api::validatorSession_candidate>(data, true));
    LOG(DEBUG) << "Broadcast_benchmark deserialize_candidate block_id=" << res->root_hash_.to_hex()
               << " time_sec=" << (td::Time::now() - t_decompression_start) << " compression=" << "none"
               << " compressed_size=" << res->data_.size() + res->collated_data_.size();
    return std::move(res);
  }
  TRY_RESULT(f, fetch_tl_object<ton_api::validatorSession_Candidate>(data, true));
  td::Result<tl_object_ptr<ton_api::validatorSession_candidate>> res;
  ton_api::downcast_call(
      *f, td::overloaded(
              [&](ton_api::validatorSession_candidate& c) {
                res = td::Status::Error("Received decompressed tl object, while compression_enabled=true");
              },
              [&](ton_api::validatorSession_compressedCandidate& c) {
                res = [&]() -> td::Result<tl_object_ptr<ton_api::validatorSession_candidate>> {
                  if (c.decompressed_size_ > max_decompressed_data_size) {
                    return td::Status::Error("decompressed size is too big");
                  }
                  TRY_RESULT(p, decompress_candidate_data(c.data_, false, c.decompressed_size_,
                                                          max_decompressed_data_size, proto_version, c.root_hash_));
                  return create_tl_object<ton_api::validatorSession_candidate>(c.src_, c.round_, c.root_hash_,
                                                                               std::move(p.first), std::move(p.second));
                }();
              },
              [&](ton_api::validatorSession_compressedCandidateV2& c) {
                res = [&]() -> td::Result<tl_object_ptr<ton_api::validatorSession_candidate>> {
                  if (c.data_.size() > max_decompressed_data_size) {
                    return td::Status::Error("Compressed data is too big");
                  }
                  TRY_RESULT(p, decompress_candidate_data(c.data_, true, 0, max_decompressed_data_size, proto_version,
                                                          c.root_hash_));
                  return create_tl_object<ton_api::validatorSession_candidate>(c.src_, c.round_, c.root_hash_,
                                                                               std::move(p.first), std::move(p.second));
                }();
              }));
  return res;
}

<<<<<<< HEAD
td::Result<td::BufferSlice> compress_candidate_data(td::Slice block, td::Slice collated_data) {
=======
td::Result<td::BufferSlice> compress_candidate_data(td::Slice block, td::Slice collated_data, size_t& decompressed_size,
                                                    td::Bits256 root_hash) {
>>>>>>> f801e1c1
  vm::BagOfCells boc1, boc2;
  TRY_STATUS(boc1.deserialize(block));
  if (boc1.get_root_count() != 1) {
    return td::Status::Error("block candidate should have exactly one root");
  }
  std::vector<td::Ref<vm::Cell>> roots = {boc1.get_root_cell()};
  TRY_STATUS(boc2.deserialize(collated_data));
  for (int i = 0; i < boc2.get_root_count(); ++i) {
    roots.push_back(boc2.get_root_cell(i));
  }
<<<<<<< HEAD
  TRY_RESULT(compressed, vm::boc_compress(roots, vm::CompressionAlgorithm::ImprovedStructureLZ4));
=======
  auto t_compression_start = td::Time::now();
  TRY_RESULT(data, vm::std_boc_serialize_multi(std::move(roots), 2));
  decompressed_size = data.size();
  td::BufferSlice compressed = td::lz4_compress(data);
>>>>>>> f801e1c1
  LOG(DEBUG) << "Compressing block candidate: " << block.size() + collated_data.size() << " -> " << compressed.size();
  LOG(DEBUG) << "Broadcast_benchmark compress_candidate_data block_id=" << root_hash.to_hex()
             << " time_sec=" << (td::Time::now() - t_compression_start) << " compression=" << "compressed"
             << " original_size=" << block.size() + collated_data.size() << " compressed_size=" << compressed.size();
  return compressed;
}

td::Result<std::pair<td::BufferSlice, td::BufferSlice>> decompress_candidate_data(
    td::Slice compressed, bool improved_compression, int decompressed_size, int max_decompressed_size,
    int proto_version, td::Bits256 root_hash) {
  std::vector<td::Ref<vm::Cell>> roots;
  auto t_decompression_start = td::Time::now();
  if (!improved_compression) {
    TRY_RESULT(decompressed, td::lz4_decompress(compressed, decompressed_size));
    if (decompressed.size() != (size_t)decompressed_size) {
      return td::Status::Error("decompressed size mismatch");
    }
    TRY_RESULT_ASSIGN(roots, vm::std_boc_deserialize_multi(decompressed));
    LOG(DEBUG) << "Broadcast_benchmark decompress_candidate_data block_id=" << root_hash.to_hex()
               << " time_sec=" << (td::Time::now() - t_decompression_start) << " compression=" << "compressed"
               << " compressed_size=" << compressed.size();
  } else {
    TRY_RESULT_ASSIGN(roots, vm::boc_decompress(compressed, max_decompressed_size));
    LOG(DEBUG) << "Broadcast_benchmark decompress_candidate_data block_id=" << root_hash.to_hex()
               << " time_sec=" << (td::Time::now() - t_decompression_start) << " compression=" << "compressedV2"
               << " compressed_size=" << compressed.size();
  }
  if (roots.empty()) {
    return td::Status::Error("boc is empty");
  }
  TRY_RESULT(block_data, vm::std_boc_serialize(roots[0], 31));
  roots.erase(roots.begin());
  int collated_data_mode = proto_version >= 5 ? 2 : 31;
  TRY_RESULT(collated_data, vm::std_boc_serialize_multi(std::move(roots), collated_data_mode));
  LOG(DEBUG) << "Decompressing block candidate " << (improved_compression ? "V2:" : ":") << compressed.size() << " -> "
             << block_data.size() + collated_data.size();
  return std::make_pair(std::move(block_data), std::move(collated_data));
}

}  // namespace ton::validatorsession<|MERGE_RESOLUTION|>--- conflicted
+++ resolved
@@ -36,17 +36,11 @@
                << " compressed_size=" << block->data_.size() + block->collated_data_.size();
     return res;
   }
-<<<<<<< HEAD
-  TRY_RESULT(compressed, compress_candidate_data(block->data_, block->collated_data_))
-  return create_serialize_tl_object<ton_api::validatorSession_compressedCandidateV2>(
-      0, block->src_, block->round_, block->root_hash_, std::move(compressed));
-=======
   size_t decompressed_size;
   TRY_RESULT(compressed,
              compress_candidate_data(block->data_, block->collated_data_, decompressed_size, block->root_hash_))
   return create_serialize_tl_object<ton_api::validatorSession_compressedCandidate>(
       0, block->src_, block->round_, block->root_hash_, (int)decompressed_size, std::move(compressed));
->>>>>>> f801e1c1
 }
 
 td::Result<tl_object_ptr<ton_api::validatorSession_candidate>> deserialize_candidate(td::Slice data,
@@ -93,12 +87,8 @@
   return res;
 }
 
-<<<<<<< HEAD
-td::Result<td::BufferSlice> compress_candidate_data(td::Slice block, td::Slice collated_data) {
-=======
 td::Result<td::BufferSlice> compress_candidate_data(td::Slice block, td::Slice collated_data, size_t& decompressed_size,
                                                     td::Bits256 root_hash) {
->>>>>>> f801e1c1
   vm::BagOfCells boc1, boc2;
   TRY_STATUS(boc1.deserialize(block));
   if (boc1.get_root_count() != 1) {
@@ -109,14 +99,10 @@
   for (int i = 0; i < boc2.get_root_count(); ++i) {
     roots.push_back(boc2.get_root_cell(i));
   }
-<<<<<<< HEAD
-  TRY_RESULT(compressed, vm::boc_compress(roots, vm::CompressionAlgorithm::ImprovedStructureLZ4));
-=======
   auto t_compression_start = td::Time::now();
   TRY_RESULT(data, vm::std_boc_serialize_multi(std::move(roots), 2));
   decompressed_size = data.size();
   td::BufferSlice compressed = td::lz4_compress(data);
->>>>>>> f801e1c1
   LOG(DEBUG) << "Compressing block candidate: " << block.size() + collated_data.size() << " -> " << compressed.size();
   LOG(DEBUG) << "Broadcast_benchmark compress_candidate_data block_id=" << root_hash.to_hex()
              << " time_sec=" << (td::Time::now() - t_compression_start) << " compression=" << "compressed"
